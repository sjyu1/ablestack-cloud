// Licensed to the Apache Software Foundation (ASF) under one
// or more contributor license agreements.  See the NOTICE file
// distributed with this work for additional information
// regarding copyright ownership.  The ASF licenses this file
// to you under the Apache License, Version 2.0 (the
// "License"); you may not use this file except in compliance
// with the License.  You may obtain a copy of the License at
//
//   http://www.apache.org/licenses/LICENSE-2.0
//
// Unless required by applicable law or agreed to in writing,
// software distributed under the License is distributed on an
// "AS IS" BASIS, WITHOUT WARRANTIES OR CONDITIONS OF ANY
// KIND, either express or implied.  See the License for the
// specific language governing permissions and limitations
// under the License.
package com.cloud.agent.resource.computing;

import java.io.BufferedReader;
import java.io.File;
import java.io.FileInputStream;
import java.io.FileNotFoundException;
import java.io.FileOutputStream;
import java.io.FileReader;
import java.io.IOException;
import java.io.InputStream;
import java.io.InputStreamReader;
import java.net.InetAddress;
import java.net.URI;
import java.net.URISyntaxException;
import java.net.URL;
import java.net.URLConnection;
import java.text.MessageFormat;
import java.util.ArrayList;
import java.util.Arrays;
import java.util.Calendar;
import java.util.Collections;
import java.util.Comparator;
import java.util.HashMap;
import java.util.List;
import java.util.Map;
import java.util.Properties;
import java.util.Set;
import java.util.UUID;
import java.util.concurrent.ConcurrentHashMap;
import java.util.concurrent.ExecutionException;
import java.util.concurrent.ExecutorService;
import java.util.concurrent.Executors;
import java.util.concurrent.Future;

import javax.ejb.Local;
import javax.naming.ConfigurationException;

import org.apache.log4j.Logger;
import org.libvirt.Connect;
import org.libvirt.Domain;
import org.libvirt.DomainInfo;
import org.libvirt.DomainInterfaceStats;
import org.libvirt.DomainSnapshot;
import org.libvirt.LibvirtException;
import org.libvirt.NodeInfo;

import com.cloud.agent.api.Answer;
import com.cloud.agent.api.AttachIsoCommand;
import com.cloud.agent.api.AttachVolumeAnswer;
import com.cloud.agent.api.AttachVolumeCommand;
import com.cloud.agent.api.BackupSnapshotAnswer;
import com.cloud.agent.api.BackupSnapshotCommand;
import com.cloud.agent.api.CheckHealthAnswer;
import com.cloud.agent.api.CheckHealthCommand;
import com.cloud.agent.api.CheckNetworkAnswer;
import com.cloud.agent.api.CheckNetworkCommand;
import com.cloud.agent.api.CheckStateCommand;
import com.cloud.agent.api.CheckVirtualMachineAnswer;
import com.cloud.agent.api.CheckVirtualMachineCommand;
import com.cloud.agent.api.CleanupNetworkRulesCmd;
import com.cloud.agent.api.Command;
import com.cloud.agent.api.CreatePrivateTemplateFromSnapshotCommand;
import com.cloud.agent.api.CreatePrivateTemplateFromVolumeCommand;
import com.cloud.agent.api.CreateStoragePoolCommand;
import com.cloud.agent.api.CreateVolumeFromSnapshotAnswer;
import com.cloud.agent.api.CreateVolumeFromSnapshotCommand;
import com.cloud.agent.api.DeleteSnapshotBackupAnswer;
import com.cloud.agent.api.DeleteSnapshotBackupCommand;
import com.cloud.agent.api.DeleteSnapshotsDirCommand;
import com.cloud.agent.api.DeleteStoragePoolCommand;
import com.cloud.agent.api.FenceAnswer;
import com.cloud.agent.api.FenceCommand;
import com.cloud.agent.api.GetHostStatsAnswer;
import com.cloud.agent.api.GetHostStatsCommand;
import com.cloud.agent.api.GetStorageStatsAnswer;
import com.cloud.agent.api.GetStorageStatsCommand;
import com.cloud.agent.api.GetVmStatsAnswer;
import com.cloud.agent.api.GetVmStatsCommand;
import com.cloud.agent.api.GetVncPortAnswer;
import com.cloud.agent.api.GetVncPortCommand;
import com.cloud.agent.api.HostStatsEntry;
import com.cloud.agent.api.MaintainAnswer;
import com.cloud.agent.api.MaintainCommand;
import com.cloud.agent.api.ManageSnapshotAnswer;
import com.cloud.agent.api.ManageSnapshotCommand;
import com.cloud.agent.api.MigrateAnswer;
import com.cloud.agent.api.MigrateCommand;
import com.cloud.agent.api.ModifySshKeysCommand;
import com.cloud.agent.api.ModifyStoragePoolAnswer;
import com.cloud.agent.api.ModifyStoragePoolCommand;
import com.cloud.agent.api.NetworkRulesSystemVmCommand;
import com.cloud.agent.api.NetworkUsageAnswer;
import com.cloud.agent.api.NetworkUsageCommand;
import com.cloud.agent.api.PingCommand;
import com.cloud.agent.api.PingRoutingCommand;
import com.cloud.agent.api.PingRoutingWithNwGroupsCommand;
import com.cloud.agent.api.PingTestCommand;
import com.cloud.agent.api.PrepareForMigrationAnswer;
import com.cloud.agent.api.PrepareForMigrationCommand;
import com.cloud.agent.api.ReadyAnswer;
import com.cloud.agent.api.ReadyCommand;
import com.cloud.agent.api.RebootAnswer;
import com.cloud.agent.api.RebootCommand;
import com.cloud.agent.api.RebootRouterCommand;
import com.cloud.agent.api.SecurityGroupRuleAnswer;
import com.cloud.agent.api.SecurityGroupRulesCmd;
import com.cloud.agent.api.StartAnswer;
import com.cloud.agent.api.StartCommand;
import com.cloud.agent.api.StartupCommand;
import com.cloud.agent.api.StartupRoutingCommand;
import com.cloud.agent.api.StartupStorageCommand;
import com.cloud.agent.api.StopAnswer;
import com.cloud.agent.api.StopCommand;
import com.cloud.agent.api.UpgradeSnapshotCommand;
import com.cloud.agent.api.VmStatsEntry;
import com.cloud.agent.api.check.CheckSshAnswer;
import com.cloud.agent.api.check.CheckSshCommand;
import com.cloud.agent.api.proxy.CheckConsoleProxyLoadCommand;
import com.cloud.agent.api.proxy.ConsoleProxyLoadAnswer;
import com.cloud.agent.api.proxy.WatchConsoleProxyLoadCommand;
import com.cloud.agent.api.routing.IpAssocAnswer;
import com.cloud.agent.api.routing.IpAssocCommand;
import com.cloud.agent.api.routing.NetworkElementCommand;
import com.cloud.agent.api.storage.CopyVolumeAnswer;
import com.cloud.agent.api.storage.CopyVolumeCommand;
import com.cloud.agent.api.storage.CreateAnswer;
import com.cloud.agent.api.storage.CreateCommand;
import com.cloud.agent.api.storage.CreatePrivateTemplateAnswer;
import com.cloud.agent.api.storage.DestroyCommand;
import com.cloud.agent.api.storage.PrimaryStorageDownloadAnswer;
import com.cloud.agent.api.storage.PrimaryStorageDownloadCommand;
import com.cloud.agent.api.to.IpAddressTO;
import com.cloud.agent.api.to.NicTO;
import com.cloud.agent.api.to.StorageFilerTO;
import com.cloud.agent.api.to.VirtualMachineTO;
import com.cloud.agent.api.to.VolumeTO;
import com.cloud.agent.resource.computing.KVMHABase.NfsStoragePool;
import com.cloud.agent.resource.computing.LibvirtVMDef.ConsoleDef;
import com.cloud.agent.resource.computing.LibvirtVMDef.DevicesDef;
import com.cloud.agent.resource.computing.LibvirtVMDef.DiskDef;
import com.cloud.agent.resource.computing.LibvirtVMDef.FeaturesDef;
import com.cloud.agent.resource.computing.LibvirtVMDef.GraphicDef;
import com.cloud.agent.resource.computing.LibvirtVMDef.GuestDef;
import com.cloud.agent.resource.computing.LibvirtVMDef.GuestResourceDef;
import com.cloud.agent.resource.computing.LibvirtVMDef.InputDef;
import com.cloud.agent.resource.computing.LibvirtVMDef.InterfaceDef;
import com.cloud.agent.resource.computing.LibvirtVMDef.InterfaceDef.hostNicType;
import com.cloud.agent.resource.computing.LibvirtVMDef.SerialDef;
import com.cloud.agent.resource.computing.LibvirtVMDef.TermPolicy;
import com.cloud.agent.resource.computing.LibvirtVMDef.ClockDef;
import com.cloud.agent.resource.virtualnetwork.VirtualRoutingResource;
import com.cloud.agent.storage.KVMPhysicalDisk;
import com.cloud.agent.storage.KVMPhysicalDisk.PhysicalDiskFormat;
import com.cloud.agent.storage.KVMStoragePool;
import com.cloud.agent.storage.KVMStoragePoolManager;
import com.cloud.dc.Vlan;
import com.cloud.exception.InternalErrorException;
import com.cloud.host.Host.Type;
import com.cloud.hypervisor.Hypervisor.HypervisorType;
import com.cloud.network.Networks.BroadcastDomainType;
import com.cloud.network.Networks.IsolationType;
import com.cloud.network.Networks.RouterPrivateIpStrategy;
import com.cloud.network.Networks.TrafficType;
import com.cloud.network.PhysicalNetworkSetupInfo;
import com.cloud.resource.ServerResource;
import com.cloud.resource.ServerResourceBase;
import com.cloud.storage.Storage;
import com.cloud.storage.Storage.ImageFormat;
import com.cloud.storage.Storage.StoragePoolType;
import com.cloud.storage.StorageLayer;
import com.cloud.storage.Volume;
import com.cloud.storage.template.Processor;
import com.cloud.storage.template.Processor.FormatInfo;
import com.cloud.storage.template.QCOW2Processor;
import com.cloud.storage.template.TemplateInfo;
import com.cloud.storage.template.TemplateLocation;
import com.cloud.utils.NumbersUtil;
import com.cloud.utils.Pair;
import com.cloud.utils.PropertiesUtil;
import com.cloud.utils.component.ComponentLocator;
import com.cloud.utils.exception.CloudRuntimeException;
import com.cloud.utils.net.NetUtils;
import com.cloud.utils.script.OutputInterpreter;
import com.cloud.utils.script.Script;
import com.cloud.vm.DiskProfile;
import com.cloud.vm.VirtualMachine;
import com.cloud.vm.VirtualMachine.State;
import com.cloud.vm.VirtualMachineName;

/**
 * LibvirtComputingResource execute requests on the computing/routing host using
 * the libvirt API
 * 
 * @config {@table || Param Name | Description | Values | Default || ||
 *         hypervisor.type | type of local hypervisor | string | kvm || ||
 *         hypervisor.uri | local hypervisor to connect to | URI |
 *         qemu:///system || || domr.arch | instruction set for domr template |
 *         string | i686 || || private.bridge.name | private bridge where the
 *         domrs have their private interface | string | vmops0 || ||
 *         public.bridge.name | public bridge where the domrs have their public
 *         interface | string | br0 || || private.network.name | name of the
 *         network where the domrs have their private interface | string |
 *         vmops-private || || private.ipaddr.start | start of the range of
 *         private ip addresses for domrs | ip address | 192.168.166.128 || ||
 *         private.ipaddr.end | end of the range of private ip addresses for
 *         domrs | ip address | start + 126 || || private.macaddr.start | start
 *         of the range of private mac addresses for domrs | mac address |
 *         00:16:3e:77:e2:a0 || || private.macaddr.end | end of the range of
 *         private mac addresses for domrs | mac address | start + 126 || ||
 *         pool | the parent of the storage pool hierarchy * }
 **/
@Local(value = { ServerResource.class })
public class LibvirtComputingResource extends ServerResourceBase implements
<<<<<<< HEAD
		ServerResource {
	private static final Logger s_logger = Logger
			.getLogger(LibvirtComputingResource.class);

	private String _modifyVlanPath;
	private String _versionstringpath;
	private String _patchdomrPath;
	private String _createvmPath;
	private String _manageSnapshotPath;
	private String _createTmplPath;
	private String _heartBeatPath;
	private String _securityGroupPath;
	private String _routerProxyPath;
	private String _host;
	private String _dcId;
	private String _pod;
	private String _clusterId;
	private int _migrateSpeed;

	private long _hvVersion;
	private KVMHAMonitor _monitor;
	private final String _SSHKEYSPATH = "/root/.ssh";
	private final String _SSHPRVKEYPATH = _SSHKEYSPATH + File.separator
			+ "id_rsa.cloud";
	private final String _SSHPUBKEYPATH = _SSHKEYSPATH + File.separator
			+ "id_rsa.pub.cloud";
	private String _mountPoint = "/mnt";
	StorageLayer _storage;
	private KVMStoragePoolManager _storagePoolMgr;

	private static final class KeyValueInterpreter extends OutputInterpreter {
		private final Map<String, String> map = new HashMap<String, String>();

		@Override
		public String interpret(BufferedReader reader) throws IOException {
			String line = null;
			int numLines = 0;
			while ((line = reader.readLine()) != null) {
				String[] toks = line.trim().split("=");
				if (toks.length < 2) {
					s_logger.warn("Failed to parse Script output: " + line);
				} else {
					map.put(toks[0].trim(), toks[1].trim());
				}
				numLines++;
			}
			if (numLines == 0) {
				s_logger.warn("KeyValueInterpreter: no output lines?");
			}
			return null;
		}

		public Map<String, String> getKeyValues() {
			return map;
		}
	}

	@Override
	protected String getDefaultScriptsDir() {
		return null;
	}

	protected static MessageFormat SnapshotXML = new MessageFormat(
			"   <domainsnapshot>" + "   	<name>{0}</name>" + "  		<domain>"
					+ "			<uuid>{1}</uuid>" + "		</domain>"
					+ "	</domainsnapshot>");

	protected String _hypervisorType;
	protected String _hypervisorURI;
	protected String _hypervisorPath;
	protected String _sysvmISOPath;
	protected String _privNwName;
	protected String _privBridgeName;
	protected String _linkLocalBridgeName;
	protected String _publicBridgeName;
	protected String _guestBridgeName;
	protected String _privateIp;
	protected String _pool;
	protected String _localGateway;
	private boolean _can_bridge_firewall;
	protected String _localStoragePath;
	protected String _localStorageUUID;
	private Pair<String, String> _pifs;
	private final Map<String, vmStats> _vmStats = new ConcurrentHashMap<String, vmStats>();

	protected boolean _disconnected = true;
	protected int _timeout;
	protected int _cmdsTimeout;
	protected int _stopTimeout;
	protected static HashMap<DomainInfo.DomainState, State> s_statesTable;
	static {
		s_statesTable = new HashMap<DomainInfo.DomainState, State>();
		s_statesTable.put(DomainInfo.DomainState.VIR_DOMAIN_SHUTOFF,
				State.Stopped);
		s_statesTable.put(DomainInfo.DomainState.VIR_DOMAIN_PAUSED,
				State.Running);
		s_statesTable.put(DomainInfo.DomainState.VIR_DOMAIN_RUNNING,
				State.Running);
		s_statesTable.put(DomainInfo.DomainState.VIR_DOMAIN_BLOCKED,
				State.Running);
		s_statesTable.put(DomainInfo.DomainState.VIR_DOMAIN_NOSTATE,
				State.Unknown);
		s_statesTable.put(DomainInfo.DomainState.VIR_DOMAIN_SHUTDOWN,
				State.Stopping);
	}

	protected HashMap<String, State> _vms = new HashMap<String, State>(20);
	protected List<String> _vmsKilled = new ArrayList<String>();

	private VirtualRoutingResource _virtRouterResource;

	private String _pingTestPath;

	private int _dom0MinMem;

	protected enum defineOps {
		UNDEFINE_VM, DEFINE_VM
	}

	private String getEndIpFromStartIp(String startIp, int numIps) {
		String[] tokens = startIp.split("[.]");
		assert (tokens.length == 4);
		int lastbyte = Integer.parseInt(tokens[3]);
		lastbyte = lastbyte + numIps;
		tokens[3] = Integer.toString(lastbyte);
		StringBuilder end = new StringBuilder(15);
		end.append(tokens[0]).append(".").append(tokens[1]).append(".")
				.append(tokens[2]).append(".").append(tokens[3]);
		return end.toString();
	}

	private Map<String, Object> getDeveloperProperties()
			throws ConfigurationException {
		final File file = PropertiesUtil.findConfigFile("developer.properties");
		if (file == null) {
			throw new ConfigurationException(
					"Unable to find developer.properties.");
		}

		s_logger.info("developer.properties found at " + file.getAbsolutePath());
		Properties properties = new Properties();
		try {
			properties.load(new FileInputStream(file));

			String startMac = (String) properties.get("private.macaddr.start");
			if (startMac == null) {
				throw new ConfigurationException(
						"Developers must specify start mac for private ip range");
			}

			String startIp = (String) properties.get("private.ipaddr.start");
			if (startIp == null) {
				throw new ConfigurationException(
						"Developers must specify start ip for private ip range");
			}
			final Map<String, Object> params = PropertiesUtil.toMap(properties);

			String endIp = (String) properties.get("private.ipaddr.end");
			if (endIp == null) {
				endIp = getEndIpFromStartIp(startIp, 16);
				params.put("private.ipaddr.end", endIp);
			}
			return params;
		} catch (final FileNotFoundException ex) {
			throw new CloudRuntimeException("Cannot find the file: "
					+ file.getAbsolutePath(), ex);
		} catch (final IOException ex) {
			throw new CloudRuntimeException("IOException in reading "
					+ file.getAbsolutePath(), ex);
		}
	}

	protected String getDefaultNetworkScriptsDir() {
		return "scripts/vm/network/vnet";
	}

	protected String getDefaultStorageScriptsDir() {
		return "scripts/storage/qcow2";
	}

	private void saveProperties(Map<String, Object> params)
			throws ConfigurationException {
		final File file = PropertiesUtil.findConfigFile("agent.properties");
		if (file == null) {
			throw new ConfigurationException("Unable to find agent.properties.");
		}

		s_logger.info("agent.properties found at " + file.getAbsolutePath());

		try {
			Properties _properties = new Properties();
			_properties.load(new FileInputStream(file));
			Set<String> names = _properties.stringPropertyNames();
			for (String key : params.keySet()) {
				if (!names.contains(key)) {
					_properties.setProperty(key, (String) params.get(key));
				}
			}
			_properties.store(new FileOutputStream(file), "");
		} catch (final FileNotFoundException ex) {
			throw new CloudRuntimeException("Cannot find the file: "
					+ file.getAbsolutePath(), ex);
		} catch (final IOException ex) {
			throw new CloudRuntimeException("IOException in reading "
					+ file.getAbsolutePath(), ex);
		}
	}

	@Override
	public boolean configure(String name, Map<String, Object> params)
			throws ConfigurationException {
		boolean success = super.configure(name, params);
		if (!success) {
			return false;
		}

		try {
			Class<?> clazz = Class
					.forName("com.cloud.storage.JavaStorageLayer");
			_storage = (StorageLayer) ComponentLocator.inject(clazz);
			_storage.configure("StorageLayer", params);
		} catch (ClassNotFoundException e) {
			throw new ConfigurationException("Unable to find class "
					+ "com.cloud.storage.JavaStorageLayer");
		}

		_virtRouterResource = new VirtualRoutingResource();

		// Set the domr scripts directory
		params.put("domr.scripts.dir", "scripts/network/domr/kvm");

		success = _virtRouterResource.configure(name, params);

		String kvmScriptsDir = (String) params.get("kvm.scripts.dir");
		if (kvmScriptsDir == null) {
			kvmScriptsDir = "scripts/vm/hypervisor/kvm";
		}

		String networkScriptsDir = (String) params.get("network.scripts.dir");
		if (networkScriptsDir == null) {
			networkScriptsDir = getDefaultNetworkScriptsDir();
		}

		String storageScriptsDir = (String) params.get("storage.scripts.dir");
		if (storageScriptsDir == null) {
			storageScriptsDir = getDefaultStorageScriptsDir();
		}

		if (!success) {
			return false;
		}

		_host = (String) params.get("host");
		if (_host == null) {
			_host = "localhost";
		}

		_dcId = (String) params.get("zone");
		if (_dcId == null) {
			_dcId = "default";
		}

		_pod = (String) params.get("pod");
		if (_pod == null) {
			_pod = "default";
		}

		_clusterId = (String) params.get("cluster");

		_modifyVlanPath = Script.findScript(networkScriptsDir, "modifyvlan.sh");
		if (_modifyVlanPath == null) {
			throw new ConfigurationException("Unable to find modifyvlan.sh");
		}

		_versionstringpath = Script.findScript(kvmScriptsDir, "versions.sh");
		if (_versionstringpath == null) {
			throw new ConfigurationException("Unable to find versions.sh");
		}

		_patchdomrPath = Script.findScript(kvmScriptsDir + "/patch/",
				"rundomrpre.sh");
		if (_patchdomrPath == null) {
			throw new ConfigurationException("Unable to find rundomrpre.sh");
		}

		_heartBeatPath = Script.findScript(kvmScriptsDir, "kvmheartbeat.sh");
		if (_heartBeatPath == null) {
			throw new ConfigurationException("Unable to find kvmheartbeat.sh");
		}

		_createvmPath = Script.findScript(storageScriptsDir, "createvm.sh");
		if (_createvmPath == null) {
			throw new ConfigurationException("Unable to find the createvm.sh");
		}

		_manageSnapshotPath = Script.findScript(storageScriptsDir,
				"managesnapshot.sh");
		if (_manageSnapshotPath == null) {
			throw new ConfigurationException(
					"Unable to find the managesnapshot.sh");
		}

		_createTmplPath = Script
				.findScript(storageScriptsDir, "createtmplt.sh");
		if (_createTmplPath == null) {
			throw new ConfigurationException(
					"Unable to find the createtmplt.sh");
		}

		_securityGroupPath = Script.findScript(networkScriptsDir,
				"security_group.py");
		if (_securityGroupPath == null) {
			throw new ConfigurationException(
					"Unable to find the security_group.py");
		}

		_routerProxyPath = Script.findScript("scripts/network/domr/",
				"routerProxy.sh");
		if (_routerProxyPath == null) {
			throw new ConfigurationException(
					"Unable to find the routerProxy.sh");
		}

		String value = (String) params.get("developer");
		boolean isDeveloper = Boolean.parseBoolean(value);

		if (isDeveloper) {
			params.putAll(getDeveloperProperties());
		}

		_pool = (String) params.get("pool");
		if (_pool == null) {
			_pool = "/root";
		}

		String instance = (String) params.get("instance");

		_hypervisorType = (String) params.get("hypervisor.type");
		if (_hypervisorType == null) {
			_hypervisorType = "kvm";
		}

		_hypervisorURI = (String) params.get("hypervisor.uri");
		if (_hypervisorURI == null) {
			_hypervisorURI = "qemu:///system";
		}
		String startMac = (String) params.get("private.macaddr.start");
		if (startMac == null) {
			startMac = "00:16:3e:77:e2:a0";
		}

		String startIp = (String) params.get("private.ipaddr.start");
		if (startIp == null) {
			startIp = "192.168.166.128";
		}

		_pingTestPath = Script.findScript(kvmScriptsDir, "pingtest.sh");
		if (_pingTestPath == null) {
			throw new ConfigurationException("Unable to find the pingtest.sh");
		}

		_linkLocalBridgeName = (String) params.get("private.bridge.name");
		if (_linkLocalBridgeName == null) {
			if (isDeveloper) {
				_linkLocalBridgeName = "cloud-" + instance + "-0";
			} else {
				_linkLocalBridgeName = "cloud0";
			}
		}

		_publicBridgeName = (String) params.get("public.network.device");
		if (_publicBridgeName == null) {
			_publicBridgeName = "cloudbr0";
		}

		_privBridgeName = (String) params.get("private.network.device");
		if (_privBridgeName == null) {
			_privBridgeName = "cloudbr1";
		}

		_guestBridgeName = (String) params.get("guest.network.device");
		if (_guestBridgeName == null) {
			_guestBridgeName = _privBridgeName;
		}

		_privNwName = (String) params.get("private.network.name");
		if (_privNwName == null) {
			if (isDeveloper) {
				_privNwName = "cloud-" + instance + "-private";
			} else {
				_privNwName = "cloud-private";
			}
		}

		_localStoragePath = (String) params.get("local.storage.path");
		if (_localStoragePath == null) {
			_localStoragePath = "/var/lib/libvirt/images/";
		}

		_localStorageUUID = (String) params.get("local.storage.uuid");
		if (_localStorageUUID == null) {
			_localStorageUUID = UUID.randomUUID().toString();
			params.put("local.storage.uuid", _localStorageUUID);
		}

		value = (String) params.get("scripts.timeout");
		_timeout = NumbersUtil.parseInt(value, 30 * 60) * 1000;

		value = (String) params.get("stop.script.timeout");
		_stopTimeout = NumbersUtil.parseInt(value, 120) * 1000;

		value = (String) params.get("cmds.timeout");
		_cmdsTimeout = NumbersUtil.parseInt(value, 7200) * 1000;

		value = (String) params.get("host.reserved.mem.mb");
		_dom0MinMem = NumbersUtil.parseInt(value, 0) * 1024 * 1024;

		value = (String) params.get("debug.mode");

		LibvirtConnection.initialize(_hypervisorURI);
		Connect conn = null;
		try {
			conn = LibvirtConnection.getConnection();
		} catch (LibvirtException e) {
			throw new CloudRuntimeException(e.getMessage());
		}

		/* Does node support HVM guest? If not, exit */
		if (!IsHVMEnabled(conn)) {
			throw new ConfigurationException(
					"NO HVM support on this machine, pls make sure: "
							+ "1. VT/SVM is supported by your CPU, or is enabled in BIOS. "
							+ "2. kvm modules is installed");
		}

		_hypervisorPath = getHypervisorPath(conn);
		try {
			_hvVersion = conn.getVersion();
			_hvVersion = (_hvVersion % 1000000) / 1000;
		} catch (LibvirtException e) {

		}

		String[] info = NetUtils.getNetworkParams(_privateNic);

		_monitor = new KVMHAMonitor(null, info[0], _heartBeatPath);
		Thread ha = new Thread(_monitor);
		ha.start();

		_storagePoolMgr = new KVMStoragePoolManager(_storage, _monitor);

		_sysvmISOPath = (String) params.get("systemvm.iso.path");
		if (_sysvmISOPath == null) {
			String[] isoPaths = { "/usr/lib64/cloud/agent/vms/systemvm.iso",
					"/usr/lib/cloud/agent/vms/systemvm.iso" };
			for (String isoPath : isoPaths) {
				if (_storage.exists(isoPath)) {
					_sysvmISOPath = isoPath;
					break;
				}
			}
			if (_sysvmISOPath == null) {
				s_logger.debug("Can't find system vm ISO");
			}
		}

		try {
			createControlNetwork(conn);
		} catch (LibvirtException e) {
			throw new ConfigurationException(e.getMessage());
		}

		_pifs = getPifs();
		if (_pifs.first() == null) {
			s_logger.debug("Failed to get private nic name");
			throw new ConfigurationException("Failed to get private nic name");
		}

		if (_pifs.second() == null) {
			s_logger.debug("Failed to get public nic name");
			throw new ConfigurationException("Failed to get public nic name");
		}
		s_logger.debug("Found pif: " + _pifs.first() + " on " + _privBridgeName
				+ ", pif: " + _pifs.second() + " on " + _publicBridgeName);

		_can_bridge_firewall = can_bridge_firewall(_pifs.second());

		_localGateway = Script
				.runSimpleBashScript("ip route |grep default|awk '{print $3}'");
		if (_localGateway == null) {
			s_logger.debug("Failed to found the local gateway");
		}

		_mountPoint = (String) params.get("mount.path");
		if (_mountPoint == null) {
			_mountPoint = "/mnt";
		}
		
		value = (String) params.get("vm.migrate.speed");
		_migrateSpeed = NumbersUtil.parseInt(value, -1);
		if (_migrateSpeed == -1) {
			//get guest network device speed
			_migrateSpeed = 0;
			String speed = Script.runSimpleBashScript("ethtool " + _pifs.second() + " |grep Speed | cut -d \\  -f 2");
			if (speed != null) {
				String[] tokens = speed.split("M");
				if (tokens.length == 2) {
					try {
						_migrateSpeed = Integer.parseInt(tokens[0]);
					} catch (Exception e) {
						
					}
					s_logger.debug("device " + _pifs.second() + " has speed: " + String.valueOf(_migrateSpeed));
				}
			}
			params.put("vm.migrate.speed", String.valueOf(_migrateSpeed));
		}
		saveProperties(params);

		return true;
	}

	private Pair<String, String> getPifs() {
		/* get pifs from bridge */
		String pubPif = null;
		String privPif = null;
		String vlan = null;
		if (_publicBridgeName != null) {
			pubPif = Script.runSimpleBashScript("brctl show | grep "
					+ _publicBridgeName + " | awk '{print $4}'");
			vlan = Script.runSimpleBashScript("ls /proc/net/vlan/" + pubPif);
			if (vlan != null && !vlan.isEmpty()) {
				pubPif = Script
						.runSimpleBashScript("grep ^Device\\: /proc/net/vlan/"
								+ pubPif + " | awk {'print $2'}");
			}
		}
		if (_guestBridgeName != null) {
			privPif = Script.runSimpleBashScript("brctl show | grep "
					+ _guestBridgeName + " | awk '{print $4}'");
			vlan = Script.runSimpleBashScript("ls /proc/net/vlan/" + privPif);
			if (vlan != null && !vlan.isEmpty()) {
				privPif = Script
						.runSimpleBashScript("grep ^Device\\: /proc/net/vlan/"
								+ privPif + " | awk {'print $2'}");
			}
		}
		return new Pair<String, String>(privPif, pubPif);
	}

	private boolean checkNetwork(String networkName) {
		if (networkName == null) {
			return true;
		}

		String name = Script.runSimpleBashScript("brctl show | grep "
				+ networkName + " | awk '{print $4}'");
		if (name == null) {
			return false;
		} else {
			return true;
		}
	}

	private String getVnetId(String vnetId) {
		return vnetId;
	}

	private void patchSystemVm(String cmdLine, String dataDiskPath,
			String vmName) throws InternalErrorException {
		String result;
		final Script command = new Script(_patchdomrPath, _timeout, s_logger);
		command.add("-l", vmName);
		command.add("-t", "all");
		command.add("-d", dataDiskPath);
		command.add("-p", cmdLine.replaceAll(" ", "%"));
		result = command.execute();
		if (result != null) {
			throw new InternalErrorException(result);
		}
	}

	boolean isDirectAttachedNetwork(String type) {
		if ("untagged".equalsIgnoreCase(type)) {
			return true;
		} else {
			try {
				Long.valueOf(type);
			} catch (NumberFormatException e) {
				return true;
			}
			return false;
		}
	}

	protected String startDomain(Connect conn, String vmName, String domainXML)
			throws LibvirtException, InternalErrorException {
		/* No duplicated vm, we will success, or failed */
		boolean failed = false;
		Domain dm = null;
		try {
			dm = conn.domainDefineXML(domainXML);
		} catch (final LibvirtException e) {
			/* Duplicated defined vm */
			s_logger.warn("Failed to define domain " + vmName + ": "
					+ e.getMessage());
			failed = true;
		} finally {
			try {
				if (dm != null) {
					dm.free();
				}
			} catch (final LibvirtException e) {

			}
		}

		/* If failed, undefine the vm */
		Domain dmOld = null;
		Domain dmNew = null;
		try {
			if (failed) {
				dmOld = conn.domainLookupByUUID(UUID.nameUUIDFromBytes(vmName
						.getBytes()));
				dmOld.undefine();
				dmNew = conn.domainDefineXML(domainXML);
			}
		} catch (final LibvirtException e) {
			s_logger.warn("Failed to define domain (second time) " + vmName
					+ ": " + e.getMessage());
			throw e;
		} catch (Exception e) {
			s_logger.warn("Failed to define domain (second time) " + vmName
					+ ": " + e.getMessage());
			throw new InternalErrorException(e.toString());
		} finally {
			try {
				if (dmOld != null) {
					dmOld.free();
				}
				if (dmNew != null) {
					dmNew.free();
				}
			} catch (final LibvirtException e) {

			}
		}

		/* Start the VM */
		try {
			dm = conn.domainLookupByUUID(UUID.nameUUIDFromBytes(vmName
					.getBytes()));
			dm.create();
		} catch (LibvirtException e) {
			s_logger.warn("Failed to start domain: " + vmName + ": "
					+ e.getMessage());
			throw e;
		} finally {
			try {
				if (dm != null) {
					dm.free();
				}
			} catch (final LibvirtException e) {

			}
		}
		return null;
	}

	@Override
	public boolean stop() {
		try {
			Connect conn = LibvirtConnection.getConnection();
			conn.close();
		} catch (LibvirtException e) {
		}

		return true;
	}

	public static void main(String[] args) {
		s_logger.addAppender(new org.apache.log4j.ConsoleAppender(
				new org.apache.log4j.PatternLayout(), "System.out"));
		LibvirtComputingResource test = new LibvirtComputingResource();
		Map<String, Object> params = new HashMap<String, Object>();
		try {
			test.configure("test", params);
		} catch (ConfigurationException e) {
			System.out.println(e.getMessage());
			e.printStackTrace();
		}
		String result = null;
		// String result = test.startDomainRouter("domr1",
		// "/var/lib/images/centos.5-4.x86-64/centos-small.img", 128, "0064",
		// "02:00:30:00:01:01", "00:16:3e:77:e2:a1", "02:00:30:00:64:01");
		boolean created = (result == null);
		s_logger.info("Domain " + (created ? " " : " not ") + " created");

		s_logger.info("Rule " + (created ? " " : " not ") + " created");
		test.stop();
	}

	@Override
	public Answer executeRequest(Command cmd) {

		try {
			if (cmd instanceof StopCommand) {
				return execute((StopCommand) cmd);
			} else if (cmd instanceof GetVmStatsCommand) {
				return execute((GetVmStatsCommand) cmd);
			} else if (cmd instanceof RebootRouterCommand) {
				return execute((RebootRouterCommand) cmd);
			} else if (cmd instanceof RebootCommand) {
				return execute((RebootCommand) cmd);
			} else if (cmd instanceof GetHostStatsCommand) {
				return execute((GetHostStatsCommand) cmd);
			} else if (cmd instanceof CheckStateCommand) {
				return executeRequest(cmd);
			} else if (cmd instanceof CheckHealthCommand) {
				return execute((CheckHealthCommand) cmd);
			} else if (cmd instanceof PrepareForMigrationCommand) {
				return execute((PrepareForMigrationCommand) cmd);
			} else if (cmd instanceof MigrateCommand) {
				return execute((MigrateCommand) cmd);
			} else if (cmd instanceof PingTestCommand) {
				return execute((PingTestCommand) cmd);
			} else if (cmd instanceof CheckVirtualMachineCommand) {
				return execute((CheckVirtualMachineCommand) cmd);
			} else if (cmd instanceof ReadyCommand) {
				return execute((ReadyCommand) cmd);
			} else if (cmd instanceof AttachIsoCommand) {
				return execute((AttachIsoCommand) cmd);
			} else if (cmd instanceof AttachVolumeCommand) {
				return execute((AttachVolumeCommand) cmd);
			} else if (cmd instanceof StopCommand) {
				return execute((StopCommand) cmd);
			} else if (cmd instanceof CheckConsoleProxyLoadCommand) {
				return execute((CheckConsoleProxyLoadCommand) cmd);
			} else if (cmd instanceof WatchConsoleProxyLoadCommand) {
				return execute((WatchConsoleProxyLoadCommand) cmd);
			} else if (cmd instanceof GetVncPortCommand) {
				return execute((GetVncPortCommand) cmd);
			} else if (cmd instanceof ModifySshKeysCommand) {
				return execute((ModifySshKeysCommand) cmd);
			} else if (cmd instanceof MaintainCommand) {
				return execute((MaintainCommand) cmd);
			} else if (cmd instanceof CreateCommand) {
				return execute((CreateCommand) cmd);
			} else if (cmd instanceof DestroyCommand) {
				return execute((DestroyCommand) cmd);
			} else if (cmd instanceof PrimaryStorageDownloadCommand) {
				return execute((PrimaryStorageDownloadCommand) cmd);
			} else if (cmd instanceof CreatePrivateTemplateFromVolumeCommand) {
				return execute((CreatePrivateTemplateFromVolumeCommand) cmd);
			} else if (cmd instanceof GetStorageStatsCommand) {
				return execute((GetStorageStatsCommand) cmd);
			} else if (cmd instanceof ManageSnapshotCommand) {
				return execute((ManageSnapshotCommand) cmd);
			} else if (cmd instanceof BackupSnapshotCommand) {
				return execute((BackupSnapshotCommand) cmd);
			} else if (cmd instanceof CreateVolumeFromSnapshotCommand) {
				return execute((CreateVolumeFromSnapshotCommand) cmd);
			} else if (cmd instanceof CreatePrivateTemplateFromSnapshotCommand) {
				return execute((CreatePrivateTemplateFromSnapshotCommand) cmd);
			} else if (cmd instanceof UpgradeSnapshotCommand) {
				return execute((UpgradeSnapshotCommand) cmd);
			} else if (cmd instanceof CreateStoragePoolCommand) {
				return execute((CreateStoragePoolCommand) cmd);
			} else if (cmd instanceof ModifyStoragePoolCommand) {
				return execute((ModifyStoragePoolCommand) cmd);
			} else if (cmd instanceof SecurityGroupRulesCmd) {
				return execute((SecurityGroupRulesCmd) cmd);
			} else if (cmd instanceof DeleteStoragePoolCommand) {
				return execute((DeleteStoragePoolCommand) cmd);
			} else if (cmd instanceof FenceCommand) {
				return execute((FenceCommand) cmd);
			} else if (cmd instanceof StartCommand) {
				return execute((StartCommand) cmd);
			} else if (cmd instanceof IpAssocCommand) {
				return execute((IpAssocCommand) cmd);
			} else if (cmd instanceof NetworkElementCommand) {
				return _virtRouterResource.executeRequest(cmd);
			} else if (cmd instanceof CheckSshCommand) {
				return execute((CheckSshCommand) cmd);
			} else if (cmd instanceof NetworkUsageCommand) {
				return execute((NetworkUsageCommand) cmd);
			} else if (cmd instanceof NetworkRulesSystemVmCommand) {
				return execute((NetworkRulesSystemVmCommand) cmd);
			} else if (cmd instanceof CleanupNetworkRulesCmd) {
				return execute((CleanupNetworkRulesCmd) cmd);
			} else if (cmd instanceof CopyVolumeCommand) {
				return execute((CopyVolumeCommand) cmd);
			} else if (cmd instanceof CheckNetworkCommand) {
				return execute((CheckNetworkCommand) cmd);
			} else {
				s_logger.warn("Unsupported command ");
				return Answer.createUnsupportedCommandAnswer(cmd);
			}
		} catch (final IllegalArgumentException e) {
			return new Answer(cmd, false, e.getMessage());
		}
	}

	private CheckNetworkAnswer execute(CheckNetworkCommand cmd) {
		List<PhysicalNetworkSetupInfo> phyNics = cmd
				.getPhysicalNetworkInfoList();
		String errMsg = null;
		for (PhysicalNetworkSetupInfo nic : phyNics) {
			if (!checkNetwork(nic.getGuestNetworkName())) {
				errMsg = "Can not find network: " + nic.getGuestNetworkName();
				break;
			} else if (!checkNetwork(nic.getPrivateNetworkName())) {
				errMsg = "Can not find network: " + nic.getPrivateNetworkName();
				break;
			} else if (!checkNetwork(nic.getPublicNetworkName())) {
				errMsg = "Can not find network: " + nic.getPublicNetworkName();
				break;
			}
		}

		if (errMsg != null) {
			return new CheckNetworkAnswer(cmd, false, errMsg);
		} else {
			return new CheckNetworkAnswer(cmd, true, null);
		}
	}

	private CopyVolumeAnswer execute(CopyVolumeCommand cmd) {
		boolean copyToSecondary = cmd.toSecondaryStorage();
		String volumePath = cmd.getVolumePath();
		StorageFilerTO pool = cmd.getPool();
		String secondaryStorageUrl = cmd.getSecondaryStorageURL();
		KVMStoragePool secondaryStoragePool = null;
		try {
			KVMStoragePool primaryPool = _storagePoolMgr.getStoragePool(pool
					.getUuid());
			String volumeName = UUID.randomUUID().toString();

			if (copyToSecondary) {
				String destVolumeName = volumeName + ".qcow2";
				KVMPhysicalDisk volume = primaryPool.getPhysicalDisk(cmd
						.getVolumePath());
				String volumeDestPath = "/volumes/" + cmd.getVolumeId()
						+ File.separator;
				secondaryStoragePool = _storagePoolMgr
						.getStoragePoolByURI(secondaryStorageUrl);
				secondaryStoragePool.createFolder(volumeDestPath);
				secondaryStoragePool.delete();
				secondaryStoragePool = _storagePoolMgr
						.getStoragePoolByURI(secondaryStorageUrl
								+ volumeDestPath);
				_storagePoolMgr.copyPhysicalDisk(volume, destVolumeName,
						secondaryStoragePool);
				return new CopyVolumeAnswer(cmd, true, null, null, volumeName);
			} else {
				volumePath = "/volumes/" + cmd.getVolumeId() + File.separator;
				secondaryStoragePool = _storagePoolMgr
						.getStoragePoolByURI(secondaryStorageUrl + volumePath);
				KVMPhysicalDisk volume = secondaryStoragePool
						.getPhysicalDisk(cmd.getVolumePath() + ".qcow2");
				_storagePoolMgr.copyPhysicalDisk(volume, volumeName,
						primaryPool);
				return new CopyVolumeAnswer(cmd, true, null, null, volumeName);
			}
		} catch (CloudRuntimeException e) {
			return new CopyVolumeAnswer(cmd, false, e.toString(), null, null);
		} finally {
			if (secondaryStoragePool != null) {
				secondaryStoragePool.delete();
			}
		}
	}

	protected Answer execute(DeleteStoragePoolCommand cmd) {
		try {
			_storagePoolMgr.deleteStoragePool(cmd.getPool().getUuid());
			return new Answer(cmd);
		} catch (CloudRuntimeException e) {
			return new Answer(cmd, false, e.toString());
		}
	}

	protected FenceAnswer execute(FenceCommand cmd) {
		ExecutorService executors = Executors.newSingleThreadExecutor();
		List<NfsStoragePool> pools = _monitor.getStoragePools();
		KVMHAChecker ha = new KVMHAChecker(pools, cmd.getHostIp());
		Future<Boolean> future = executors.submit(ha);
		try {
			Boolean result = future.get();
			if (result) {
				return new FenceAnswer(cmd, false, "Heart is still beating...");
			} else {
				return new FenceAnswer(cmd);
			}
		} catch (InterruptedException e) {
			s_logger.warn("Unable to fence", e);
			return new FenceAnswer(cmd, false, e.getMessage());
		} catch (ExecutionException e) {
			s_logger.warn("Unable to fence", e);
			return new FenceAnswer(cmd, false, e.getMessage());
		}

	}

	protected Storage.StorageResourceType getStorageResourceType() {
		return Storage.StorageResourceType.STORAGE_POOL;
	}

	protected Answer execute(CreateCommand cmd) {
		StorageFilerTO pool = cmd.getPool();
		DiskProfile dskch = cmd.getDiskCharacteristics();
		KVMPhysicalDisk BaseVol = null;
		KVMStoragePool primaryPool = null;
		KVMPhysicalDisk vol = null;
		long disksize;
		try {
			primaryPool = _storagePoolMgr.getStoragePool(pool.getUuid());

			if (cmd.getTemplateUrl() != null) {

				BaseVol = primaryPool.getPhysicalDisk(cmd.getTemplateUrl());
				vol = _storagePoolMgr.createDiskFromTemplate(BaseVol, UUID
						.randomUUID().toString(), primaryPool);

				if (vol == null) {
					return new Answer(cmd, false,
							" Can't create storage volume on storage pool");
				}
				disksize = vol.getSize();
			} else {
				disksize = dskch.getSize();
				vol = primaryPool.createPhysicalDisk(UUID.randomUUID()
						.toString(), dskch.getSize());
			}
			VolumeTO volume = new VolumeTO(cmd.getVolumeId(), dskch.getType(),
					pool.getType(), pool.getUuid(), pool.getPath(),
					vol.getName(), vol.getName(), disksize, null);
			return new CreateAnswer(cmd, volume);
		} catch (CloudRuntimeException e) {
			s_logger.debug("Failed to create volume: " + e.toString());
			return new CreateAnswer(cmd, e);
		}
	}

	public Answer execute(DestroyCommand cmd) {
		VolumeTO vol = cmd.getVolume();

		try {
			KVMStoragePool pool = _storagePoolMgr.getStoragePool(vol
					.getPoolUuid());
			pool.deletePhysicalDisk(vol.getPath());

			return new Answer(cmd, true, "Success");
		} catch (CloudRuntimeException e) {
			s_logger.debug("Failed to delete volume: " + e.toString());
			return new Answer(cmd, false, e.toString());
		}
	}

	private String getVlanIdFromBridge(String brName) {
		OutputInterpreter.OneLineParser vlanIdParser = new OutputInterpreter.OneLineParser();
		final Script cmd = new Script("/bin/bash", s_logger);
		cmd.add("-c");
		cmd.add("vlanid=$(brctl show |grep " + brName
				+ " |awk '{print $4}' | cut -s -d. -f 2);echo $vlanid");
		String result = cmd.execute(vlanIdParser);
		if (result != null) {
			return null;
		}
		String vlanId = vlanIdParser.getLine();
		if (vlanId.equalsIgnoreCase("")) {
			return null;
		} else {
			return vlanId;
		}
	}

	private void VifHotPlug(Connect conn, String vmName, String vlanId,
			String macAddr) throws InternalErrorException, LibvirtException {
		NicTO nicTO = new NicTO();
		nicTO.setMac(macAddr);
		nicTO.setType(TrafficType.Public);
		if (vlanId == null) {
			nicTO.setBroadcastType(BroadcastDomainType.Native);
		} else {
			nicTO.setBroadcastType(BroadcastDomainType.Vlan);
			nicTO.setBroadcastUri(BroadcastDomainType.Vlan.toUri(vlanId));
		}

		InterfaceDef nic = createVif(conn, nicTO, InterfaceDef.nicModel.VIRTIO);
		Domain vm = getDomain(conn, vmName);
		vm.attachDevice(nic.toString());
	}

	public Answer execute(IpAssocCommand cmd) {
		String routerName = cmd
				.getAccessDetail(NetworkElementCommand.ROUTER_NAME);
		String routerIp = cmd.getAccessDetail(NetworkElementCommand.ROUTER_IP);
		String[] results = new String[cmd.getIpAddresses().length];
		Connect conn;
		try {
			conn = LibvirtConnection.getConnection();
			List<InterfaceDef> nics = getInterfaces(conn, routerName);
			Map<String, Integer> vlanAllocatedToVM = new HashMap<String, Integer>();
			Integer nicPos = 0;
			for (InterfaceDef nic : nics) {
				if (nic.getBrName().equalsIgnoreCase(_linkLocalBridgeName)) {
					vlanAllocatedToVM.put("LinkLocal", nicPos);
				} else {
					String vlanId = getVlanIdFromBridge(nic.getBrName());
					if (vlanId != null) {
						vlanAllocatedToVM.put(vlanId, nicPos);
					} else {
						vlanAllocatedToVM.put(Vlan.UNTAGGED, nicPos);
					}
				}
				nicPos++;
			}
			IpAddressTO[] ips = cmd.getIpAddresses();
			int i = 0;
			String result = null;
			int nicNum = 0;
			for (IpAddressTO ip : ips) {
				if (!vlanAllocatedToVM.containsKey(ip.getVlanId())) {
					/* plug a vif into router */
					VifHotPlug(conn, routerName, ip.getVlanId(),
							ip.getVifMacAddress());
					vlanAllocatedToVM.put(ip.getVlanId(), nicPos++);
				}
				nicNum = vlanAllocatedToVM.get(ip.getVlanId());
				networkUsage(routerIp, "addVif", "eth" + nicNum);
				result = _virtRouterResource.assignPublicIpAddress(routerName,
						routerIp, ip.getPublicIp(), ip.isAdd(), ip.isFirstIP(),
						ip.isSourceNat(), ip.getVlanId(), ip.getVlanGateway(),
						ip.getVlanNetmask(), ip.getVifMacAddress(),
						ip.getGuestIp(), nicNum);

				if (result != null) {
					results[i++] = IpAssocAnswer.errorResult;
				} else {
					results[i++] = ip.getPublicIp() + " - success";
					;
				}
			}
			return new IpAssocAnswer(cmd, results);
		} catch (LibvirtException e) {
			return new IpAssocAnswer(cmd, results);
		} catch (InternalErrorException e) {
			return new IpAssocAnswer(cmd, results);
		}
	}

	protected ManageSnapshotAnswer execute(final ManageSnapshotCommand cmd) {
		String snapshotName = cmd.getSnapshotName();
		String snapshotPath = cmd.getSnapshotPath();
		String vmName = cmd.getVmName();
		try {
			Connect conn = LibvirtConnection.getConnection();
			DomainInfo.DomainState state = null;
			Domain vm = null;
			if (vmName != null) {
				try {
					vm = getDomain(conn, cmd.getVmName());
					state = vm.getInfo().state;
				} catch (LibvirtException e) {

				}
			}

			KVMStoragePool primaryPool = _storagePoolMgr.getStoragePool(cmd
					.getPool().getUuid());
			KVMPhysicalDisk disk = primaryPool.getPhysicalDisk(cmd
					.getVolumePath());
			if (state == DomainInfo.DomainState.VIR_DOMAIN_RUNNING
					&& !primaryPool.isExternalSnapshot()) {
				String vmUuid = vm.getUUIDString();
				Object[] args = new Object[] { snapshotName, vmUuid };
				String snapshot = SnapshotXML.format(args);
				s_logger.debug(snapshot);
				if (cmd.getCommandSwitch().equalsIgnoreCase(
						ManageSnapshotCommand.CREATE_SNAPSHOT)) {
					vm.snapshotCreateXML(snapshot);
				} else {
					DomainSnapshot snap = vm.snapshotLookupByName(snapshotName);
					snap.delete(0);
				}

				/*
				 * libvirt on RHEL6 doesn't handle resume event emitted from
				 * qemu
				 */
				vm = getDomain(conn, cmd.getVmName());
				state = vm.getInfo().state;
				if (state == DomainInfo.DomainState.VIR_DOMAIN_PAUSED) {
					vm.resume();
				}
			} else {

				/* VM is not running, create a snapshot by ourself */
				final Script command = new Script(_manageSnapshotPath,
						_cmdsTimeout, s_logger);
				if (cmd.getCommandSwitch().equalsIgnoreCase(
						ManageSnapshotCommand.CREATE_SNAPSHOT)) {
					command.add("-c", disk.getPath());
				} else {
					command.add("-d", snapshotPath);
				}

				command.add("-n", snapshotName);
				String result = command.execute();
				if (result != null) {
					s_logger.debug("Failed to manage snapshot: " + result);
					return new ManageSnapshotAnswer(cmd, false,
							"Failed to manage snapshot: " + result);
				}
			}
			return new ManageSnapshotAnswer(cmd, cmd.getSnapshotId(),
					disk.getPath() + File.separator + snapshotName, true, null);
		} catch (LibvirtException e) {
			s_logger.debug("Failed to manage snapshot: " + e.toString());
			return new ManageSnapshotAnswer(cmd, false,
					"Failed to manage snapshot: " + e.toString());
		}

	}

	protected BackupSnapshotAnswer execute(final BackupSnapshotCommand cmd) {
		Long dcId = cmd.getDataCenterId();
		Long accountId = cmd.getAccountId();
		Long volumeId = cmd.getVolumeId();
		String secondaryStoragePoolUrl = cmd.getSecondaryStorageUrl();
		String snapshotName = cmd.getSnapshotName();
		String snapshotPath = cmd.getVolumePath();
		String snapshotDestPath = null;
		String snapshotRelPath = null;
		String vmName = cmd.getVmName();
		KVMStoragePool secondaryStoragePool = null;
		try {
			Connect conn = LibvirtConnection.getConnection();

			secondaryStoragePool = _storagePoolMgr
					.getStoragePoolByURI(secondaryStoragePoolUrl);

			String ssPmountPath = secondaryStoragePool.getLocalPath();
			snapshotRelPath = File.separator + "snapshots" + File.separator
					+ dcId + File.separator + accountId + File.separator
					+ volumeId;

			snapshotDestPath = ssPmountPath + File.separator + "snapshots"
					+ File.separator + dcId + File.separator + accountId
					+ File.separator + volumeId;
			KVMStoragePool primaryPool = _storagePoolMgr.getStoragePool(cmd
					.getPrimaryStoragePoolNameLabel());
			KVMPhysicalDisk snapshotDisk = primaryPool.getPhysicalDisk(cmd
					.getVolumePath());
			Script command = new Script(_manageSnapshotPath, _cmdsTimeout,
					s_logger);
			command.add("-b", snapshotDisk.getPath());
			command.add("-n", snapshotName);
			command.add("-p", snapshotDestPath);
			command.add("-t", snapshotName);
			String result = command.execute();
			if (result != null) {
				s_logger.debug("Failed to backup snaptshot: " + result);
				return new BackupSnapshotAnswer(cmd, false, result, null, true);
			}
			/* Delete the snapshot on primary */

			DomainInfo.DomainState state = null;
			Domain vm = null;
			if (vmName != null) {
				try {
					vm = getDomain(conn, cmd.getVmName());
					state = vm.getInfo().state;
				} catch (LibvirtException e) {

				}
			}

			KVMStoragePool primaryStorage = _storagePoolMgr.getStoragePool(cmd
					.getPool().getUuid());
			if (state == DomainInfo.DomainState.VIR_DOMAIN_RUNNING
					&& !primaryStorage.isExternalSnapshot()) {
				String vmUuid = vm.getUUIDString();
				Object[] args = new Object[] { snapshotName, vmUuid };
				String snapshot = SnapshotXML.format(args);
				s_logger.debug(snapshot);
				DomainSnapshot snap = vm.snapshotLookupByName(snapshotName);
				snap.delete(0);

				/*
				 * libvirt on RHEL6 doesn't handle resume event emitted from
				 * qemu
				 */
				vm = getDomain(conn, cmd.getVmName());
				state = vm.getInfo().state;
				if (state == DomainInfo.DomainState.VIR_DOMAIN_PAUSED) {
					vm.resume();
				}
			} else {
				command = new Script(_manageSnapshotPath, _cmdsTimeout,
						s_logger);
				command.add("-d", snapshotDisk.getPath());
				command.add("-n", snapshotName);
				result = command.execute();
				if (result != null) {
					s_logger.debug("Failed to backup snapshot: " + result);
					return new BackupSnapshotAnswer(cmd, false,
							"Failed to backup snapshot: " + result, null, true);
				}
			}
		} catch (LibvirtException e) {
			return new BackupSnapshotAnswer(cmd, false, e.toString(), null,
					true);
		} catch (CloudRuntimeException e) {
			return new BackupSnapshotAnswer(cmd, false, e.toString(), null,
					true);
		} finally {
			if (secondaryStoragePool != null) {
				secondaryStoragePool.delete();
			}
		}
		return new BackupSnapshotAnswer(cmd, true, null, snapshotRelPath
				+ File.separator + snapshotName, true);
	}

	protected DeleteSnapshotBackupAnswer execute(
			final DeleteSnapshotBackupCommand cmd) {
		Long dcId = cmd.getDataCenterId();
		Long accountId = cmd.getAccountId();
		Long volumeId = cmd.getVolumeId();
		KVMStoragePool secondaryStoragePool = null;
		try {
			secondaryStoragePool = _storagePoolMgr.getStoragePoolByURI(cmd
					.getSecondaryStorageUrl());

			String ssPmountPath = secondaryStoragePool.getLocalPath();
			String snapshotDestPath = ssPmountPath + File.separator
					+ "snapshots" + File.separator + dcId + File.separator
					+ accountId + File.separator + volumeId;

			final Script command = new Script(_manageSnapshotPath,
					_cmdsTimeout, s_logger);
			command.add("-d", snapshotDestPath);
			command.add("-n", cmd.getSnapshotName());

			command.execute();
		} catch (CloudRuntimeException e) {
			return new DeleteSnapshotBackupAnswer(cmd, false, e.toString());
		} finally {
			if (secondaryStoragePool != null) {
				secondaryStoragePool.delete();
			}
		}
		return new DeleteSnapshotBackupAnswer(cmd, true, null);
	}

	protected Answer execute(DeleteSnapshotsDirCommand cmd) {
		Long dcId = cmd.getDcId();
		Long accountId = cmd.getAccountId();
		Long volumeId = cmd.getVolumeId();
		KVMStoragePool secondaryStoragePool = null;
		try {
			secondaryStoragePool = _storagePoolMgr.getStoragePoolByURI(cmd
					.getSecondaryStorageUrl());

			String ssPmountPath = secondaryStoragePool.getLocalPath();
			String snapshotDestPath = ssPmountPath + File.separator
					+ "snapshots" + File.separator + dcId + File.separator
					+ accountId + File.separator + volumeId;

			final Script command = new Script(_manageSnapshotPath,
					_cmdsTimeout, s_logger);
			command.add("-d", snapshotDestPath);
			command.add("-f");
			command.execute();
		} catch (CloudRuntimeException e) {
			return new Answer(cmd, false, e.toString());
		} finally {
			if (secondaryStoragePool != null) {
				secondaryStoragePool.delete();
			}

		}
		return new Answer(cmd, true, null);
	}

	protected CreateVolumeFromSnapshotAnswer execute(
			final CreateVolumeFromSnapshotCommand cmd) {
		try {

			String snapshotPath = cmd.getSnapshotUuid();
			int index = snapshotPath.lastIndexOf("/");
			snapshotPath = snapshotPath.substring(0, index);
			KVMStoragePool secondaryPool = _storagePoolMgr
					.getStoragePoolByURI(cmd.getSecondaryStorageUrl()
							+ snapshotPath);
			KVMPhysicalDisk snapshot = secondaryPool.getPhysicalDisk(cmd
					.getSnapshotName());

			String primaryUuid = cmd.getPrimaryStoragePoolNameLabel();
			KVMStoragePool primaryPool = _storagePoolMgr
					.getStoragePool(primaryUuid);
			String volUuid = UUID.randomUUID().toString();
			KVMPhysicalDisk disk = _storagePoolMgr.copyPhysicalDisk(snapshot,
					volUuid, primaryPool);
			return new CreateVolumeFromSnapshotAnswer(cmd, true, "",
					disk.getName());
		} catch (CloudRuntimeException e) {
			return new CreateVolumeFromSnapshotAnswer(cmd, false, e.toString(),
					null);
		}
	}

	protected Answer execute(final UpgradeSnapshotCommand cmd) {

		return new Answer(cmd, true, "success");
	}

	protected CreatePrivateTemplateAnswer execute(
			final CreatePrivateTemplateFromSnapshotCommand cmd) {
		String templateFolder = cmd.getAccountId() + File.separator
				+ cmd.getNewTemplateId();
		String templateInstallFolder = "template/tmpl/" + templateFolder;
		String tmplName = UUID.randomUUID().toString();
		String tmplFileName = tmplName + ".qcow2";
		KVMStoragePool secondaryPool = null;
		KVMStoragePool snapshotPool = null;
		try {
			String snapshotPath = cmd.getSnapshotUuid();
			int index = snapshotPath.lastIndexOf("/");
			snapshotPath = snapshotPath.substring(0, index);
			snapshotPool = _storagePoolMgr.getStoragePoolByURI(cmd
					.getSecondaryStorageUrl() + snapshotPath);
			KVMPhysicalDisk snapshot = snapshotPool.getPhysicalDisk(cmd
					.getSnapshotName());

			secondaryPool = _storagePoolMgr.getStoragePoolByURI(cmd
					.getSecondaryStorageUrl());

			String templatePath = secondaryPool.getLocalPath() + File.separator
					+ templateInstallFolder;

			_storage.mkdirs(templatePath);

			String tmplPath = templateInstallFolder + File.separator
					+ tmplFileName;
			Script command = new Script(_createTmplPath, _cmdsTimeout, s_logger);
			command.add("-t", templatePath);
			command.add("-n", tmplFileName);
			command.add("-f", snapshot.getPath());
			command.execute();

			Map<String, Object> params = new HashMap<String, Object>();
			params.put(StorageLayer.InstanceConfigKey, _storage);
			Processor qcow2Processor = new QCOW2Processor();
			qcow2Processor.configure("QCOW2 Processor", params);
			FormatInfo info = qcow2Processor.process(templatePath, null,
					tmplName);

			TemplateLocation loc = new TemplateLocation(_storage, templatePath);
			loc.create(1, true, tmplName);
			loc.addFormat(info);
			loc.save();

			return new CreatePrivateTemplateAnswer(cmd, true, "", tmplPath,
					info.virtualSize, info.size, tmplName, info.format);
		} catch (ConfigurationException e) {
			return new CreatePrivateTemplateAnswer(cmd, false, e.getMessage());
		} catch (InternalErrorException e) {
			return new CreatePrivateTemplateAnswer(cmd, false, e.getMessage());
		} catch (IOException e) {
			return new CreatePrivateTemplateAnswer(cmd, false, e.getMessage());
		} catch (CloudRuntimeException e) {
			return new CreatePrivateTemplateAnswer(cmd, false, e.getMessage());
		} finally {
			if (secondaryPool != null) {
				secondaryPool.delete();
			}
			if (snapshotPool != null) {
				snapshotPool.delete();
			}
		}
	}

	protected GetStorageStatsAnswer execute(final GetStorageStatsCommand cmd) {
		try {
			KVMStoragePool sp = _storagePoolMgr.getStoragePool(cmd
					.getStorageId());
			return new GetStorageStatsAnswer(cmd, sp.getCapacity(),
					sp.getUsed());
		} catch (CloudRuntimeException e) {
			return new GetStorageStatsAnswer(cmd, e.toString());
		}
	}

	protected CreatePrivateTemplateAnswer execute(
			CreatePrivateTemplateFromVolumeCommand cmd) {
		String secondaryStorageURL = cmd.getSecondaryStorageUrl();

		KVMStoragePool secondaryStorage = null;
		try {
			Connect conn = LibvirtConnection.getConnection();
			String templateFolder = cmd.getAccountId() + File.separator
					+ cmd.getTemplateId() + File.separator;
			String templateInstallFolder = "/template/tmpl/" + templateFolder;

			secondaryStorage = _storagePoolMgr
					.getStoragePoolByURI(secondaryStorageURL);

			KVMStoragePool primary = _storagePoolMgr.getStoragePool(cmd
					.getPrimaryStoragePoolNameLabel());
			KVMPhysicalDisk disk = primary.getPhysicalDisk(cmd.getVolumePath());
			String tmpltPath = secondaryStorage.getLocalPath() + File.separator
					+ templateInstallFolder;
			_storage.mkdirs(tmpltPath);

			Script command = new Script(_createTmplPath, _cmdsTimeout, s_logger);
			command.add("-f", disk.getPath());
			command.add("-t", tmpltPath);
			command.add("-n", cmd.getUniqueName() + ".qcow2");

			String result = command.execute();

			if (result != null) {
				s_logger.debug("failed to create template: " + result);
				return new CreatePrivateTemplateAnswer(cmd, false, result);
			}

			Map<String, Object> params = new HashMap<String, Object>();
			params.put(StorageLayer.InstanceConfigKey, _storage);
			Processor qcow2Processor = new QCOW2Processor();

			qcow2Processor.configure("QCOW2 Processor", params);

			FormatInfo info = qcow2Processor.process(tmpltPath, null,
					cmd.getUniqueName());

			TemplateLocation loc = new TemplateLocation(_storage, tmpltPath);
			loc.create(1, true, cmd.getUniqueName());
			loc.addFormat(info);
			loc.save();

			return new CreatePrivateTemplateAnswer(cmd, true, null,
					templateInstallFolder + cmd.getUniqueName() + ".qcow2",
					info.virtualSize, info.size, cmd.getUniqueName(),
					ImageFormat.QCOW2);
		} catch (LibvirtException e) {
			s_logger.debug("Failed to get secondary storage pool: "
					+ e.toString());
			return new CreatePrivateTemplateAnswer(cmd, false, e.toString());
		} catch (InternalErrorException e) {
			return new CreatePrivateTemplateAnswer(cmd, false, e.toString());
		} catch (IOException e) {
			return new CreatePrivateTemplateAnswer(cmd, false, e.toString());
		} catch (ConfigurationException e) {
			return new CreatePrivateTemplateAnswer(cmd, false, e.toString());
		} catch (CloudRuntimeException e) {
			return new CreatePrivateTemplateAnswer(cmd, false, e.toString());
		} finally {
			if (secondaryStorage != null) {
				secondaryStorage.delete();
			}
		}
	}

	protected PrimaryStorageDownloadAnswer execute(
			final PrimaryStorageDownloadCommand cmd) {
		String tmplturl = cmd.getUrl();
		int index = tmplturl.lastIndexOf("/");
		String mountpoint = tmplturl.substring(0, index);
		String tmpltname = null;
		if (index < tmplturl.length() - 1) {
			tmpltname = tmplturl.substring(index + 1);
		}

		KVMPhysicalDisk tmplVol = null;
		KVMStoragePool secondaryPool = null;
		try {
			secondaryPool = _storagePoolMgr.getStoragePoolByURI(mountpoint);

			/* Get template vol */
			if (tmpltname == null) {
				secondaryPool.refresh();
				List<KVMPhysicalDisk> disks = secondaryPool.listPhysicalDisks();
				if (disks == null || disks.isEmpty()) {
					return new PrimaryStorageDownloadAnswer(
							"Failed to get volumes from pool: "
									+ secondaryPool.getUuid());
				}
				for (KVMPhysicalDisk disk : disks) {
					if (disk.getName().endsWith("qcow2")) {
						tmplVol = disk;
						break;
					}
				}
				if (tmplVol == null) {
					return new PrimaryStorageDownloadAnswer(
							"Failed to get template from pool: "
									+ secondaryPool.getUuid());
				}
			} else {
				tmplVol = secondaryPool.getPhysicalDisk(tmpltname);
			}

			/* Copy volume to primary storage */
			KVMStoragePool primaryPool = _storagePoolMgr.getStoragePool(cmd
					.getPoolUuid());

			KVMPhysicalDisk primaryVol = _storagePoolMgr.copyPhysicalDisk(
					tmplVol, UUID.randomUUID().toString(), primaryPool);

			return new PrimaryStorageDownloadAnswer(primaryVol.getName(),
					primaryVol.getSize());
		} catch (CloudRuntimeException e) {
			return new PrimaryStorageDownloadAnswer(e.toString());
		} finally {
			if (secondaryPool != null) {
				secondaryPool.delete();
			}
		}
	}

	protected Answer execute(CreateStoragePoolCommand cmd) {
		return new Answer(cmd, true, "success");
	}

	protected Answer execute(ModifyStoragePoolCommand cmd) {
		KVMStoragePool storagepool = _storagePoolMgr.createStoragePool(cmd
				.getPool().getUuid(), cmd.getPool().getHost(), cmd.getPool()
				.getPath(), cmd.getPool().getType());
		if (storagepool == null) {
			return new Answer(cmd, false, " Failed to create storage pool");
		}

		Map<String, TemplateInfo> tInfo = new HashMap<String, TemplateInfo>();
		ModifyStoragePoolAnswer answer = new ModifyStoragePoolAnswer(cmd,
				storagepool.getCapacity(), storagepool.getUsed(), tInfo);

		return answer;
	}

	private Answer execute(SecurityGroupRulesCmd cmd) {
		String vif = null;
		String brname = null;
		try {
			Connect conn = LibvirtConnection.getConnection();
			List<InterfaceDef> nics = getInterfaces(conn, cmd.getVmName());
			vif = nics.get(0).getDevName();
			brname = nics.get(0).getBrName();
		} catch (LibvirtException e) {
			return new SecurityGroupRuleAnswer(cmd, false, e.toString());
		}

		boolean result = add_network_rules(cmd.getVmName(),
				Long.toString(cmd.getVmId()), cmd.getGuestIp(),
				cmd.getSignature(), Long.toString(cmd.getSeqNum()),
				cmd.getGuestMac(), cmd.stringifyRules(), vif, brname);

		if (!result) {
			s_logger.warn("Failed to program network rules for vm "
					+ cmd.getVmName());
			return new SecurityGroupRuleAnswer(cmd, false,
					"programming network rules failed");
		} else {
			s_logger.debug("Programmed network rules for vm " + cmd.getVmName()
					+ " guestIp=" + cmd.getGuestIp() + ",ingress numrules="
					+ cmd.getIngressRuleSet().length + ",egress numrules="
					+ cmd.getEgressRuleSet().length);
			return new SecurityGroupRuleAnswer(cmd);
		}
	}

	private Answer execute(CleanupNetworkRulesCmd cmd) {
		boolean result = cleanup_rules();
		return new Answer(cmd, result, "");
	}

	protected GetVncPortAnswer execute(GetVncPortCommand cmd) {
		try {
			Connect conn = LibvirtConnection.getConnection();
			Integer vncPort = getVncPort(conn, cmd.getName());
			return new GetVncPortAnswer(cmd, _privateIp, 5900 + vncPort);
		} catch (Exception e) {
			return new GetVncPortAnswer(cmd, e.toString());
		}
	}

	protected Answer execute(final CheckConsoleProxyLoadCommand cmd) {
		return executeProxyLoadScan(cmd, cmd.getProxyVmId(),
				cmd.getProxyVmName(), cmd.getProxyManagementIp(),
				cmd.getProxyCmdPort());
	}

	protected Answer execute(final WatchConsoleProxyLoadCommand cmd) {
		return executeProxyLoadScan(cmd, cmd.getProxyVmId(),
				cmd.getProxyVmName(), cmd.getProxyManagementIp(),
				cmd.getProxyCmdPort());
	}

	protected MaintainAnswer execute(MaintainCommand cmd) {
		return new MaintainAnswer(cmd);
	}

	private Answer executeProxyLoadScan(final Command cmd,
			final long proxyVmId, final String proxyVmName,
			final String proxyManagementIp, final int cmdPort) {
		String result = null;

		final StringBuffer sb = new StringBuffer();
		sb.append("http://").append(proxyManagementIp).append(":" + cmdPort)
				.append("/cmd/getstatus");

		boolean success = true;
		try {
			final URL url = new URL(sb.toString());
			final URLConnection conn = url.openConnection();

			final InputStream is = conn.getInputStream();
			final BufferedReader reader = new BufferedReader(
					new InputStreamReader(is));
			final StringBuilder sb2 = new StringBuilder();
			String line = null;
			try {
				while ((line = reader.readLine()) != null) {
					sb2.append(line + "\n");
				}
				result = sb2.toString();
			} catch (final IOException e) {
				success = false;
			} finally {
				try {
					is.close();
				} catch (final IOException e) {
					s_logger.warn("Exception when closing , console proxy address : "
							+ proxyManagementIp);
					success = false;
				}
			}
		} catch (final IOException e) {
			s_logger.warn("Unable to open console proxy command port url, console proxy address : "
					+ proxyManagementIp);
			success = false;
		}

		return new ConsoleProxyLoadAnswer(cmd, proxyVmId, proxyVmName, success,
				result);
	}

	private Answer execute(AttachIsoCommand cmd) {
		try {
			Connect conn = LibvirtConnection.getConnection();
			attachOrDetachISO(conn, cmd.getVmName(), cmd.getIsoPath(),
					cmd.isAttach());
		} catch (LibvirtException e) {
			return new Answer(cmd, false, e.toString());
		} catch (URISyntaxException e) {
			return new Answer(cmd, false, e.toString());
		} catch (InternalErrorException e) {
			return new Answer(cmd, false, e.toString());
		}

		return new Answer(cmd);
	}

	private AttachVolumeAnswer execute(AttachVolumeCommand cmd) {
		try {
			Connect conn = LibvirtConnection.getConnection();
			KVMStoragePool primary = _storagePoolMgr.getStoragePool(cmd
					.getPoolUuid());
			KVMPhysicalDisk disk = primary.getPhysicalDisk(cmd.getVolumePath());
			attachOrDetachDisk(conn, cmd.getAttach(), cmd.getVmName(), disk,
					cmd.getDeviceId().intValue());
		} catch (LibvirtException e) {
			return new AttachVolumeAnswer(cmd, e.toString());
		} catch (InternalErrorException e) {
			return new AttachVolumeAnswer(cmd, e.toString());
		}

		return new AttachVolumeAnswer(cmd, cmd.getDeviceId());
	}

	private Answer execute(ReadyCommand cmd) {
		return new ReadyAnswer(cmd);
	}

	protected State convertToState(DomainInfo.DomainState ps) {
		final State state = s_statesTable.get(ps);
		return state == null ? State.Unknown : state;
	}

	protected State getVmState(Connect conn, final String vmName) {
		int retry = 3;
		Domain vms = null;
		while (retry-- > 0) {
			try {
				vms = conn.domainLookupByUUID(UUID.nameUUIDFromBytes(vmName
						.getBytes()));
				State s = convertToState(vms.getInfo().state);
				return s;
			} catch (final LibvirtException e) {
				s_logger.warn("Can't get vm state " + vmName + e.getMessage()
						+ "retry:" + retry);
			} catch (Exception e) {
				s_logger.warn("Can't get vm state " + vmName + e.getMessage()
						+ "retry:" + retry);
			} finally {
				try {
					if (vms != null) {
						vms.free();
					}
				} catch (final LibvirtException e) {

				}
			}
		}
		return State.Stopped;
	}

	private Answer execute(CheckVirtualMachineCommand cmd) {
		try {
			Connect conn = LibvirtConnection.getConnection();
			final State state = getVmState(conn, cmd.getVmName());
			Integer vncPort = null;
			if (state == State.Running) {
				vncPort = getVncPort(conn, cmd.getVmName());

				synchronized (_vms) {
					_vms.put(cmd.getVmName(), State.Running);
				}
			}

			return new CheckVirtualMachineAnswer(cmd, state, vncPort);
		} catch (LibvirtException e) {
			return new CheckVirtualMachineAnswer(cmd, e.getMessage());
		}
	}

	private Answer execute(PingTestCommand cmd) {
		String result = null;
		final String computingHostIp = cmd.getComputingHostIp(); // TODO, split
																	// the
																	// command
																	// into 2
																	// types

		if (computingHostIp != null) {
			result = doPingTest(computingHostIp);
		} else if (cmd.getRouterIp() != null && cmd.getPrivateIp() != null) {
			result = doPingTest(cmd.getRouterIp(), cmd.getPrivateIp());
		} else {
			return new Answer(cmd, false, "routerip and private ip is null");
		}

		if (result != null) {
			return new Answer(cmd, false, result);
		}
		return new Answer(cmd);
	}

	private String doPingTest(final String computingHostIp) {
		final Script command = new Script(_pingTestPath, 10000, s_logger);
		command.add("-h", computingHostIp);
		return command.execute();
	}

	private String doPingTest(final String domRIp, final String vmIp) {
		final Script command = new Script(_pingTestPath, 10000, s_logger);
		command.add("-i", domRIp);
		command.add("-p", vmIp);
		return command.execute();
	}

	private synchronized Answer execute(MigrateCommand cmd) {
		String vmName = cmd.getVmName();

		State state = null;
		String result = null;
		synchronized (_vms) {
			state = _vms.get(vmName);
			_vms.put(vmName, State.Stopping);
		}

		Domain dm = null;
		Connect dconn = null;
		Domain destDomain = null;
		Connect conn = null;
		try {
			conn = LibvirtConnection.getConnection();
			dm = conn.domainLookupByUUID(UUID.nameUUIDFromBytes(vmName
					.getBytes()));
			dconn = new Connect("qemu+tcp://" + cmd.getDestinationIp()
					+ "/system");
			/*
			 * Hard code lm flags: VIR_MIGRATE_LIVE(1<<0) and
			 * VIR_MIGRATE_PERSIST_DEST(1<<3)
			 */
			destDomain = dm.migrate(dconn, (1 << 0) | (1 << 3), vmName, "tcp:"
					+ cmd.getDestinationIp(), _migrateSpeed);
		} catch (LibvirtException e) {
			s_logger.debug("Can't migrate domain: " + e.getMessage());
			result = e.getMessage();
		} catch (Exception e) {
			s_logger.debug("Can't migrate domain: " + e.getMessage());
			result = e.getMessage();
		} finally {
			try {
				if (dm != null) {
					dm.free();
				}
				if (dconn != null) {
					dconn.close();
				}
				if (destDomain != null) {
					destDomain.free();
				}
			} catch (final LibvirtException e) {

			}
		}

		if (result != null) {
			synchronized (_vms) {
				_vms.put(vmName, state);
			}
		} else {
			destroy_network_rules_for_vm(conn, vmName);
			cleanupVM(conn, vmName,
					getVnetId(VirtualMachineName.getVnet(vmName)));
		}

		return new MigrateAnswer(cmd, result == null, result, null);
	}

	private synchronized Answer execute(PrepareForMigrationCommand cmd) {

		VirtualMachineTO vm = cmd.getVirtualMachine();
		if (s_logger.isDebugEnabled()) {
			s_logger.debug("Preparing host for migrating " + vm);
		}

		NicTO[] nics = vm.getNics();
		try {
			Connect conn = LibvirtConnection.getConnection();
			for (NicTO nic : nics) {
				String vlanId = null;
				if (nic.getBroadcastType() == BroadcastDomainType.Vlan) {
					URI broadcastUri = nic.getBroadcastUri();
					vlanId = broadcastUri.getHost();
				}
				if (nic.getType() == TrafficType.Guest) {
					if (nic.getBroadcastType() == BroadcastDomainType.Vlan
							&& !vlanId.equalsIgnoreCase("untagged")) {
						createVlanBr(vlanId, _pifs.first());
					}
				} else if (nic.getType() == TrafficType.Control) {
					/* Make sure the network is still there */
					createControlNetwork(conn);
				} else if (nic.getType() == TrafficType.Public) {
					if (nic.getBroadcastType() == BroadcastDomainType.Vlan
							&& !vlanId.equalsIgnoreCase("untagged")) {
						createVlanBr(vlanId, _pifs.second());
					}
				}
			}

			/* setup disks, e.g for iso */
			VolumeTO[] volumes = vm.getDisks();
			for (VolumeTO volume : volumes) {
				if (volume.getType() == Volume.Type.ISO) {
					getVolumePath(conn, volume);
				}
			}

			synchronized (_vms) {
				_vms.put(vm.getName(), State.Migrating);
			}

			return new PrepareForMigrationAnswer(cmd);
		} catch (LibvirtException e) {
			return new PrepareForMigrationAnswer(cmd, e.toString());
		} catch (InternalErrorException e) {
			return new PrepareForMigrationAnswer(cmd, e.toString());
		} catch (URISyntaxException e) {
			return new PrepareForMigrationAnswer(cmd, e.toString());
		}
	}

	public void createVnet(String vnetId, String pif)
			throws InternalErrorException {
		final Script command = new Script(_modifyVlanPath, _timeout, s_logger);
		command.add("-v", vnetId);
		command.add("-p", pif);
		command.add("-o", "add");

		final String result = command.execute();
		if (result != null) {
			throw new InternalErrorException("Failed to create vnet " + vnetId
					+ ": " + result);
		}
	}

	private Answer execute(CheckHealthCommand cmd) {
		return new CheckHealthAnswer(cmd, true);
	}

	private Answer execute(GetHostStatsCommand cmd) {
		final Script cpuScript = new Script("/bin/bash", s_logger);
		cpuScript.add("-c");
		cpuScript
				.add("idle=$(top -b -n 1|grep Cpu\\(s\\):|cut -d% -f4|cut -d, -f2);echo $idle");

		final OutputInterpreter.OneLineParser parser = new OutputInterpreter.OneLineParser();
		String result = cpuScript.execute(parser);
		if (result != null) {
			s_logger.debug("Unable to get the host CPU state: " + result);
			return new Answer(cmd, false, result);
		}
		double cpuUtil = (100.0D - Double.parseDouble(parser.getLine()));

		long freeMem = 0;
		final Script memScript = new Script("/bin/bash", s_logger);
		memScript.add("-c");
		memScript
				.add("freeMem=$(free|grep cache:|awk '{print $4}');echo $freeMem");
		final OutputInterpreter.OneLineParser Memparser = new OutputInterpreter.OneLineParser();
		result = memScript.execute(Memparser);
		if (result != null) {
			s_logger.debug("Unable to get the host Mem state: " + result);
			return new Answer(cmd, false, result);
		}
		freeMem = Long.parseLong(Memparser.getLine());

		Script totalMem = new Script("/bin/bash", s_logger);
		totalMem.add("-c");
		totalMem.add("free|grep Mem:|awk '{print $2}'");
		final OutputInterpreter.OneLineParser totMemparser = new OutputInterpreter.OneLineParser();
		result = totalMem.execute(totMemparser);
		if (result != null) {
			s_logger.debug("Unable to get the host Mem state: " + result);
			return new Answer(cmd, false, result);
		}
		long totMem = Long.parseLong(totMemparser.getLine());

		Pair<Double, Double> nicStats = getNicStats(_publicBridgeName);

		HostStatsEntry hostStats = new HostStatsEntry(cmd.getHostId(), cpuUtil,
				nicStats.first() / 1000, nicStats.second() / 1000, "host",
				totMem, freeMem, 0, 0);
		return new GetHostStatsAnswer(cmd, hostStats);
	}

	protected String networkUsage(final String privateIpAddress,
			final String option, final String vif) {
		Script getUsage = new Script(_routerProxyPath, s_logger);
		getUsage.add("netusage.sh");
	    getUsage.add(privateIpAddress);
		if (option.equals("get")) {
			getUsage.add("-g");
		} else if (option.equals("create")) {
			getUsage.add("-c");
		} else if (option.equals("reset")) {
			getUsage.add("-r");
		} else if (option.equals("addVif")) {
			getUsage.add("-a", vif);
		} else if (option.equals("deleteVif")) {
			getUsage.add("-d", vif);
		}


		final OutputInterpreter.OneLineParser usageParser = new OutputInterpreter.OneLineParser();
		String result = getUsage.execute(usageParser);
		if (result != null) {
			s_logger.debug("Failed to execute networkUsage:" + result);
			return null;
		}
		return usageParser.getLine();
	}

	protected long[] getNetworkStats(String privateIP) {
		String result = networkUsage(privateIP, "get", null);
		long[] stats = new long[2];
		if (result != null) {
			String[] splitResult = result.split(":");
			int i = 0;
			while (i < splitResult.length - 1) {
				stats[0] += (new Long(splitResult[i++])).longValue();
				stats[1] += (new Long(splitResult[i++])).longValue();
			}
		}
		return stats;
	}

	private Answer execute(NetworkUsageCommand cmd) {
		if (cmd.getOption() != null && cmd.getOption().equals("create")) {
			String result = networkUsage(cmd.getPrivateIP(), "create", null);
			NetworkUsageAnswer answer = new NetworkUsageAnswer(cmd, result, 0L,
					0L);
			return answer;
		}
		long[] stats = getNetworkStats(cmd.getPrivateIP());
		NetworkUsageAnswer answer = new NetworkUsageAnswer(cmd, "", stats[0],
				stats[1]);
		return answer;
	}

	private Answer execute(RebootCommand cmd) {
		Long bytesReceived = null;
		Long bytesSent = null;

		synchronized (_vms) {
			_vms.put(cmd.getVmName(), State.Starting);
		}

		try {
			Connect conn = LibvirtConnection.getConnection();
			final String result = rebootVM(conn, cmd.getVmName());
			if (result == null) {
				Integer vncPort = null;
				try {
					vncPort = getVncPort(conn, cmd.getVmName());
				} catch (Exception e) {

				}
				get_rule_logs_for_vms();
				return new RebootAnswer(cmd, null, bytesSent, bytesReceived,
						vncPort);
			} else {
				return new RebootAnswer(cmd, result);
			}
		} catch (LibvirtException e) {
			return new RebootAnswer(cmd, e.getMessage());
		} finally {
			synchronized (_vms) {
				_vms.put(cmd.getVmName(), State.Running);
			}
		}
	}

	protected Answer execute(RebootRouterCommand cmd) {
		Long bytesSent = 0L;
		Long bytesRcvd = 0L;
		if (VirtualMachineName.isValidRouterName(cmd.getVmName())) {
			long[] stats = getNetworkStats(cmd.getPrivateIpAddress());
			bytesSent = stats[0];
			bytesRcvd = stats[1];
		}
		RebootAnswer answer = (RebootAnswer) execute((RebootCommand) cmd);
		answer.setBytesSent(bytesSent);
		answer.setBytesReceived(bytesRcvd);
		String result = _virtRouterResource.connect(cmd.getPrivateIpAddress());
		if (result == null) {
			networkUsage(cmd.getPrivateIpAddress(), "create", null);
			return answer;
		} else {
			return new Answer(cmd, false, result);
		}
	}

	protected GetVmStatsAnswer execute(GetVmStatsCommand cmd) {
		List<String> vmNames = cmd.getVmNames();
		try {
			HashMap<String, VmStatsEntry> vmStatsNameMap = new HashMap<String, VmStatsEntry>();
			Connect conn = LibvirtConnection.getConnection();
			for (String vmName : vmNames) {
				VmStatsEntry statEntry = getVmStat(conn, vmName);
				if (statEntry == null) {
					continue;
				}

				vmStatsNameMap.put(vmName, statEntry);
			}
			return new GetVmStatsAnswer(cmd, vmStatsNameMap);
		} catch (LibvirtException e) {
			s_logger.debug("Can't get vm stats: " + e.toString());
			return new GetVmStatsAnswer(cmd, null);
		}
	}

	protected Answer execute(StopCommand cmd) {
		final String vmName = cmd.getVmName();

		Long bytesReceived = new Long(0);
		Long bytesSent = new Long(0);

		State state = null;
		synchronized (_vms) {
			state = _vms.get(vmName);
			_vms.put(vmName, State.Stopping);
		}
		try {
			Connect conn = LibvirtConnection.getConnection();

			List<DiskDef> disks = getDisks(conn, vmName);
			destroy_network_rules_for_vm(conn, vmName);
			String result = stopVM(conn, vmName, defineOps.UNDEFINE_VM);
			if (result == null) {
				for (DiskDef disk : disks) {
					if (disk.getDeviceType() == DiskDef.deviceType.CDROM
							&& disk.getDiskPath() != null)
						cleanupDisk(conn, disk);
				}
			}

			final String result2 = cleanupVnet(conn, cmd.getVnet());

			if (result != null && result2 != null) {
				result = result2 + result;
			}
			state = State.Stopped;
			return new StopAnswer(cmd, result, 0, bytesSent, bytesReceived);
		} catch (LibvirtException e) {
			return new StopAnswer(cmd, e.getMessage());
		} finally {
			synchronized (_vms) {
				if (state != null) {
					_vms.put(vmName, state);
				} else {
					_vms.remove(vmName);
				}
			}
		}
	}

	protected Answer execute(ModifySshKeysCommand cmd) {
		File sshKeysDir = new File(_SSHKEYSPATH);
		String result = null;
		if (!sshKeysDir.exists()) {
			sshKeysDir.mkdir();
			// Change permissions for the 600
			Script script = new Script("chmod", _timeout, s_logger);
			script.add("600", _SSHKEYSPATH);
			script.execute();
		}

		File pubKeyFile = new File(_SSHPUBKEYPATH);
		if (!pubKeyFile.exists()) {
			try {
				pubKeyFile.createNewFile();
			} catch (IOException e) {
				result = "Failed to create file: " + e.toString();
				s_logger.debug(result);
			}
		}

		if (pubKeyFile.exists()) {
			String pubKey = cmd.getPubKey();
			try {
				FileOutputStream pubkStream = new FileOutputStream(pubKeyFile);
				pubkStream.write(pubKey.getBytes());
				pubkStream.close();
			} catch (FileNotFoundException e) {
				result = "File" + _SSHPUBKEYPATH + "is not found:"
						+ e.toString();
				s_logger.debug(result);
			} catch (IOException e) {
				result = "Write file " + _SSHPUBKEYPATH + ":" + e.toString();
				s_logger.debug(result);
			}
		}

		File prvKeyFile = new File(_SSHPRVKEYPATH);
		if (!prvKeyFile.exists()) {
			try {
				prvKeyFile.createNewFile();
			} catch (IOException e) {
				result = "Failed to create file: " + e.toString();
				s_logger.debug(result);
			}
		}

		if (prvKeyFile.exists()) {
			String prvKey = cmd.getPrvKey();
			try {
				FileOutputStream prvKStream = new FileOutputStream(prvKeyFile);
				prvKStream.write(prvKey.getBytes());
				prvKStream.close();
			} catch (FileNotFoundException e) {
				result = "File" + _SSHPRVKEYPATH + "is not found:"
						+ e.toString();
				s_logger.debug(result);
			} catch (IOException e) {
				result = "Write file " + _SSHPRVKEYPATH + ":" + e.toString();
				s_logger.debug(result);
			}

			Script script = new Script("chmod", _timeout, s_logger);
			script.add("600", _SSHPRVKEYPATH);
			script.execute();
		}

		if (result != null) {
			return new Answer(cmd, false, result);
		} else {
			return new Answer(cmd, true, null);
		}
	}

	protected void handleVmStartFailure(Connect conn, String vmName,
			LibvirtVMDef vm) {
		if (vm != null && vm.getDevices() != null) {
			cleanupVMNetworks(conn, vm.getDevices().getInterfaces());
		}
	}

	protected LibvirtVMDef createVMFromSpec(VirtualMachineTO vmTO) {
		LibvirtVMDef vm = new LibvirtVMDef();
		vm.setHvsType(_hypervisorType);
		vm.setDomainName(vmTO.getName());
		vm.setDomUUID(UUID.nameUUIDFromBytes(vmTO.getName().getBytes())
				.toString());
		vm.setDomDescription(vmTO.getOs());

		GuestDef guest = new GuestDef();
		guest.setGuestType(GuestDef.guestType.KVM);
		guest.setGuestArch(vmTO.getArch());
		guest.setMachineType("pc");
		guest.setBootOrder(GuestDef.bootOrder.CDROM);
		guest.setBootOrder(GuestDef.bootOrder.HARDISK);

		vm.addComp(guest);

		GuestResourceDef grd = new GuestResourceDef();
		grd.setMemorySize(vmTO.getMinRam() / 1024);
		grd.setVcpuNum(vmTO.getCpus());
		vm.addComp(grd);

		FeaturesDef features = new FeaturesDef();
		features.addFeatures("pae");
		features.addFeatures("apic");
		features.addFeatures("acpi");
		vm.addComp(features);

		TermPolicy term = new TermPolicy();
		term.setCrashPolicy("destroy");
		term.setPowerOffPolicy("destroy");
		term.setRebootPolicy("restart");
		vm.addComp(term);

		ClockDef clock = new ClockDef();
		if (vmTO.getOs().startsWith("Windows")) {
			clock.setClockOffset(ClockDef.ClockOffset.LOCALTIME);
			clock.setTimer("rtc", "catchup", null);
		}

		vm.addComp(clock);

		DevicesDef devices = new DevicesDef();
		devices.setEmulatorPath(_hypervisorPath);

		SerialDef serial = new SerialDef("pty", null, (short) 0);
		devices.addDevice(serial);

		ConsoleDef console = new ConsoleDef("pty", null, null, (short) 0);
		devices.addDevice(console);

		GraphicDef grap = new GraphicDef("vnc", (short) 0, true, null, null,
				null);
		devices.addDevice(grap);

		InputDef input = new InputDef("tablet", "usb");
		devices.addDevice(input);

		vm.addComp(devices);

		return vm;
	}

	protected void createVifs(Connect conn, VirtualMachineTO vmSpec,
			LibvirtVMDef vm) throws InternalErrorException, LibvirtException {
		NicTO[] nics = vmSpec.getNics();
		for (int i = 0; i < nics.length; i++) {
			for (NicTO nic : vmSpec.getNics()) {
				if (nic.getDeviceId() == i) {
					createVif(conn, vm, nic);
				}
			}
		}
	}

	protected synchronized StartAnswer execute(StartCommand cmd) {
		VirtualMachineTO vmSpec = cmd.getVirtualMachine();
		String vmName = vmSpec.getName();
		LibvirtVMDef vm = null;

		State state = State.Stopped;
		Connect conn = null;
		try {
			conn = LibvirtConnection.getConnection();
			synchronized (_vms) {
				_vms.put(vmName, State.Starting);
			}

			vm = createVMFromSpec(vmSpec);

			createVbd(conn, vmSpec, vmName, vm);

			createVifs(conn, vmSpec, vm);

			s_logger.debug("starting " + vmName + ": " + vm.toString());
			startDomain(conn, vmName, vm.toString());
			Script.runSimpleBashScript("virsh schedinfo " + vmName
					+ " --set cpu_shares=" + vmSpec.getCpus()
					* vmSpec.getSpeed());

			NicTO[] nics = vmSpec.getNics();
			for (NicTO nic : nics) {
				if (nic.getIsolationUri() != null
						&& nic.getIsolationUri().getScheme()
								.equalsIgnoreCase(IsolationType.Ec2.toString())) {
					if (vmSpec.getType() != VirtualMachine.Type.User) {
						default_network_rules_for_systemvm(conn, vmName);
						break;
					} else {
						default_network_rules(conn, vmName, nic, vmSpec.getId());
					}
				}
			}

			state = State.Running;
			return new StartAnswer(cmd);
		} catch (Exception e) {
			s_logger.warn("Exception ", e);
			if (conn != null) {
				handleVmStartFailure(conn, vmName, vm);
			}
			return new StartAnswer(cmd, e.getMessage());
		} finally {
			synchronized (_vms) {
				if (state != State.Stopped) {
					_vms.put(vmName, state);
				} else {
					_vms.remove(vmName);
				}
			}
		}
	}

	private String getVolumePath(Connect conn, VolumeTO volume)
			throws LibvirtException, URISyntaxException {
		if (volume.getType() == Volume.Type.ISO && volume.getPath() != null) {
			String isoPath = volume.getPath();
			int index = isoPath.lastIndexOf("/");
			String path = isoPath.substring(0, index);
			String name = isoPath.substring(index + 1);
			KVMStoragePool secondaryPool = _storagePoolMgr
					.getStoragePoolByURI(path);
			KVMPhysicalDisk isoVol = secondaryPool.getPhysicalDisk(name);
			return isoVol.getPath();
		} else {
			return volume.getPath();
		}
	}

	protected void createVbd(Connect conn, VirtualMachineTO vmSpec,
			String vmName, LibvirtVMDef vm) throws InternalErrorException,
			LibvirtException, URISyntaxException {
		List<VolumeTO> disks = Arrays.asList(vmSpec.getDisks());
		Collections.sort(disks, new Comparator<VolumeTO>() {
			@Override
			public int compare(VolumeTO arg0, VolumeTO arg1) {
				return arg0.getDeviceId() > arg1.getDeviceId() ? 1 : -1;
			}
		});
		
		for (VolumeTO volume : disks) {
			KVMPhysicalDisk physicalDisk = null;
			KVMStoragePool pool = null;
			if (volume.getType() == Volume.Type.ISO && volume.getPath() != null) {
				String volPath = volume.getPath();
				int index = volPath.lastIndexOf("/");
				String volDir = volPath.substring(0, index);
				String volName = volPath.substring(index + 1);
				KVMStoragePool secondaryStorage = _storagePoolMgr
						.getStoragePoolByURI(volDir);
				physicalDisk = secondaryStorage.getPhysicalDisk(volName);
			} else if (volume.getType() != Volume.Type.ISO) {
				pool = _storagePoolMgr.getStoragePool(volume.getPoolUuid());
				physicalDisk = pool.getPhysicalDisk(volume.getPath());
			}

			String volPath = null;
			if (physicalDisk != null) {
				volPath = physicalDisk.getPath();
			}

			DiskDef.diskBus diskBusType = getGuestDiskModel(vmSpec.getOs());
			DiskDef disk = new DiskDef();
			if (volume.getType() == Volume.Type.ISO) {
				if (volPath == null) {
					/* Add iso as placeholder */
					disk.defISODisk(null);
				} else {
					disk.defISODisk(volPath);
				}
			} else {
				int devId = (int) volume.getDeviceId();

				if (volume.getType() == Volume.Type.DATADISK) {
					disk.defFileBasedDisk(physicalDisk.getPath(), devId,
							DiskDef.diskBus.VIRTIO,
							DiskDef.diskFmtType.QCOW2);
				} else {
					disk.defFileBasedDisk(physicalDisk.getPath(), devId,
							diskBusType, DiskDef.diskFmtType.QCOW2);
				}

			}

			vm.getDevices().addDevice(disk);
		}

		if (vmSpec.getType() != VirtualMachine.Type.User) {
			if (_sysvmISOPath != null) {
				DiskDef iso = new DiskDef();
				iso.defISODisk(_sysvmISOPath);
				vm.getDevices().addDevice(iso);
			}

			createPatchVbd(conn, vmName, vm, vmSpec);
		}
	}

	private VolumeTO getVolume(VirtualMachineTO vmSpec, Volume.Type type) {
		VolumeTO volumes[] = vmSpec.getDisks();
		for (VolumeTO volume : volumes) {
			if (volume.getType() == type) {
				return volume;
			}
		}
		return null;
	}

	private void createPatchVbd(Connect conn, String vmName, LibvirtVMDef vm,
			VirtualMachineTO vmSpec) throws LibvirtException,
			InternalErrorException {

		List<DiskDef> disks = vm.getDevices().getDisks();
		DiskDef rootDisk = disks.get(0);
		VolumeTO rootVol = getVolume(vmSpec, Volume.Type.ROOT);
		KVMStoragePool pool = _storagePoolMgr.getStoragePool(rootVol
				.getPoolUuid());
		KVMPhysicalDisk disk = pool.createPhysicalDisk(UUID.randomUUID()
				.toString(), KVMPhysicalDisk.PhysicalDiskFormat.RAW,
				10L * 1024 * 1024);
		/* Format/create fs on this disk */
		final Script command = new Script(_createvmPath, _timeout, s_logger);
		command.add("-f", disk.getPath());
		String result = command.execute();
		if (result != null) {
			s_logger.debug("Failed to create data disk: " + result);
			throw new InternalErrorException("Failed to create data disk: "
					+ result);
		}
		String datadiskPath = disk.getPath();

		/* add patch disk */
		DiskDef patchDisk = new DiskDef();

		patchDisk.defFileBasedDisk(datadiskPath, 1, rootDisk.getBusType(),
				DiskDef.diskFmtType.RAW);
		
		disks.add(patchDisk);

		String bootArgs = vmSpec.getBootArgs();

		patchSystemVm(bootArgs, datadiskPath, vmName);
	}

	private String createVlanBr(String vlanId, String nic)
			throws InternalErrorException {
		String brName = setVnetBrName(vlanId);
		createVnet(vlanId, nic);
		return brName;
	}

	private InterfaceDef createVif(Connect conn, NicTO nic,
			InterfaceDef.nicModel model) throws InternalErrorException,
			LibvirtException {
		InterfaceDef intf = new InterfaceDef();

		String vlanId = null;
		if (nic.getBroadcastType() == BroadcastDomainType.Vlan) {
			URI broadcastUri = nic.getBroadcastUri();
			vlanId = broadcastUri.getHost();
		}

		if (nic.getType() == TrafficType.Guest) {
			if (nic.getBroadcastType() == BroadcastDomainType.Vlan
					&& !vlanId.equalsIgnoreCase("untagged")) {
				String brName = createVlanBr(vlanId, _pifs.first());
				intf.defBridgeNet(brName, null, nic.getMac(), model);
			} else {
				intf.defBridgeNet(_guestBridgeName, null, nic.getMac(), model);
			}
		} else if (nic.getType() == TrafficType.Control) {
			/* Make sure the network is still there */
			createControlNetwork(conn);
			intf.defBridgeNet(_linkLocalBridgeName, null, nic.getMac(), model);
		} else if (nic.getType() == TrafficType.Public) {
			if (nic.getBroadcastType() == BroadcastDomainType.Vlan
					&& !vlanId.equalsIgnoreCase("untagged")) {
				String brName = createVlanBr(vlanId, _pifs.second());
				intf.defBridgeNet(brName, null, nic.getMac(), model);
			} else {
				intf.defBridgeNet(_publicBridgeName, null, nic.getMac(), model);
			}
		} else if (nic.getType() == TrafficType.Management) {
			intf.defBridgeNet(_privBridgeName, null, nic.getMac(), model);
		} else if (nic.getType() == TrafficType.Storage) {
			String storageBrName = nic.getName() == null ? _privBridgeName
					: nic.getName();
			intf.defBridgeNet(storageBrName, null, nic.getMac(), model);
		}

		return intf;
	}

	private void createVif(Connect conn, LibvirtVMDef vm, NicTO nic)
			throws InternalErrorException, LibvirtException {
		vm.getDevices().addDevice(
				createVif(conn, nic, getGuestNicModel(vm.getGuestOSType())));
	}

	protected CheckSshAnswer execute(CheckSshCommand cmd) {
		String vmName = cmd.getName();
		String privateIp = cmd.getIp();
		int cmdPort = cmd.getPort();

		if (s_logger.isDebugEnabled()) {
			s_logger.debug("Ping command port, " + privateIp + ":" + cmdPort);
		}

		try {
			String result = _virtRouterResource.connect(privateIp, cmdPort);
			if (result != null) {
				return new CheckSshAnswer(cmd, "Can not ping System vm "
						+ vmName + "due to:" + result);
			}
		} catch (Exception e) {
			return new CheckSshAnswer(cmd, e);
		}

		if (s_logger.isDebugEnabled()) {
			s_logger.debug("Ping command port succeeded for vm " + vmName);
		}

		return new CheckSshAnswer(cmd);
	}

	private boolean cleanupDisk(Connect conn, DiskDef disk) {
		// need to umount secondary storage
		String path = disk.getDiskPath();
		String poolUuid = null;
		if (path != null) {
			String[] token = path.split("/");
			if (token.length > 3) {
				poolUuid = token[2];
			}
		}

		if (poolUuid == null) {
			return true;
		}

		try {
			KVMStoragePool pool = _storagePoolMgr.getStoragePool(poolUuid);
			if (pool != null) {
				pool.delete();
			}
			return true;
		} catch (CloudRuntimeException e) {
			return false;
		}
	}

	protected synchronized String attachOrDetachISO(Connect conn,
			String vmName, String isoPath, boolean isAttach)
			throws LibvirtException, URISyntaxException, InternalErrorException {
		String isoXml = null;
		if (isoPath != null && isAttach) {
			int index = isoPath.lastIndexOf("/");
			String path = isoPath.substring(0, index);
			String name = isoPath.substring(index + 1);
			KVMStoragePool secondaryPool = _storagePoolMgr
					.getStoragePoolByURI(path);
			KVMPhysicalDisk isoVol = secondaryPool.getPhysicalDisk(name);
			isoPath = isoVol.getPath();

			DiskDef iso = new DiskDef();
			iso.defISODisk(isoPath);
			isoXml = iso.toString();
		} else {
			DiskDef iso = new DiskDef();
			iso.defISODisk(null);
			isoXml = iso.toString();
		}

		List<DiskDef> disks = getDisks(conn, vmName);
		String result = attachOrDetachDevice(conn, true, vmName, isoXml);
		if (result == null && !isAttach) {
			for (DiskDef disk : disks) {
				if (disk.getDeviceType() == DiskDef.deviceType.CDROM) {
					cleanupDisk(conn, disk);
				}
			}

		}
		return result;
	}

	protected synchronized String attachOrDetachDisk(Connect conn,
			boolean attach, String vmName, KVMPhysicalDisk attachingDisk,
			int devId) throws LibvirtException, InternalErrorException {
		List<DiskDef> disks = null;
		Domain dm = null;
		DiskDef diskdef = null;
		try {
			if (!attach) {
				dm = conn.domainLookupByUUID(UUID.nameUUIDFromBytes(vmName
						.getBytes()));
				LibvirtDomainXMLParser parser = new LibvirtDomainXMLParser();
				String xml = dm.getXMLDesc(0);
				parser.parseDomainXML(xml);
				disks = parser.getDisks();

				for (DiskDef disk : disks) {
					String file = disk.getDiskPath();
					if (file != null
							&& file.equalsIgnoreCase(attachingDisk.getPath())) {
						diskdef = disk;
						break;
					}
				}
				if (diskdef == null) {
					throw new InternalErrorException("disk: "
							+ attachingDisk.getPath()
							+ " is not attached before");
				}
			} else {
				diskdef = new DiskDef();
				if (attachingDisk.getFormat() == PhysicalDiskFormat.QCOW2) {
					diskdef.defFileBasedDisk(attachingDisk.getPath(), devId,
							DiskDef.diskBus.VIRTIO, DiskDef.diskFmtType.QCOW2);
				} else if (attachingDisk.getFormat() == PhysicalDiskFormat.RAW) {
					diskdef.defBlockBasedDisk(attachingDisk.getPath(), devId,
							DiskDef.diskBus.VIRTIO);
				}
			}

			String xml = diskdef.toString();
			return attachOrDetachDevice(conn, attach, vmName, xml);
		} finally {
			if (dm != null) {
				dm.free();
			}
		}
	}

	protected synchronized String attachOrDetachDevice(Connect conn,
			boolean attach, String vmName, String xml) throws LibvirtException,
			InternalErrorException {
		Domain dm = null;
		try {
			dm = conn.domainLookupByUUID(UUID.nameUUIDFromBytes((vmName
					.getBytes())));

			if (attach) {
				s_logger.debug("Attaching device: " + xml);
				dm.attachDevice(xml);
			} else {
				s_logger.debug("Detaching device: " + xml);
				dm.detachDevice(xml);
			}
		} catch (LibvirtException e) {
			if (attach) {
				s_logger.warn("Failed to attach device to " + vmName + ": "
						+ e.getMessage());
			} else {
				s_logger.warn("Failed to detach device from " + vmName + ": "
						+ e.getMessage());
			}
			throw e;
		} catch (Exception e) {
			throw new InternalErrorException(e.toString());
		} finally {
			if (dm != null) {
				try {
					dm.free();
				} catch (LibvirtException l) {

				}
			}
		}

		return null;
	}

	@Override
	public PingCommand getCurrentStatus(long id) {
		final HashMap<String, State> newStates = sync();

		if (!_can_bridge_firewall) {
			return new PingRoutingCommand(com.cloud.host.Host.Type.Routing, id,
					newStates);
		} else {
			HashMap<String, Pair<Long, Long>> nwGrpStates = syncNetworkGroups(id);
			return new PingRoutingWithNwGroupsCommand(getType(), id, newStates,
					nwGrpStates);
		}
	}

	@Override
	public Type getType() {
		return Type.Routing;
	}

	private Map<String, String> getVersionStrings() {
		final Script command = new Script(_versionstringpath, _timeout,
				s_logger);
		KeyValueInterpreter kvi = new KeyValueInterpreter();
		String result = command.execute(kvi);
		if (result == null) {
			return kvi.getKeyValues();
		} else {
			return new HashMap<String, String>(1);
		}
	}

	@Override
	public StartupCommand[] initialize() {
		Map<String, State> changes = null;

		synchronized (_vms) {
			_vms.clear();
			changes = sync();
		}

		final List<Object> info = getHostInfo();

		final StartupRoutingCommand cmd = new StartupRoutingCommand(
				(Integer) info.get(0), (Long) info.get(1), (Long) info.get(2),
				(Long) info.get(4), (String) info.get(3), HypervisorType.KVM,
				RouterPrivateIpStrategy.HostLocal);
		cmd.setStateChanges(changes);
		fillNetworkInformation(cmd);
		_privateIp = cmd.getPrivateIpAddress();
		cmd.getHostDetails().putAll(getVersionStrings());
		cmd.setPool(_pool);
		cmd.setCluster(_clusterId);
		cmd.setGatewayIpAddress(_localGateway);

		StartupStorageCommand sscmd = null;
		try {

			KVMStoragePool localStoragePool = _storagePoolMgr
					.createStoragePool(_localStorageUUID, "localhost",
							_localStoragePath, StoragePoolType.Filesystem);
			com.cloud.agent.api.StoragePoolInfo pi = new com.cloud.agent.api.StoragePoolInfo(
					localStoragePool.getUuid(), cmd.getPrivateIpAddress(),
					_localStoragePath, _localStoragePath,
					StoragePoolType.Filesystem, localStoragePool.getCapacity(),
					localStoragePool.getUsed());

			sscmd = new StartupStorageCommand();
			sscmd.setPoolInfo(pi);
			sscmd.setGuid(pi.getUuid());
			sscmd.setDataCenter(_dcId);
			sscmd.setResourceType(Storage.StorageResourceType.STORAGE_POOL);
		} catch (CloudRuntimeException e) {

		}

		if (sscmd != null) {
			return new StartupCommand[] { cmd, sscmd };
		} else {
			return new StartupCommand[] { cmd };
		}
	}

	protected HashMap<String, State> sync() {
		HashMap<String, State> newStates;
		HashMap<String, State> oldStates = null;

		final HashMap<String, State> changes = new HashMap<String, State>();

		synchronized (_vms) {
			newStates = getAllVms();
			if (newStates == null) {
				s_logger.debug("Unable to get the vm states so no state sync at this point.");
				return changes;
			}

			oldStates = new HashMap<String, State>(_vms.size());
			oldStates.putAll(_vms);

			for (final Map.Entry<String, State> entry : newStates.entrySet()) {
				final String vm = entry.getKey();

				State newState = entry.getValue();
				final State oldState = oldStates.remove(vm);

				if (newState == State.Stopped && oldState != State.Stopping
						&& oldState != null && oldState != State.Stopped) {
					newState = getRealPowerState(vm);
				}

				if (s_logger.isTraceEnabled()) {
					s_logger.trace("VM " + vm + ": libvirt has state "
							+ newState + " and we have state "
							+ (oldState != null ? oldState.toString() : "null"));
				}

				if (vm.startsWith("migrating")) {
					s_logger.debug("Migration detected.  Skipping");
					continue;
				}
				if (oldState == null) {
					_vms.put(vm, newState);
					s_logger.debug("Detecting a new state but couldn't find a old state so adding it to the changes: "
							+ vm);
					changes.put(vm, newState);
				} else if (oldState == State.Starting) {
					if (newState == State.Running) {
						_vms.put(vm, newState);
					} else if (newState == State.Stopped) {
						s_logger.debug("Ignoring vm " + vm
								+ " because of a lag in starting the vm.");
					}
				} else if (oldState == State.Migrating) {
					if (newState == State.Running) {
						s_logger.debug("Detected that an migrating VM is now running: "
								+ vm);
						_vms.put(vm, newState);
					}
				} else if (oldState == State.Stopping) {
					if (newState == State.Stopped) {
						_vms.put(vm, newState);
					} else if (newState == State.Running) {
						s_logger.debug("Ignoring vm " + vm
								+ " because of a lag in stopping the vm. ");
					}
				} else if (oldState != newState) {
					_vms.put(vm, newState);
					if (newState == State.Stopped) {
						if (_vmsKilled.remove(vm)) {
							s_logger.debug("VM " + vm
									+ " has been killed for storage. ");
							newState = State.Error;
						}
					}
					changes.put(vm, newState);
				}
			}

			for (final Map.Entry<String, State> entry : oldStates.entrySet()) {
				final String vm = entry.getKey();
				final State oldState = entry.getValue();

				if (s_logger.isTraceEnabled()) {
					s_logger.trace("VM "
							+ vm
							+ " is now missing from libvirt so reporting stopped");
				}

				if (oldState == State.Stopping) {
					s_logger.debug("Ignoring VM " + vm
							+ " in transition state stopping.");
					_vms.remove(vm);
				} else if (oldState == State.Starting) {
					s_logger.debug("Ignoring VM " + vm
							+ " in transition state starting.");
				} else if (oldState == State.Stopped) {
					_vms.remove(vm);
				} else if (oldState == State.Migrating) {
					s_logger.debug("Ignoring VM " + vm + " in migrating state.");
				} else {
					_vms.remove(vm);
					State state = State.Stopped;
					if (_vmsKilled.remove(entry.getKey())) {
						s_logger.debug("VM " + vm
								+ " has been killed by storage monitor");
						state = State.Error;
					}
					changes.put(entry.getKey(), state);
				}
			}
		}

		return changes;
	}

	protected State getRealPowerState(String vm) {
		int i = 0;
		s_logger.trace("Checking on the HALTED State");
		Domain dm = null;
		for (; i < 5; i++) {
			try {
				Connect conn = LibvirtConnection.getConnection();
				dm = conn.domainLookupByUUID(UUID.nameUUIDFromBytes(vm
						.getBytes()));
				DomainInfo.DomainState vps = dm.getInfo().state;
				if (vps != null
						&& vps != DomainInfo.DomainState.VIR_DOMAIN_SHUTOFF
						&& vps != DomainInfo.DomainState.VIR_DOMAIN_NOSTATE) {
					return convertToState(vps);
				}
			} catch (final LibvirtException e) {
				s_logger.trace(e.getMessage());
			} catch (Exception e) {
				s_logger.trace(e.getMessage());
			} finally {
				try {
					if (dm != null) {
						dm.free();
					}
				} catch (final LibvirtException e) {

				}
			}

			try {
				Thread.sleep(1000);
			} catch (InterruptedException e) {
			}
		}
		return State.Stopped;
	}

	protected List<String> getAllVmNames(Connect conn) {
		ArrayList<String> la = new ArrayList<String>();
		try {
			final String names[] = conn.listDefinedDomains();
			for (int i = 0; i < names.length; i++) {
				la.add(names[i]);
			}
		} catch (final LibvirtException e) {
			s_logger.warn("Failed to list Defined domains", e);
		}

		int[] ids = null;
		try {
			ids = conn.listDomains();
		} catch (final LibvirtException e) {
			s_logger.warn("Failed to list domains", e);
			return la;
		}

		Domain dm = null;
		for (int i = 0; i < ids.length; i++) {
			try {
				dm = conn.domainLookupByID(ids[i]);
				la.add(dm.getName());
			} catch (final LibvirtException e) {
				s_logger.warn("Unable to get vms", e);
			} finally {
				try {
					if (dm != null) {
						dm.free();
					}
				} catch (final LibvirtException e) {

				}
			}
		}

		return la;
	}

	private HashMap<String, State> getAllVms() {
		final HashMap<String, State> vmStates = new HashMap<String, State>();

		String[] vms = null;
		int[] ids = null;
		Connect conn = null;
		try {
			conn = LibvirtConnection.getConnection();
		} catch (LibvirtException e) {
			s_logger.debug("Failed to get connection: " + e.getMessage());
			return vmStates;
		}

		try {
			ids = conn.listDomains();
		} catch (final LibvirtException e) {
			s_logger.warn("Unable to listDomains", e);
			return null;
		}
		try {
			vms = conn.listDefinedDomains();
		} catch (final LibvirtException e) {
			s_logger.warn("Unable to listDomains", e);
			return null;
		}

		Domain dm = null;
		for (int i = 0; i < ids.length; i++) {
			try {
				dm = conn.domainLookupByID(ids[i]);

				DomainInfo.DomainState ps = dm.getInfo().state;

				final State state = convertToState(ps);

				s_logger.trace("VM " + dm.getName() + ": powerstate = " + ps
						+ "; vm state=" + state.toString());
				String vmName = dm.getName();
				vmStates.put(vmName, state);
			} catch (final LibvirtException e) {
				s_logger.warn("Unable to get vms", e);
			} finally {
				try {
					if (dm != null) {
						dm.free();
					}
				} catch (LibvirtException e) {

				}
			}
		}

		for (int i = 0; i < vms.length; i++) {
			try {

				dm = conn.domainLookupByUUID(UUID.nameUUIDFromBytes(vms[i]
						.getBytes()));

				DomainInfo.DomainState ps = dm.getInfo().state;
				final State state = convertToState(ps);
				String vmName = dm.getName();
				s_logger.trace("VM " + vmName + ": powerstate = " + ps
						+ "; vm state=" + state.toString());

				vmStates.put(vmName, state);
			} catch (final LibvirtException e) {
				s_logger.warn("Unable to get vms", e);
			} catch (Exception e) {
				s_logger.warn("Unable to get vms", e);
			} finally {
				try {
					if (dm != null) {
						dm.free();
					}
				} catch (LibvirtException e) {

				}
			}
		}

		return vmStates;
	}

	protected List<Object> getHostInfo() {
		final ArrayList<Object> info = new ArrayList<Object>();
		long speed = 0;
		long cpus = 0;
		long ram = 0;
		String cap = null;
		try {
			Connect conn = LibvirtConnection.getConnection();
			final NodeInfo hosts = conn.nodeInfo();
			boolean result = false;
			try {
				BufferedReader in = new BufferedReader(
						new FileReader(
								"/sys/devices/system/cpu/cpu0/cpufreq/cpuinfo_max_freq"));
				speed = Long.parseLong(in.readLine()) / 1000;
				result = true;
			} catch (FileNotFoundException e) {

			} catch (IOException e) {

			} catch (NumberFormatException e) {

			}

			if (!result) {
				speed = hosts.mhz;
			}

			cpus = hosts.cpus;
			ram = hosts.memory * 1024L;
			LibvirtCapXMLParser parser = new LibvirtCapXMLParser();
			parser.parseCapabilitiesXML(conn.getCapabilities());
			ArrayList<String> oss = parser.getGuestOsType();
			for (String s : oss) {
				/*
				 * Even host supports guest os type more than hvm, we only
				 * report hvm to management server
				 */
				if (s.equalsIgnoreCase("hvm")) {
					cap = "hvm";
				}
			}
		} catch (LibvirtException e) {

		}

		if (isSnapshotSupported()) {
			cap = cap + ",snapshot";
		}

		info.add((int) cpus);
		info.add(speed);
		info.add(ram);
		info.add(cap);
		long dom0ram = Math.min(ram / 10, 768 * 1024 * 1024L);// save a maximum
																// of 10% of
																// system ram or
																// 768M
		dom0ram = Math.max(dom0ram, _dom0MinMem);
		info.add(dom0ram);
		s_logger.debug("cpus=" + cpus + ", speed=" + speed + ", ram=" + ram
				+ ", dom0ram=" + dom0ram);

		return info;
	}

	protected void cleanupVM(Connect conn, final String vmName,
			final String vnet) {
		s_logger.debug("Trying to cleanup the vnet: " + vnet);
		if (vnet != null) {
			cleanupVnet(conn, vnet);
		}

		_vmStats.remove(vmName);
	}

	protected String rebootVM(Connect conn, String vmName) {
		Domain dm = null;
		String msg = null;
		try {
			dm = conn.domainLookupByUUID(UUID.nameUUIDFromBytes(vmName
					.getBytes()));
			String vmDef = dm.getXMLDesc(0);
			s_logger.debug(vmDef);
			msg = stopVM(conn, vmName, defineOps.UNDEFINE_VM);
			msg = startDomain(conn, vmName, vmDef);
			return null;
		} catch (LibvirtException e) {
			s_logger.warn("Failed to create vm", e);
			msg = e.getMessage();
		} catch (Exception e) {
			s_logger.warn("Failed to create vm", e);
			msg = e.getMessage();
		} finally {
			try {
				if (dm != null) {
					dm.free();
				}
			} catch (LibvirtException e) {

			}
		}

		return msg;
	}

	protected String stopVM(Connect conn, String vmName, defineOps df) {
		DomainInfo.DomainState state = null;
		Domain dm = null;

		s_logger.debug("Try to stop the vm at first");
		String ret = stopVM(conn, vmName, false);
		if (ret == Script.ERR_TIMEOUT) {
			ret = stopVM(conn, vmName, true);
		} else if (ret != null) {
			/*
			 * There is a race condition between libvirt and qemu: libvirt
			 * listens on qemu's monitor fd. If qemu is shutdown, while libvirt
			 * is reading on the fd, then libvirt will report an error.
			 */
			/* Retry 3 times, to make sure we can get the vm's status */
			for (int i = 0; i < 3; i++) {
				try {
					dm = conn.domainLookupByUUID(UUID.nameUUIDFromBytes(vmName
							.getBytes()));
					state = dm.getInfo().state;
					break;
				} catch (LibvirtException e) {
					s_logger.debug("Failed to get vm status:" + e.getMessage());
				} catch (Exception e) {
					s_logger.debug("Failed to get vm status:" + e.getMessage());
				} finally {
					try {
						if (dm != null) {
							dm.free();
						}
					} catch (LibvirtException l) {

					}
				}
			}

			if (state == null) {
				s_logger.debug("Can't get vm's status, assume it's dead already");
				return null;
			}

			if (state != DomainInfo.DomainState.VIR_DOMAIN_SHUTOFF) {
				s_logger.debug("Try to destroy the vm");
				ret = stopVM(conn, vmName, true);
				if (ret != null) {
					return ret;
				}
			}
		}

		if (df == defineOps.UNDEFINE_VM) {
			try {
				dm = conn.domainLookupByUUID(UUID.nameUUIDFromBytes(vmName
						.getBytes()));
				dm.undefine();
			} catch (LibvirtException e) {

			} finally {
				try {
					if (dm != null) {
						dm.free();
					}
				} catch (LibvirtException l) {

				}
			}
		}
		return null;
	}

	protected String stopVM(Connect conn, String vmName, boolean force) {
		Domain dm = null;
		try {
			dm = conn.domainLookupByUUID(UUID.nameUUIDFromBytes(vmName
					.getBytes()));
			if (force) {
				if (dm.getInfo().state != DomainInfo.DomainState.VIR_DOMAIN_SHUTOFF) {
					dm.destroy();
				}
			} else {
				if (dm.getInfo().state == DomainInfo.DomainState.VIR_DOMAIN_SHUTOFF) {
					return null;
				}
				dm.shutdown();
				int retry = _stopTimeout / 2000;
				/* Wait for the domain gets into shutoff state */
				while ((dm.getInfo().state != DomainInfo.DomainState.VIR_DOMAIN_SHUTOFF)
						&& (retry >= 0)) {
					Thread.sleep(2000);
					retry--;
				}
				if (retry < 0) {
					s_logger.warn("Timed out waiting for domain " + vmName
							+ " to shutdown gracefully");
					return Script.ERR_TIMEOUT;
				}
			}
		} catch (LibvirtException e) {
			s_logger.debug("Failed to stop VM :" + vmName + " :", e);
			return e.getMessage();
		} catch (InterruptedException ie) {
			s_logger.debug("Interrupted sleep");
			return ie.getMessage();
		} catch (Exception e) {
			s_logger.debug("Failed to stop VM :" + vmName + " :", e);
			return e.getMessage();
		} finally {
			try {
				if (dm != null) {
					dm.free();
				}
			} catch (LibvirtException e) {
			}
		}

		return null;
	}

	public synchronized String cleanupVnet(Connect conn, final String vnetId) {
		// VNC proxy VMs do not have vnet
		if (vnetId == null || vnetId.isEmpty()
				|| isDirectAttachedNetwork(vnetId)) {
			return null;
		}

		final List<String> names = getAllVmNames(conn);

		if (!names.isEmpty()) {
			for (final String name : names) {
				if (VirtualMachineName.getVnet(name).equals(vnetId)) {
					return null; // Can't remove the vnet yet.
				}
			}
		}

		final Script command = new Script(_modifyVlanPath, _timeout, s_logger);
		command.add("-o", "delete");
		command.add("-v", vnetId);
		return command.execute();
	}

	protected Integer getVncPort(Connect conn, String vmName)
			throws LibvirtException {
		LibvirtDomainXMLParser parser = new LibvirtDomainXMLParser();
		Domain dm = null;
		try {
			dm = conn.domainLookupByUUID(UUID.nameUUIDFromBytes(vmName
					.getBytes()));
			String xmlDesc = dm.getXMLDesc(0);
			parser.parseDomainXML(xmlDesc);
			return parser.getVncPort();
		} finally {
			try {
				if (dm != null) {
					dm.free();
				}
			} catch (LibvirtException l) {

			}
		}
	}

	private boolean IsHVMEnabled(Connect conn) {
		LibvirtCapXMLParser parser = new LibvirtCapXMLParser();
		try {
			parser.parseCapabilitiesXML(conn.getCapabilities());
			ArrayList<String> osTypes = parser.getGuestOsType();
			for (String o : osTypes) {
				if (o.equalsIgnoreCase("hvm")) {
					return true;
				}
			}
		} catch (LibvirtException e) {

		}
		return false;
	}

	private String getHypervisorPath(Connect conn) {
		File f = new File("/usr/bin/cloud-qemu-kvm");
		if (f.exists()) {
			return "/usr/bin/cloud-qemu-kvm";
		} else {
			f = new File("/usr/libexec/cloud-qemu-kvm");
			if (f.exists()) {
				return "/usr/libexec/cloud-qemu-kvm";
			}

			LibvirtCapXMLParser parser = new LibvirtCapXMLParser();
			try {
				parser.parseCapabilitiesXML(conn.getCapabilities());
			} catch (LibvirtException e) {

			}
			return parser.getEmulator();
		}
	}

	private String getGuestType(Connect conn, String vmName) {
		LibvirtDomainXMLParser parser = new LibvirtDomainXMLParser();
		Domain dm = null;
		try {
			dm = conn.domainLookupByUUID(UUID.nameUUIDFromBytes(vmName
					.getBytes()));
			String xmlDesc = dm.getXMLDesc(0);
			parser.parseDomainXML(xmlDesc);
			return parser.getDescription();
		} catch (LibvirtException e) {
			return null;
		} catch (Exception e) {
			return null;
		} finally {
			try {
				if (dm != null) {
					dm.free();
				}
			} catch (LibvirtException l) {

			}
		}
	}

	private boolean isGuestPVEnabled(String guestOS) {
		if (guestOS == null) {
			return false;
		}
		String guestOSName = KVMGuestOsMapper.getGuestOsName(guestOS);
		if (guestOS.startsWith("Ubuntu")
				|| guestOSName.startsWith("Fedora 13")
				|| guestOSName.startsWith("Fedora 12")
				|| guestOSName.startsWith("Fedora 11")
				|| guestOSName.startsWith("Fedora 10")
				|| guestOSName.startsWith("Fedora 9")
				|| guestOSName.startsWith("CentOS 5.3")
				|| guestOSName.startsWith("CentOS 5.4")
				|| guestOSName.startsWith("CentOS 5.5")
				|| guestOS.startsWith("CentOS")
				|| guestOS.startsWith("Fedora")
				|| guestOSName.startsWith("Red Hat Enterprise Linux 5.3")
				|| guestOSName.startsWith("Red Hat Enterprise Linux 5.4")
				|| guestOSName.startsWith("Red Hat Enterprise Linux 5.5")
				|| guestOSName.startsWith("Red Hat Enterprise Linux 6")
				|| guestOS.startsWith("Debian GNU/Linux")
				|| guestOSName.startsWith("Other PV")) {
			return true;
		} else {
			return false;
		}
	}

	public boolean isCentosHost() {
		if (_hvVersion <= 9) {
			return true;
		} else {
			return false;
		}
	}

	private InterfaceDef.nicModel getGuestNicModel(String guestOSType) {
		if (isGuestPVEnabled(guestOSType)) {
			return InterfaceDef.nicModel.VIRTIO;
		} else {
			return InterfaceDef.nicModel.E1000;
		}
	}

	private DiskDef.diskBus getGuestDiskModel(String guestOSType) {
		if (isGuestPVEnabled(guestOSType)) {
			return DiskDef.diskBus.VIRTIO;
		} else {
			return DiskDef.diskBus.IDE;
		}
	}

	private String setVnetBrName(String vnetId) {
		return "cloudVirBr" + vnetId;
	}

	private String getVnetIdFromBrName(String vnetBrName) {
		return vnetBrName.replaceAll("cloudVirBr", "");
	}

	private void cleanupVMNetworks(Connect conn, List<InterfaceDef> nics) {
		for (InterfaceDef nic : nics) {
			if (nic.getHostNetType() == hostNicType.VNET) {
				cleanupVnet(conn, getVnetIdFromBrName(nic.getBrName()));
			}
		}
	}

	private Domain getDomain(Connect conn, String vmName)
			throws LibvirtException {
		return conn
				.domainLookupByUUID(UUID.nameUUIDFromBytes(vmName.getBytes()));
	}

	protected List<InterfaceDef> getInterfaces(Connect conn, String vmName) {
		LibvirtDomainXMLParser parser = new LibvirtDomainXMLParser();
		Domain dm = null;
		try {
			dm = conn.domainLookupByUUID(UUID.nameUUIDFromBytes(vmName
					.getBytes()));
			parser.parseDomainXML(dm.getXMLDesc(0));
			return parser.getInterfaces();

		} catch (LibvirtException e) {
			s_logger.debug("Failed to get dom xml: " + e.toString());
			return new ArrayList<InterfaceDef>();
		} catch (Exception e) {
			s_logger.debug("Failed to get dom xml: " + e.toString());
			return new ArrayList<InterfaceDef>();
		} finally {
			try {
				if (dm != null) {
					dm.free();
				}
			} catch (LibvirtException e) {

			}
		}
	}

	protected List<DiskDef> getDisks(Connect conn, String vmName) {
		LibvirtDomainXMLParser parser = new LibvirtDomainXMLParser();
		Domain dm = null;
		try {
			dm = conn.domainLookupByUUID(UUID.nameUUIDFromBytes(vmName
					.getBytes()));
			parser.parseDomainXML(dm.getXMLDesc(0));
			return parser.getDisks();

		} catch (LibvirtException e) {
			s_logger.debug("Failed to get dom xml: " + e.toString());
			return new ArrayList<DiskDef>();
		} catch (Exception e) {
			s_logger.debug("Failed to get dom xml: " + e.toString());
			return new ArrayList<DiskDef>();
		} finally {
			try {
				if (dm != null) {
					dm.free();
				}
			} catch (LibvirtException e) {

			}
		}
	}

	private String executeBashScript(String script) {
		Script command = new Script("/bin/bash", _timeout, s_logger);
		command.add("-c");
		command.add(script);
		return command.execute();
	}

	private String executeBashScript(String script, OutputInterpreter parser) {
		Script command = new Script("/bin/bash", _timeout, s_logger);
		command.add("-c");
		command.add(script);
		return command.execute(parser);
	}

	private void deletExitingLinkLocalRoutTable(String linkLocalBr) {
		Script command = new Script("/bin/bash", _timeout);
		command.add("-c");
		command.add("ip route | grep " + NetUtils.getLinkLocalCIDR());
		OutputInterpreter.AllLinesParser parser = new OutputInterpreter.AllLinesParser();
		String result = command.execute(parser);
		boolean foundLinkLocalBr = false;
		if (result == null && parser.getLines() != null) {
			String[] lines = parser.getLines().split("\\n");
			for (String line : lines) {
				String[] tokens = line.split(" ");
				if (!tokens[2].equalsIgnoreCase(linkLocalBr)) {
					Script.runSimpleBashScript("ip route del "
							+ NetUtils.getLinkLocalCIDR());
				} else {
					foundLinkLocalBr = true;
				}
			}
		}
		if (!foundLinkLocalBr) {
			Script.runSimpleBashScript("ip route add "
					+ NetUtils.getLinkLocalCIDR() + " dev " + linkLocalBr
					+ " src " + NetUtils.getLinkLocalGateway());
		}
	}

	private class vmStats {
		long _usedTime;
		long _tx;
		long _rx;
		Calendar _timestamp;
	}

	private VmStatsEntry getVmStat(Connect conn, String vmName)
			throws LibvirtException {
		Domain dm = null;
		try {
			dm = getDomain(conn, vmName);
			DomainInfo info = dm.getInfo();

			VmStatsEntry stats = new VmStatsEntry();
			stats.setNumCPUs(info.nrVirtCpu);
			stats.setEntityType("vm");

			/* get cpu utilization */
			vmStats oldStats = null;

			Calendar now = Calendar.getInstance();

			oldStats = _vmStats.get(vmName);

			long elapsedTime = 0;
			if (oldStats != null) {
				elapsedTime = now.getTimeInMillis()
						- oldStats._timestamp.getTimeInMillis();
				double utilization = (info.cpuTime - oldStats._usedTime)
						/ ((double) elapsedTime * 1000000);

				NodeInfo node = conn.nodeInfo();
				utilization = utilization / node.cpus;
				stats.setCPUUtilization(utilization * 100);
			}

			/* get network stats */

			List<InterfaceDef> vifs = getInterfaces(conn, vmName);
			long rx = 0;
			long tx = 0;
			for (InterfaceDef vif : vifs) {
				DomainInterfaceStats ifStats = dm.interfaceStats(vif
						.getDevName());
				rx += ifStats.rx_bytes;
				tx += ifStats.tx_bytes;
			}

			if (oldStats != null) {
				long deltarx = rx - oldStats._rx;
				if (deltarx > 0)
					stats.setNetworkReadKBs(deltarx / 1000);
				long deltatx = tx - oldStats._tx;
				if (deltatx > 0)
					stats.setNetworkWriteKBs(deltatx / 1000);
			}

			vmStats newStat = new vmStats();
			newStat._usedTime = info.cpuTime;
			newStat._rx = rx;
			newStat._tx = tx;
			newStat._timestamp = now;
			_vmStats.put(vmName, newStat);
			return stats;
		} finally {
			if (dm != null) {
				dm.free();
			}
		}
	}

	private boolean can_bridge_firewall(String prvNic) {
		Script cmd = new Script(_securityGroupPath, _timeout, s_logger);
		cmd.add("can_bridge_firewall");
		cmd.add(prvNic);
		String result = cmd.execute();
		if (result != null) {
			return false;
		}
		return true;
	}

	protected boolean destroy_network_rules_for_vm(Connect conn, String vmName) {
		if (!_can_bridge_firewall) {
			return false;
		}
		String vif = null;
		List<InterfaceDef> intfs = getInterfaces(conn, vmName);
		if (intfs.size() > 0) {
			InterfaceDef intf = intfs.get(0);
			vif = intf.getDevName();
		}
		Script cmd = new Script(_securityGroupPath, _timeout, s_logger);
		cmd.add("destroy_network_rules_for_vm");
		cmd.add("--vmname", vmName);
		if (vif != null) {
			cmd.add("--vif", vif);
		}
		String result = cmd.execute();
		if (result != null) {
			return false;
		}
		return true;
	}

	protected boolean default_network_rules(Connect conn, String vmName,
			NicTO nic, Long vmId) {
		if (!_can_bridge_firewall) {
			return false;
		}

		List<InterfaceDef> intfs = getInterfaces(conn, vmName);
		if (intfs.size() < nic.getDeviceId()) {
			return false;
		}

		InterfaceDef intf = intfs.get(nic.getDeviceId());
		String brname = intf.getBrName();
		String vif = intf.getDevName();

		Script cmd = new Script(_securityGroupPath, _timeout, s_logger);
		cmd.add("default_network_rules");
		cmd.add("--vmname", vmName);
		cmd.add("--vmid", vmId.toString());
		if (nic.getIp() != null) {
			cmd.add("--vmip", nic.getIp());
		}
		cmd.add("--vmmac", nic.getMac());
		cmd.add("--vif", vif);
		cmd.add("--brname", brname);
		String result = cmd.execute();
		if (result != null) {
			return false;
		}
		return true;
	}

	protected boolean post_default_network_rules(Connect conn, String vmName,
			NicTO nic, Long vmId, InetAddress dhcpServerIp, String hostIp,
			String hostMacAddr) {
		if (!_can_bridge_firewall) {
			return false;
		}

		List<InterfaceDef> intfs = getInterfaces(conn, vmName);
		if (intfs.size() < nic.getDeviceId()) {
			return false;
		}

		InterfaceDef intf = intfs.get(nic.getDeviceId());
		String brname = intf.getBrName();
		String vif = intf.getDevName();

		Script cmd = new Script(_securityGroupPath, _timeout, s_logger);
		cmd.add("post_default_network_rules");
		cmd.add("--vmname", vmName);
		cmd.add("--vmid", vmId.toString());
		cmd.add("--vmip", nic.getIp());
		cmd.add("--vmmac", nic.getMac());
		cmd.add("--vif", vif);
		cmd.add("--brname", brname);
		if (dhcpServerIp != null)
			cmd.add("--dhcpSvr", dhcpServerIp.getHostAddress());

		cmd.add("--hostIp", hostIp);
		cmd.add("--hostMacAddr", hostMacAddr);
		String result = cmd.execute();
		if (result != null) {
			return false;
		}
		return true;
	}

	protected boolean default_network_rules_for_systemvm(Connect conn,
			String vmName) {
		if (!_can_bridge_firewall) {
			return false;
		}
		List<InterfaceDef> intfs = getInterfaces(conn, vmName);
		if (intfs.size() < 1) {
			return false;
		}
		/* FIX ME: */
		String brname = null;
		if (vmName.startsWith("r-")) {
			InterfaceDef intf = intfs.get(0);
			brname = intf.getBrName();
		} else {
			InterfaceDef intf = intfs.get(intfs.size() - 1);
			brname = intf.getBrName();
		}

		Script cmd = new Script(_securityGroupPath, _timeout, s_logger);
		cmd.add("default_network_rules_systemvm");
		cmd.add("--vmname", vmName);
		cmd.add("--brname", brname);
		String result = cmd.execute();
		if (result != null) {
			return false;
		}
		return true;
	}

	private boolean add_network_rules(String vmName, String vmId,
			String guestIP, String sig, String seq, String mac, String rules,
			String vif, String brname) {
		if (!_can_bridge_firewall) {
			return false;
		}

		String newRules = rules.replace(" ", ";");
		Script cmd = new Script(_securityGroupPath, _timeout, s_logger);
		cmd.add("add_network_rules");
		cmd.add("--vmname", vmName);
		cmd.add("--vmid", vmId);
		cmd.add("--vmip", guestIP);
		cmd.add("--sig", sig);
		cmd.add("--seq", seq);
		cmd.add("--vmmac", mac);
		cmd.add("--vif", vif);
		cmd.add("--brname", brname);
		if (rules != null) {
			cmd.add("--rules", newRules);
		}
		String result = cmd.execute();
		if (result != null) {
			return false;
		}
		return true;
	}

	private boolean cleanup_rules() {
		if (!_can_bridge_firewall) {
			return false;
		}
		Script cmd = new Script(_securityGroupPath, _timeout, s_logger);
		cmd.add("cleanup_rules");
		String result = cmd.execute();
		if (result != null) {
			return false;
		}
		return true;
	}

	private String get_rule_logs_for_vms() {
		Script cmd = new Script(_securityGroupPath, _timeout, s_logger);
		cmd.add("get_rule_logs_for_vms");
		OutputInterpreter.OneLineParser parser = new OutputInterpreter.OneLineParser();
		String result = cmd.execute(parser);
		if (result == null) {
			return parser.getLine();
		}
		return null;
	}

	private HashMap<String, Pair<Long, Long>> syncNetworkGroups(long id) {
		HashMap<String, Pair<Long, Long>> states = new HashMap<String, Pair<Long, Long>>();

		String result = get_rule_logs_for_vms();
		s_logger.trace("syncNetworkGroups: id=" + id + " got: " + result);
		String[] rulelogs = result != null ? result.split(";") : new String[0];
		for (String rulesforvm : rulelogs) {
			String[] log = rulesforvm.split(",");
			if (log.length != 6) {
				continue;
			}
			try {
				states.put(log[0], new Pair<Long, Long>(Long.parseLong(log[1]),
						Long.parseLong(log[5])));
			} catch (NumberFormatException nfe) {
				states.put(log[0], new Pair<Long, Long>(-1L, -1L));
			}
		}
		return states;
	}

	/* online snapshot supported by enhanced qemu-kvm */
	private boolean isSnapshotSupported() {
		String result = executeBashScript("qemu-img --help|grep convert |grep snapshot");
		if (result != null) {
			return false;
		} else {
			return true;
		}
	}

	private Pair<Double, Double> getNicStats(String nicName) {
		double rx = 0.0;
		OutputInterpreter.OneLineParser rxParser = new OutputInterpreter.OneLineParser();
		String result = executeBashScript("cat /sys/class/net/" + nicName
				+ "/statistics/rx_bytes", rxParser);
		if (result == null && rxParser.getLine() != null) {
			rx = Double.parseDouble(rxParser.getLine());
		}

		double tx = 0.0;
		OutputInterpreter.OneLineParser txParser = new OutputInterpreter.OneLineParser();
		result = executeBashScript("cat /sys/class/net/" + nicName
				+ "/statistics/tx_bytes", txParser);
		if (result == null && txParser.getLine() != null) {
			tx = Double.parseDouble(txParser.getLine());
		}

		return new Pair<Double, Double>(rx, tx);
	}

	private void createControlNetwork(Connect conn) throws LibvirtException {
		_virtRouterResource.createControlNetwork(_linkLocalBridgeName);
	}

	private Answer execute(NetworkRulesSystemVmCommand cmd) {
		boolean success = false;
		Connect conn;
		try {
			conn = LibvirtConnection.getConnection();
			success = default_network_rules_for_systemvm(conn, cmd.getVmName());
		} catch (LibvirtException e) {
			// TODO Auto-generated catch block
			e.printStackTrace();
		}

		return new Answer(cmd, success, "");
	}
=======
        ServerResource {
    private static final Logger s_logger = Logger
            .getLogger(LibvirtComputingResource.class);

    private String _modifyVlanPath;
    private String _versionstringpath;
    private String _patchdomrPath;
    private String _createvmPath;
    private String _manageSnapshotPath;
    private String _createTmplPath;
    private String _heartBeatPath;
    private String _securityGroupPath;
    private String _networkUsagePath;
    private String _host;
    private String _dcId;
    private String _pod;
    private String _clusterId;
    private int _migrateSpeed;

    private long _hvVersion;
    private KVMHAMonitor _monitor;
    private final String _SSHKEYSPATH = "/root/.ssh";
    private final String _SSHPRVKEYPATH = _SSHKEYSPATH + File.separator
            + "id_rsa.cloud";
    private final String _SSHPUBKEYPATH = _SSHKEYSPATH + File.separator
            + "id_rsa.pub.cloud";
    private String _mountPoint = "/mnt";
    StorageLayer _storage;
    private KVMStoragePoolManager _storagePoolMgr;

    private static final class KeyValueInterpreter extends OutputInterpreter {
        private final Map<String, String> map = new HashMap<String, String>();

        @Override
        public String interpret(BufferedReader reader) throws IOException {
            String line = null;
            int numLines = 0;
            while ((line = reader.readLine()) != null) {
                String[] toks = line.trim().split("=");
                if (toks.length < 2) {
                    s_logger.warn("Failed to parse Script output: " + line);
                } else {
                    map.put(toks[0].trim(), toks[1].trim());
                }
                numLines++;
            }
            if (numLines == 0) {
                s_logger.warn("KeyValueInterpreter: no output lines?");
            }
            return null;
        }

        public Map<String, String> getKeyValues() {
            return map;
        }
    }

    @Override
    protected String getDefaultScriptsDir() {
        return null;
    }

    protected static MessageFormat SnapshotXML = new MessageFormat(
            "   <domainsnapshot>" + "       <name>{0}</name>" + "          <domain>"
                    + "            <uuid>{1}</uuid>" + "        </domain>"
                    + "    </domainsnapshot>");

    protected String _hypervisorType;
    protected String _hypervisorURI;
    protected String _hypervisorPath;
    protected String _sysvmISOPath;
    protected String _privNwName;
    protected String _privBridgeName;
    protected String _linkLocalBridgeName;
    protected String _publicBridgeName;
    protected String _guestBridgeName;
    protected String _privateIp;
    protected String _pool;
    protected String _localGateway;
    private boolean _can_bridge_firewall;
    protected String _localStoragePath;
    protected String _localStorageUUID;
    private Pair<String, String> _pifs;
    private final Map<String, vmStats> _vmStats = new ConcurrentHashMap<String, vmStats>();

    protected boolean _disconnected = true;
    protected int _timeout;
    protected int _cmdsTimeout;
    protected int _stopTimeout;
    protected static HashMap<DomainInfo.DomainState, State> s_statesTable;
    static {
        s_statesTable = new HashMap<DomainInfo.DomainState, State>();
        s_statesTable.put(DomainInfo.DomainState.VIR_DOMAIN_SHUTOFF,
                State.Stopped);
        s_statesTable.put(DomainInfo.DomainState.VIR_DOMAIN_PAUSED,
                State.Running);
        s_statesTable.put(DomainInfo.DomainState.VIR_DOMAIN_RUNNING,
                State.Running);
        s_statesTable.put(DomainInfo.DomainState.VIR_DOMAIN_BLOCKED,
                State.Running);
        s_statesTable.put(DomainInfo.DomainState.VIR_DOMAIN_NOSTATE,
                State.Unknown);
        s_statesTable.put(DomainInfo.DomainState.VIR_DOMAIN_SHUTDOWN,
                State.Stopping);
    }

    protected HashMap<String, State> _vms = new HashMap<String, State>(20);
    protected List<String> _vmsKilled = new ArrayList<String>();

    private VirtualRoutingResource _virtRouterResource;

    private String _pingTestPath;

    private int _dom0MinMem;

    protected enum defineOps {
        UNDEFINE_VM, DEFINE_VM
    }

    private String getEndIpFromStartIp(String startIp, int numIps) {
        String[] tokens = startIp.split("[.]");
        assert (tokens.length == 4);
        int lastbyte = Integer.parseInt(tokens[3]);
        lastbyte = lastbyte + numIps;
        tokens[3] = Integer.toString(lastbyte);
        StringBuilder end = new StringBuilder(15);
        end.append(tokens[0]).append(".").append(tokens[1]).append(".")
                .append(tokens[2]).append(".").append(tokens[3]);
        return end.toString();
    }

    private Map<String, Object> getDeveloperProperties()
            throws ConfigurationException {
        final File file = PropertiesUtil.findConfigFile("developer.properties");
        if (file == null) {
            throw new ConfigurationException(
                    "Unable to find developer.properties.");
        }

        s_logger.info("developer.properties found at " + file.getAbsolutePath());
        Properties properties = new Properties();
        try {
            properties.load(new FileInputStream(file));

            String startMac = (String) properties.get("private.macaddr.start");
            if (startMac == null) {
                throw new ConfigurationException(
                        "Developers must specify start mac for private ip range");
            }

            String startIp = (String) properties.get("private.ipaddr.start");
            if (startIp == null) {
                throw new ConfigurationException(
                        "Developers must specify start ip for private ip range");
            }
            final Map<String, Object> params = PropertiesUtil.toMap(properties);

            String endIp = (String) properties.get("private.ipaddr.end");
            if (endIp == null) {
                endIp = getEndIpFromStartIp(startIp, 16);
                params.put("private.ipaddr.end", endIp);
            }
            return params;
        } catch (final FileNotFoundException ex) {
            throw new CloudRuntimeException("Cannot find the file: "
                    + file.getAbsolutePath(), ex);
        } catch (final IOException ex) {
            throw new CloudRuntimeException("IOException in reading "
                    + file.getAbsolutePath(), ex);
        }
    }

    protected String getDefaultNetworkScriptsDir() {
        return "scripts/vm/network/vnet";
    }

    protected String getDefaultStorageScriptsDir() {
        return "scripts/storage/qcow2";
    }

    private void saveProperties(Map<String, Object> params)
            throws ConfigurationException {
        final File file = PropertiesUtil.findConfigFile("agent.properties");
        if (file == null) {
            throw new ConfigurationException("Unable to find agent.properties.");
        }

        s_logger.info("agent.properties found at " + file.getAbsolutePath());

        try {
            Properties _properties = new Properties();
            _properties.load(new FileInputStream(file));
            Set<String> names = _properties.stringPropertyNames();
            for (String key : params.keySet()) {
                if (!names.contains(key)) {
                    _properties.setProperty(key, (String) params.get(key));
                }
            }
            _properties.store(new FileOutputStream(file), "");
        } catch (final FileNotFoundException ex) {
            throw new CloudRuntimeException("Cannot find the file: "
                    + file.getAbsolutePath(), ex);
        } catch (final IOException ex) {
            throw new CloudRuntimeException("IOException in reading "
                    + file.getAbsolutePath(), ex);
        }
    }

    @Override
    public boolean configure(String name, Map<String, Object> params)
            throws ConfigurationException {
        boolean success = super.configure(name, params);
        if (!success) {
            return false;
        }

        try {
            Class<?> clazz = Class
                    .forName("com.cloud.storage.JavaStorageLayer");
            _storage = (StorageLayer) ComponentLocator.inject(clazz);
            _storage.configure("StorageLayer", params);
        } catch (ClassNotFoundException e) {
            throw new ConfigurationException("Unable to find class "
                    + "com.cloud.storage.JavaStorageLayer");
        }

        _virtRouterResource = new VirtualRoutingResource();

        // Set the domr scripts directory
        params.put("domr.scripts.dir", "scripts/network/domr/kvm");

        success = _virtRouterResource.configure(name, params);

        String kvmScriptsDir = (String) params.get("kvm.scripts.dir");
        if (kvmScriptsDir == null) {
            kvmScriptsDir = "scripts/vm/hypervisor/kvm";
        }

        String networkScriptsDir = (String) params.get("network.scripts.dir");
        if (networkScriptsDir == null) {
            networkScriptsDir = getDefaultNetworkScriptsDir();
        }

        String storageScriptsDir = (String) params.get("storage.scripts.dir");
        if (storageScriptsDir == null) {
            storageScriptsDir = getDefaultStorageScriptsDir();
        }

        if (!success) {
            return false;
        }

        _host = (String) params.get("host");
        if (_host == null) {
            _host = "localhost";
        }

        _dcId = (String) params.get("zone");
        if (_dcId == null) {
            _dcId = "default";
        }

        _pod = (String) params.get("pod");
        if (_pod == null) {
            _pod = "default";
        }

        _clusterId = (String) params.get("cluster");

        _modifyVlanPath = Script.findScript(networkScriptsDir, "modifyvlan.sh");
        if (_modifyVlanPath == null) {
            throw new ConfigurationException("Unable to find modifyvlan.sh");
        }

        _versionstringpath = Script.findScript(kvmScriptsDir, "versions.sh");
        if (_versionstringpath == null) {
            throw new ConfigurationException("Unable to find versions.sh");
        }

        _patchdomrPath = Script.findScript(kvmScriptsDir + "/patch/",
                "rundomrpre.sh");
        if (_patchdomrPath == null) {
            throw new ConfigurationException("Unable to find rundomrpre.sh");
        }

        _heartBeatPath = Script.findScript(kvmScriptsDir, "kvmheartbeat.sh");
        if (_heartBeatPath == null) {
            throw new ConfigurationException("Unable to find kvmheartbeat.sh");
        }

        _createvmPath = Script.findScript(storageScriptsDir, "createvm.sh");
        if (_createvmPath == null) {
            throw new ConfigurationException("Unable to find the createvm.sh");
        }

        _manageSnapshotPath = Script.findScript(storageScriptsDir,
                "managesnapshot.sh");
        if (_manageSnapshotPath == null) {
            throw new ConfigurationException(
                    "Unable to find the managesnapshot.sh");
        }

        _createTmplPath = Script
                .findScript(storageScriptsDir, "createtmplt.sh");
        if (_createTmplPath == null) {
            throw new ConfigurationException(
                    "Unable to find the createtmplt.sh");
        }

        _securityGroupPath = Script.findScript(networkScriptsDir,
                "security_group.py");
        if (_securityGroupPath == null) {
            throw new ConfigurationException(
                    "Unable to find the security_group.py");
        }

        _networkUsagePath = Script.findScript("scripts/network/domr/",
                "networkUsage.sh");
        if (_networkUsagePath == null) {
            throw new ConfigurationException(
                    "Unable to find the networkUsage.sh");
        }

        String value = (String) params.get("developer");
        boolean isDeveloper = Boolean.parseBoolean(value);

        if (isDeveloper) {
            params.putAll(getDeveloperProperties());
        }

        _pool = (String) params.get("pool");
        if (_pool == null) {
            _pool = "/root";
        }

        String instance = (String) params.get("instance");

        _hypervisorType = (String) params.get("hypervisor.type");
        if (_hypervisorType == null) {
            _hypervisorType = "kvm";
        }

        _hypervisorURI = (String) params.get("hypervisor.uri");
        if (_hypervisorURI == null) {
            _hypervisorURI = "qemu:///system";
        }
        String startMac = (String) params.get("private.macaddr.start");
        if (startMac == null) {
            startMac = "00:16:3e:77:e2:a0";
        }

        String startIp = (String) params.get("private.ipaddr.start");
        if (startIp == null) {
            startIp = "192.168.166.128";
        }

        _pingTestPath = Script.findScript(kvmScriptsDir, "pingtest.sh");
        if (_pingTestPath == null) {
            throw new ConfigurationException("Unable to find the pingtest.sh");
        }

        _linkLocalBridgeName = (String) params.get("private.bridge.name");
        if (_linkLocalBridgeName == null) {
            if (isDeveloper) {
                _linkLocalBridgeName = "cloud-" + instance + "-0";
            } else {
                _linkLocalBridgeName = "cloud0";
            }
        }

        _publicBridgeName = (String) params.get("public.network.device");
        if (_publicBridgeName == null) {
            _publicBridgeName = "cloudbr0";
        }

        _privBridgeName = (String) params.get("private.network.device");
        if (_privBridgeName == null) {
            _privBridgeName = "cloudbr1";
        }

        _guestBridgeName = (String) params.get("guest.network.device");
        if (_guestBridgeName == null) {
            _guestBridgeName = _privBridgeName;
        }

        _privNwName = (String) params.get("private.network.name");
        if (_privNwName == null) {
            if (isDeveloper) {
                _privNwName = "cloud-" + instance + "-private";
            } else {
                _privNwName = "cloud-private";
            }
        }

        _localStoragePath = (String) params.get("local.storage.path");
        if (_localStoragePath == null) {
            _localStoragePath = "/var/lib/libvirt/images/";
        }

        _localStorageUUID = (String) params.get("local.storage.uuid");
        if (_localStorageUUID == null) {
            _localStorageUUID = UUID.randomUUID().toString();
            params.put("local.storage.uuid", _localStorageUUID);
        }

        value = (String) params.get("scripts.timeout");
        _timeout = NumbersUtil.parseInt(value, 30 * 60) * 1000;

        value = (String) params.get("stop.script.timeout");
        _stopTimeout = NumbersUtil.parseInt(value, 120) * 1000;

        value = (String) params.get("cmds.timeout");
        _cmdsTimeout = NumbersUtil.parseInt(value, 7200) * 1000;

        value = (String) params.get("host.reserved.mem.mb");
        _dom0MinMem = NumbersUtil.parseInt(value, 0) * 1024 * 1024;

        value = (String) params.get("debug.mode");

        LibvirtConnection.initialize(_hypervisorURI);
        Connect conn = null;
        try {
            conn = LibvirtConnection.getConnection();
        } catch (LibvirtException e) {
            throw new CloudRuntimeException(e.getMessage());
        }

        /* Does node support HVM guest? If not, exit */
        if (!IsHVMEnabled(conn)) {
            throw new ConfigurationException(
                    "NO HVM support on this machine, pls make sure: "
                            + "1. VT/SVM is supported by your CPU, or is enabled in BIOS. "
                            + "2. kvm modules is installed");
        }

        _hypervisorPath = getHypervisorPath(conn);
        try {
            _hvVersion = conn.getVersion();
            _hvVersion = (_hvVersion % 1000000) / 1000;
        } catch (LibvirtException e) {

        }

        String[] info = NetUtils.getNetworkParams(_privateNic);

        _monitor = new KVMHAMonitor(null, info[0], _heartBeatPath);
        Thread ha = new Thread(_monitor);
        ha.start();

        _storagePoolMgr = new KVMStoragePoolManager(_storage, _monitor);

        _sysvmISOPath = (String) params.get("systemvm.iso.path");
        if (_sysvmISOPath == null) {
            String[] isoPaths = { "/usr/lib64/cloud/agent/vms/systemvm.iso",
                    "/usr/lib/cloud/agent/vms/systemvm.iso" };
            for (String isoPath : isoPaths) {
                if (_storage.exists(isoPath)) {
                    _sysvmISOPath = isoPath;
                    break;
                }
            }
            if (_sysvmISOPath == null) {
                s_logger.debug("Can't find system vm ISO");
            }
        }

        try {
            createControlNetwork(conn);
        } catch (LibvirtException e) {
            throw new ConfigurationException(e.getMessage());
        }

        _pifs = getPifs();
        if (_pifs.first() == null) {
            s_logger.debug("Failed to get private nic name");
            throw new ConfigurationException("Failed to get private nic name");
        }

        if (_pifs.second() == null) {
            s_logger.debug("Failed to get public nic name");
            throw new ConfigurationException("Failed to get public nic name");
        }
        s_logger.debug("Found pif: " + _pifs.first() + " on " + _privBridgeName
                + ", pif: " + _pifs.second() + " on " + _publicBridgeName);

        _can_bridge_firewall = can_bridge_firewall(_pifs.second());

        _localGateway = Script
                .runSimpleBashScript("ip route |grep default|awk '{print $3}'");
        if (_localGateway == null) {
            s_logger.debug("Failed to found the local gateway");
        }

        _mountPoint = (String) params.get("mount.path");
        if (_mountPoint == null) {
            _mountPoint = "/mnt";
        }
        
        value = (String) params.get("vm.migrate.speed");
        _migrateSpeed = NumbersUtil.parseInt(value, -1);
        if (_migrateSpeed == -1) {
            //get guest network device speed
            _migrateSpeed = 0;
            String speed = Script.runSimpleBashScript("ethtool " + _pifs.second() + " |grep Speed | cut -d \\  -f 2");
            if (speed != null) {
                String[] tokens = speed.split("M");
                if (tokens.length == 2) {
                    try {
                        _migrateSpeed = Integer.parseInt(tokens[0]);
                    } catch (Exception e) {
                        
                    }
                    s_logger.debug("device " + _pifs.second() + " has speed: " + String.valueOf(_migrateSpeed));
                }
            }
            params.put("vm.migrate.speed", String.valueOf(_migrateSpeed));
        }
        saveProperties(params);

        return true;
    }

    private Pair<String, String> getPifs() {
        /* get pifs from bridge */
        String pubPif = null;
        String privPif = null;
        String vlan = null;
        if (_publicBridgeName != null) {
            pubPif = Script.runSimpleBashScript("brctl show | grep "
                    + _publicBridgeName + " | awk '{print $4}'");
            vlan = Script.runSimpleBashScript("ls /proc/net/vlan/" + pubPif);
            if (vlan != null && !vlan.isEmpty()) {
                pubPif = Script
                        .runSimpleBashScript("grep ^Device\\: /proc/net/vlan/"
                                + pubPif + " | awk {'print $2'}");
            }
        }
        if (_guestBridgeName != null) {
            privPif = Script.runSimpleBashScript("brctl show | grep "
                    + _guestBridgeName + " | awk '{print $4}'");
            vlan = Script.runSimpleBashScript("ls /proc/net/vlan/" + privPif);
            if (vlan != null && !vlan.isEmpty()) {
                privPif = Script
                        .runSimpleBashScript("grep ^Device\\: /proc/net/vlan/"
                                + privPif + " | awk {'print $2'}");
            }
        }
        return new Pair<String, String>(privPif, pubPif);
    }

    private boolean checkNetwork(String networkName) {
        if (networkName == null) {
            return true;
        }

        String name = Script.runSimpleBashScript("brctl show | grep "
                + networkName + " | awk '{print $4}'");
        if (name == null) {
            return false;
        } else {
            return true;
        }
    }

    private String getVnetId(String vnetId) {
        return vnetId;
    }

    private void patchSystemVm(String cmdLine, String dataDiskPath,
            String vmName) throws InternalErrorException {
        String result;
        final Script command = new Script(_patchdomrPath, _timeout, s_logger);
        command.add("-l", vmName);
        command.add("-t", "all");
        command.add("-d", dataDiskPath);
        command.add("-p", cmdLine.replaceAll(" ", "%"));
        result = command.execute();
        if (result != null) {
            throw new InternalErrorException(result);
        }
    }

    boolean isDirectAttachedNetwork(String type) {
        if ("untagged".equalsIgnoreCase(type)) {
            return true;
        } else {
            try {
                Long.valueOf(type);
            } catch (NumberFormatException e) {
                return true;
            }
            return false;
        }
    }

    protected String startDomain(Connect conn, String vmName, String domainXML)
            throws LibvirtException, InternalErrorException {
        /* No duplicated vm, we will success, or failed */
        boolean failed = false;
        Domain dm = null;
        try {
            dm = conn.domainDefineXML(domainXML);
        } catch (final LibvirtException e) {
            /* Duplicated defined vm */
            s_logger.warn("Failed to define domain " + vmName + ": "
                    + e.getMessage());
            failed = true;
        } finally {
            try {
                if (dm != null) {
                    dm.free();
                }
            } catch (final LibvirtException e) {

            }
        }

        /* If failed, undefine the vm */
        Domain dmOld = null;
        Domain dmNew = null;
        try {
            if (failed) {
                dmOld = conn.domainLookupByUUID(UUID.nameUUIDFromBytes(vmName
                        .getBytes()));
                dmOld.undefine();
                dmNew = conn.domainDefineXML(domainXML);
            }
        } catch (final LibvirtException e) {
            s_logger.warn("Failed to define domain (second time) " + vmName
                    + ": " + e.getMessage());
            throw e;
        } catch (Exception e) {
            s_logger.warn("Failed to define domain (second time) " + vmName
                    + ": " + e.getMessage());
            throw new InternalErrorException(e.toString());
        } finally {
            try {
                if (dmOld != null) {
                    dmOld.free();
                }
                if (dmNew != null) {
                    dmNew.free();
                }
            } catch (final LibvirtException e) {

            }
        }

        /* Start the VM */
        try {
            dm = conn.domainLookupByUUID(UUID.nameUUIDFromBytes(vmName
                    .getBytes()));
            dm.create();
        } catch (LibvirtException e) {
            s_logger.warn("Failed to start domain: " + vmName + ": "
                    + e.getMessage());
            throw e;
        } finally {
            try {
                if (dm != null) {
                    dm.free();
                }
            } catch (final LibvirtException e) {

            }
        }
        return null;
    }

    @Override
    public boolean stop() {
        try {
            Connect conn = LibvirtConnection.getConnection();
            conn.close();
        } catch (LibvirtException e) {
        }

        return true;
    }

    public static void main(String[] args) {
        s_logger.addAppender(new org.apache.log4j.ConsoleAppender(
                new org.apache.log4j.PatternLayout(), "System.out"));
        LibvirtComputingResource test = new LibvirtComputingResource();
        Map<String, Object> params = new HashMap<String, Object>();
        try {
            test.configure("test", params);
        } catch (ConfigurationException e) {
            System.out.println(e.getMessage());
            e.printStackTrace();
        }
        String result = null;
        // String result = test.startDomainRouter("domr1",
        // "/var/lib/images/centos.5-4.x86-64/centos-small.img", 128, "0064",
        // "02:00:30:00:01:01", "00:16:3e:77:e2:a1", "02:00:30:00:64:01");
        boolean created = (result == null);
        s_logger.info("Domain " + (created ? " " : " not ") + " created");

        s_logger.info("Rule " + (created ? " " : " not ") + " created");
        test.stop();
    }

    @Override
    public Answer executeRequest(Command cmd) {

        try {
            if (cmd instanceof StopCommand) {
                return execute((StopCommand) cmd);
            } else if (cmd instanceof GetVmStatsCommand) {
                return execute((GetVmStatsCommand) cmd);
            } else if (cmd instanceof RebootRouterCommand) {
                return execute((RebootRouterCommand) cmd);
            } else if (cmd instanceof RebootCommand) {
                return execute((RebootCommand) cmd);
            } else if (cmd instanceof GetHostStatsCommand) {
                return execute((GetHostStatsCommand) cmd);
            } else if (cmd instanceof CheckStateCommand) {
                return executeRequest(cmd);
            } else if (cmd instanceof CheckHealthCommand) {
                return execute((CheckHealthCommand) cmd);
            } else if (cmd instanceof PrepareForMigrationCommand) {
                return execute((PrepareForMigrationCommand) cmd);
            } else if (cmd instanceof MigrateCommand) {
                return execute((MigrateCommand) cmd);
            } else if (cmd instanceof PingTestCommand) {
                return execute((PingTestCommand) cmd);
            } else if (cmd instanceof CheckVirtualMachineCommand) {
                return execute((CheckVirtualMachineCommand) cmd);
            } else if (cmd instanceof ReadyCommand) {
                return execute((ReadyCommand) cmd);
            } else if (cmd instanceof AttachIsoCommand) {
                return execute((AttachIsoCommand) cmd);
            } else if (cmd instanceof AttachVolumeCommand) {
                return execute((AttachVolumeCommand) cmd);
            } else if (cmd instanceof StopCommand) {
                return execute((StopCommand) cmd);
            } else if (cmd instanceof CheckConsoleProxyLoadCommand) {
                return execute((CheckConsoleProxyLoadCommand) cmd);
            } else if (cmd instanceof WatchConsoleProxyLoadCommand) {
                return execute((WatchConsoleProxyLoadCommand) cmd);
            } else if (cmd instanceof GetVncPortCommand) {
                return execute((GetVncPortCommand) cmd);
            } else if (cmd instanceof ModifySshKeysCommand) {
                return execute((ModifySshKeysCommand) cmd);
            } else if (cmd instanceof MaintainCommand) {
                return execute((MaintainCommand) cmd);
            } else if (cmd instanceof CreateCommand) {
                return execute((CreateCommand) cmd);
            } else if (cmd instanceof DestroyCommand) {
                return execute((DestroyCommand) cmd);
            } else if (cmd instanceof PrimaryStorageDownloadCommand) {
                return execute((PrimaryStorageDownloadCommand) cmd);
            } else if (cmd instanceof CreatePrivateTemplateFromVolumeCommand) {
                return execute((CreatePrivateTemplateFromVolumeCommand) cmd);
            } else if (cmd instanceof GetStorageStatsCommand) {
                return execute((GetStorageStatsCommand) cmd);
            } else if (cmd instanceof ManageSnapshotCommand) {
                return execute((ManageSnapshotCommand) cmd);
            } else if (cmd instanceof BackupSnapshotCommand) {
                return execute((BackupSnapshotCommand) cmd);
            } else if (cmd instanceof CreateVolumeFromSnapshotCommand) {
                return execute((CreateVolumeFromSnapshotCommand) cmd);
            } else if (cmd instanceof CreatePrivateTemplateFromSnapshotCommand) {
                return execute((CreatePrivateTemplateFromSnapshotCommand) cmd);
            } else if (cmd instanceof UpgradeSnapshotCommand) {
                return execute((UpgradeSnapshotCommand) cmd);
            } else if (cmd instanceof CreateStoragePoolCommand) {
                return execute((CreateStoragePoolCommand) cmd);
            } else if (cmd instanceof ModifyStoragePoolCommand) {
                return execute((ModifyStoragePoolCommand) cmd);
            } else if (cmd instanceof SecurityGroupRulesCmd) {
                return execute((SecurityGroupRulesCmd) cmd);
            } else if (cmd instanceof DeleteStoragePoolCommand) {
                return execute((DeleteStoragePoolCommand) cmd);
            } else if (cmd instanceof FenceCommand) {
                return execute((FenceCommand) cmd);
            } else if (cmd instanceof StartCommand) {
                return execute((StartCommand) cmd);
            } else if (cmd instanceof IpAssocCommand) {
                return execute((IpAssocCommand) cmd);
            } else if (cmd instanceof NetworkElementCommand) {
                return _virtRouterResource.executeRequest(cmd);
            } else if (cmd instanceof CheckSshCommand) {
                return execute((CheckSshCommand) cmd);
            } else if (cmd instanceof NetworkUsageCommand) {
                return execute((NetworkUsageCommand) cmd);
            } else if (cmd instanceof NetworkRulesSystemVmCommand) {
                return execute((NetworkRulesSystemVmCommand) cmd);
            } else if (cmd instanceof CleanupNetworkRulesCmd) {
                return execute((CleanupNetworkRulesCmd) cmd);
            } else if (cmd instanceof CopyVolumeCommand) {
                return execute((CopyVolumeCommand) cmd);
            } else if (cmd instanceof CheckNetworkCommand) {
                return execute((CheckNetworkCommand) cmd);
            } else {
                s_logger.warn("Unsupported command ");
                return Answer.createUnsupportedCommandAnswer(cmd);
            }
        } catch (final IllegalArgumentException e) {
            return new Answer(cmd, false, e.getMessage());
        }
    }

    private CheckNetworkAnswer execute(CheckNetworkCommand cmd) {
        List<PhysicalNetworkSetupInfo> phyNics = cmd
                .getPhysicalNetworkInfoList();
        String errMsg = null;
        for (PhysicalNetworkSetupInfo nic : phyNics) {
            if (!checkNetwork(nic.getGuestNetworkName())) {
                errMsg = "Can not find network: " + nic.getGuestNetworkName();
                break;
            } else if (!checkNetwork(nic.getPrivateNetworkName())) {
                errMsg = "Can not find network: " + nic.getPrivateNetworkName();
                break;
            } else if (!checkNetwork(nic.getPublicNetworkName())) {
                errMsg = "Can not find network: " + nic.getPublicNetworkName();
                break;
            }
        }

        if (errMsg != null) {
            return new CheckNetworkAnswer(cmd, false, errMsg);
        } else {
            return new CheckNetworkAnswer(cmd, true, null);
        }
    }

    private CopyVolumeAnswer execute(CopyVolumeCommand cmd) {
        boolean copyToSecondary = cmd.toSecondaryStorage();
        String volumePath = cmd.getVolumePath();
        StorageFilerTO pool = cmd.getPool();
        String secondaryStorageUrl = cmd.getSecondaryStorageURL();
        KVMStoragePool secondaryStoragePool = null;
        try {
            KVMStoragePool primaryPool = _storagePoolMgr.getStoragePool(pool
                    .getUuid());
            String volumeName = UUID.randomUUID().toString();

            if (copyToSecondary) {
                String destVolumeName = volumeName + ".qcow2";
                KVMPhysicalDisk volume = primaryPool.getPhysicalDisk(cmd
                        .getVolumePath());
                String volumeDestPath = "/volumes/" + cmd.getVolumeId()
                        + File.separator;
                secondaryStoragePool = _storagePoolMgr
                        .getStoragePoolByURI(secondaryStorageUrl);
                secondaryStoragePool.createFolder(volumeDestPath);
                secondaryStoragePool.delete();
                secondaryStoragePool = _storagePoolMgr
                        .getStoragePoolByURI(secondaryStorageUrl
                                + volumeDestPath);
                _storagePoolMgr.copyPhysicalDisk(volume, destVolumeName,
                        secondaryStoragePool);
                return new CopyVolumeAnswer(cmd, true, null, null, volumeName);
            } else {
                volumePath = "/volumes/" + cmd.getVolumeId() + File.separator;
                secondaryStoragePool = _storagePoolMgr
                        .getStoragePoolByURI(secondaryStorageUrl + volumePath);
                KVMPhysicalDisk volume = secondaryStoragePool
                        .getPhysicalDisk(cmd.getVolumePath() + ".qcow2");
                _storagePoolMgr.copyPhysicalDisk(volume, volumeName,
                        primaryPool);
                return new CopyVolumeAnswer(cmd, true, null, null, volumeName);
            }
        } catch (CloudRuntimeException e) {
            return new CopyVolumeAnswer(cmd, false, e.toString(), null, null);
        } finally {
            if (secondaryStoragePool != null) {
                secondaryStoragePool.delete();
            }
        }
    }

    protected Answer execute(DeleteStoragePoolCommand cmd) {
        try {
            _storagePoolMgr.deleteStoragePool(cmd.getPool().getUuid());
            return new Answer(cmd);
        } catch (CloudRuntimeException e) {
            return new Answer(cmd, false, e.toString());
        }
    }

    protected FenceAnswer execute(FenceCommand cmd) {
        ExecutorService executors = Executors.newSingleThreadExecutor();
        List<NfsStoragePool> pools = _monitor.getStoragePools();
        KVMHAChecker ha = new KVMHAChecker(pools, cmd.getHostIp());
        Future<Boolean> future = executors.submit(ha);
        try {
            Boolean result = future.get();
            if (result) {
                return new FenceAnswer(cmd, false, "Heart is still beating...");
            } else {
                return new FenceAnswer(cmd);
            }
        } catch (InterruptedException e) {
            s_logger.warn("Unable to fence", e);
            return new FenceAnswer(cmd, false, e.getMessage());
        } catch (ExecutionException e) {
            s_logger.warn("Unable to fence", e);
            return new FenceAnswer(cmd, false, e.getMessage());
        }

    }

    protected Storage.StorageResourceType getStorageResourceType() {
        return Storage.StorageResourceType.STORAGE_POOL;
    }

    protected Answer execute(CreateCommand cmd) {
        StorageFilerTO pool = cmd.getPool();
        DiskProfile dskch = cmd.getDiskCharacteristics();
        KVMPhysicalDisk BaseVol = null;
        KVMStoragePool primaryPool = null;
        KVMPhysicalDisk vol = null;
        long disksize;
        try {
            primaryPool = _storagePoolMgr.getStoragePool(pool.getUuid());

            if (cmd.getTemplateUrl() != null) {

                BaseVol = primaryPool.getPhysicalDisk(cmd.getTemplateUrl());
                vol = _storagePoolMgr.createDiskFromTemplate(BaseVol, UUID
                        .randomUUID().toString(), primaryPool);

                if (vol == null) {
                    return new Answer(cmd, false,
                            " Can't create storage volume on storage pool");
                }
                disksize = vol.getSize();
            } else {
                disksize = dskch.getSize();
                vol = primaryPool.createPhysicalDisk(UUID.randomUUID()
                        .toString(), dskch.getSize());
            }
            VolumeTO volume = new VolumeTO(cmd.getVolumeId(), dskch.getType(),
                    pool.getType(), pool.getUuid(), pool.getPath(),
                    vol.getName(), vol.getName(), disksize, null);
            return new CreateAnswer(cmd, volume);
        } catch (CloudRuntimeException e) {
            s_logger.debug("Failed to create volume: " + e.toString());
            return new CreateAnswer(cmd, e);
        }
    }

    public Answer execute(DestroyCommand cmd) {
        VolumeTO vol = cmd.getVolume();

        try {
            KVMStoragePool pool = _storagePoolMgr.getStoragePool(vol
                    .getPoolUuid());
            pool.deletePhysicalDisk(vol.getPath());

            return new Answer(cmd, true, "Success");
        } catch (CloudRuntimeException e) {
            s_logger.debug("Failed to delete volume: " + e.toString());
            return new Answer(cmd, false, e.toString());
        }
    }

    private String getVlanIdFromBridge(String brName) {
        OutputInterpreter.OneLineParser vlanIdParser = new OutputInterpreter.OneLineParser();
        final Script cmd = new Script("/bin/bash", s_logger);
        cmd.add("-c");
        cmd.add("vlanid=$(brctl show |grep " + brName
                + " |awk '{print $4}' | cut -s -d. -f 2);echo $vlanid");
        String result = cmd.execute(vlanIdParser);
        if (result != null) {
            return null;
        }
        String vlanId = vlanIdParser.getLine();
        if (vlanId.equalsIgnoreCase("")) {
            return null;
        } else {
            return vlanId;
        }
    }

    private void VifHotPlug(Connect conn, String vmName, String vlanId,
            String macAddr) throws InternalErrorException, LibvirtException {
        NicTO nicTO = new NicTO();
        nicTO.setMac(macAddr);
        nicTO.setType(TrafficType.Public);
        if (vlanId == null) {
            nicTO.setBroadcastType(BroadcastDomainType.Native);
        } else {
            nicTO.setBroadcastType(BroadcastDomainType.Vlan);
            nicTO.setBroadcastUri(BroadcastDomainType.Vlan.toUri(vlanId));
        }

        InterfaceDef nic = createVif(conn, nicTO, InterfaceDef.nicModel.VIRTIO);
        Domain vm = getDomain(conn, vmName);
        vm.attachDevice(nic.toString());
    }

    public Answer execute(IpAssocCommand cmd) {
        String routerName = cmd
                .getAccessDetail(NetworkElementCommand.ROUTER_NAME);
        String routerIp = cmd.getAccessDetail(NetworkElementCommand.ROUTER_IP);
        String[] results = new String[cmd.getIpAddresses().length];
        Connect conn;
        try {
            conn = LibvirtConnection.getConnection();
            List<InterfaceDef> nics = getInterfaces(conn, routerName);
            Map<String, Integer> vlanAllocatedToVM = new HashMap<String, Integer>();
            Integer nicPos = 0;
            for (InterfaceDef nic : nics) {
                if (nic.getBrName().equalsIgnoreCase(_linkLocalBridgeName)) {
                    vlanAllocatedToVM.put("LinkLocal", nicPos);
                } else {
                    String vlanId = getVlanIdFromBridge(nic.getBrName());
                    if (vlanId != null) {
                        vlanAllocatedToVM.put(vlanId, nicPos);
                    } else {
                        vlanAllocatedToVM.put(Vlan.UNTAGGED, nicPos);
                    }
                }
                nicPos++;
            }
            IpAddressTO[] ips = cmd.getIpAddresses();
            int i = 0;
            String result = null;
            int nicNum = 0;
            for (IpAddressTO ip : ips) {
                if (!vlanAllocatedToVM.containsKey(ip.getVlanId())) {
                    /* plug a vif into router */
                    VifHotPlug(conn, routerName, ip.getVlanId(),
                            ip.getVifMacAddress());
                    vlanAllocatedToVM.put(ip.getVlanId(), nicPos++);
                }
                nicNum = vlanAllocatedToVM.get(ip.getVlanId());
                networkUsage(routerIp, "addVif", "eth" + nicNum);
                result = _virtRouterResource.assignPublicIpAddress(routerName,
                        routerIp, ip.getPublicIp(), ip.isAdd(), ip.isFirstIP(),
                        ip.isSourceNat(), ip.getVlanId(), ip.getVlanGateway(),
                        ip.getVlanNetmask(), ip.getVifMacAddress(),
                        ip.getGuestIp(), nicNum);

                if (result != null) {
                    results[i++] = IpAssocAnswer.errorResult;
                } else {
                    results[i++] = ip.getPublicIp() + " - success";
                    ;
                }
            }
            return new IpAssocAnswer(cmd, results);
        } catch (LibvirtException e) {
            return new IpAssocAnswer(cmd, results);
        } catch (InternalErrorException e) {
            return new IpAssocAnswer(cmd, results);
        }
    }

    protected ManageSnapshotAnswer execute(final ManageSnapshotCommand cmd) {
        String snapshotName = cmd.getSnapshotName();
        String snapshotPath = cmd.getSnapshotPath();
        String vmName = cmd.getVmName();
        try {
            Connect conn = LibvirtConnection.getConnection();
            DomainInfo.DomainState state = null;
            Domain vm = null;
            if (vmName != null) {
                try {
                    vm = getDomain(conn, cmd.getVmName());
                    state = vm.getInfo().state;
                } catch (LibvirtException e) {

                }
            }

            KVMStoragePool primaryPool = _storagePoolMgr.getStoragePool(cmd
                    .getPool().getUuid());
            KVMPhysicalDisk disk = primaryPool.getPhysicalDisk(cmd
                    .getVolumePath());
            if (state == DomainInfo.DomainState.VIR_DOMAIN_RUNNING
                    && !primaryPool.isExternalSnapshot()) {
                String vmUuid = vm.getUUIDString();
                Object[] args = new Object[] { snapshotName, vmUuid };
                String snapshot = SnapshotXML.format(args);
                s_logger.debug(snapshot);
                if (cmd.getCommandSwitch().equalsIgnoreCase(
                        ManageSnapshotCommand.CREATE_SNAPSHOT)) {
                    vm.snapshotCreateXML(snapshot);
                } else {
                    DomainSnapshot snap = vm.snapshotLookupByName(snapshotName);
                    snap.delete(0);
                }

                /*
                 * libvirt on RHEL6 doesn't handle resume event emitted from
                 * qemu
                 */
                vm = getDomain(conn, cmd.getVmName());
                state = vm.getInfo().state;
                if (state == DomainInfo.DomainState.VIR_DOMAIN_PAUSED) {
                    vm.resume();
                }
            } else {

                /* VM is not running, create a snapshot by ourself */
                final Script command = new Script(_manageSnapshotPath,
                        _cmdsTimeout, s_logger);
                if (cmd.getCommandSwitch().equalsIgnoreCase(
                        ManageSnapshotCommand.CREATE_SNAPSHOT)) {
                    command.add("-c", disk.getPath());
                } else {
                    command.add("-d", snapshotPath);
                }

                command.add("-n", snapshotName);
                String result = command.execute();
                if (result != null) {
                    s_logger.debug("Failed to manage snapshot: " + result);
                    return new ManageSnapshotAnswer(cmd, false,
                            "Failed to manage snapshot: " + result);
                }
            }
            return new ManageSnapshotAnswer(cmd, cmd.getSnapshotId(),
                    disk.getPath() + File.separator + snapshotName, true, null);
        } catch (LibvirtException e) {
            s_logger.debug("Failed to manage snapshot: " + e.toString());
            return new ManageSnapshotAnswer(cmd, false,
                    "Failed to manage snapshot: " + e.toString());
        }

    }

    protected BackupSnapshotAnswer execute(final BackupSnapshotCommand cmd) {
        Long dcId = cmd.getDataCenterId();
        Long accountId = cmd.getAccountId();
        Long volumeId = cmd.getVolumeId();
        String secondaryStoragePoolUrl = cmd.getSecondaryStorageUrl();
        String snapshotName = cmd.getSnapshotName();
        String snapshotPath = cmd.getVolumePath();
        String snapshotDestPath = null;
        String snapshotRelPath = null;
        String vmName = cmd.getVmName();
        KVMStoragePool secondaryStoragePool = null;
        try {
            Connect conn = LibvirtConnection.getConnection();

            secondaryStoragePool = _storagePoolMgr
                    .getStoragePoolByURI(secondaryStoragePoolUrl);

            String ssPmountPath = secondaryStoragePool.getLocalPath();
            snapshotRelPath = File.separator + "snapshots" + File.separator
                    + dcId + File.separator + accountId + File.separator
                    + volumeId;

            snapshotDestPath = ssPmountPath + File.separator + "snapshots"
                    + File.separator + dcId + File.separator + accountId
                    + File.separator + volumeId;
            KVMStoragePool primaryPool = _storagePoolMgr.getStoragePool(cmd
                    .getPrimaryStoragePoolNameLabel());
            KVMPhysicalDisk snapshotDisk = primaryPool.getPhysicalDisk(cmd
                    .getVolumePath());
            Script command = new Script(_manageSnapshotPath, _cmdsTimeout,
                    s_logger);
            command.add("-b", snapshotDisk.getPath());
            command.add("-n", snapshotName);
            command.add("-p", snapshotDestPath);
            command.add("-t", snapshotName);
            String result = command.execute();
            if (result != null) {
                s_logger.debug("Failed to backup snaptshot: " + result);
                return new BackupSnapshotAnswer(cmd, false, result, null, true);
            }
            /* Delete the snapshot on primary */

            DomainInfo.DomainState state = null;
            Domain vm = null;
            if (vmName != null) {
                try {
                    vm = getDomain(conn, cmd.getVmName());
                    state = vm.getInfo().state;
                } catch (LibvirtException e) {

                }
            }

            KVMStoragePool primaryStorage = _storagePoolMgr.getStoragePool(cmd
                    .getPool().getUuid());
            if (state == DomainInfo.DomainState.VIR_DOMAIN_RUNNING
                    && !primaryStorage.isExternalSnapshot()) {
                String vmUuid = vm.getUUIDString();
                Object[] args = new Object[] { snapshotName, vmUuid };
                String snapshot = SnapshotXML.format(args);
                s_logger.debug(snapshot);
                DomainSnapshot snap = vm.snapshotLookupByName(snapshotName);
                snap.delete(0);

                /*
                 * libvirt on RHEL6 doesn't handle resume event emitted from
                 * qemu
                 */
                vm = getDomain(conn, cmd.getVmName());
                state = vm.getInfo().state;
                if (state == DomainInfo.DomainState.VIR_DOMAIN_PAUSED) {
                    vm.resume();
                }
            } else {
                command = new Script(_manageSnapshotPath, _cmdsTimeout,
                        s_logger);
                command.add("-d", snapshotDisk.getPath());
                command.add("-n", snapshotName);
                result = command.execute();
                if (result != null) {
                    s_logger.debug("Failed to backup snapshot: " + result);
                    return new BackupSnapshotAnswer(cmd, false,
                            "Failed to backup snapshot: " + result, null, true);
                }
            }
        } catch (LibvirtException e) {
            return new BackupSnapshotAnswer(cmd, false, e.toString(), null,
                    true);
        } catch (CloudRuntimeException e) {
            return new BackupSnapshotAnswer(cmd, false, e.toString(), null,
                    true);
        } finally {
            if (secondaryStoragePool != null) {
                secondaryStoragePool.delete();
            }
        }
        return new BackupSnapshotAnswer(cmd, true, null, snapshotRelPath
                + File.separator + snapshotName, true);
    }

    protected DeleteSnapshotBackupAnswer execute(
            final DeleteSnapshotBackupCommand cmd) {
        Long dcId = cmd.getDataCenterId();
        Long accountId = cmd.getAccountId();
        Long volumeId = cmd.getVolumeId();
        KVMStoragePool secondaryStoragePool = null;
        try {
            secondaryStoragePool = _storagePoolMgr.getStoragePoolByURI(cmd
                    .getSecondaryStorageUrl());

            String ssPmountPath = secondaryStoragePool.getLocalPath();
            String snapshotDestPath = ssPmountPath + File.separator
                    + "snapshots" + File.separator + dcId + File.separator
                    + accountId + File.separator + volumeId;

            final Script command = new Script(_manageSnapshotPath,
                    _cmdsTimeout, s_logger);
            command.add("-d", snapshotDestPath);
            command.add("-n", cmd.getSnapshotName());

            command.execute();
        } catch (CloudRuntimeException e) {
            return new DeleteSnapshotBackupAnswer(cmd, false, e.toString());
        } finally {
            if (secondaryStoragePool != null) {
                secondaryStoragePool.delete();
            }
        }
        return new DeleteSnapshotBackupAnswer(cmd, true, null);
    }

    protected Answer execute(DeleteSnapshotsDirCommand cmd) {
        Long dcId = cmd.getDcId();
        Long accountId = cmd.getAccountId();
        Long volumeId = cmd.getVolumeId();
        KVMStoragePool secondaryStoragePool = null;
        try {
            secondaryStoragePool = _storagePoolMgr.getStoragePoolByURI(cmd
                    .getSecondaryStorageUrl());

            String ssPmountPath = secondaryStoragePool.getLocalPath();
            String snapshotDestPath = ssPmountPath + File.separator
                    + "snapshots" + File.separator + dcId + File.separator
                    + accountId + File.separator + volumeId;

            final Script command = new Script(_manageSnapshotPath,
                    _cmdsTimeout, s_logger);
            command.add("-d", snapshotDestPath);
            command.add("-f");
            command.execute();
        } catch (CloudRuntimeException e) {
            return new Answer(cmd, false, e.toString());
        } finally {
            if (secondaryStoragePool != null) {
                secondaryStoragePool.delete();
            }

        }
        return new Answer(cmd, true, null);
    }

    protected CreateVolumeFromSnapshotAnswer execute(
            final CreateVolumeFromSnapshotCommand cmd) {
        try {

            String snapshotPath = cmd.getSnapshotUuid();
            int index = snapshotPath.lastIndexOf("/");
            snapshotPath = snapshotPath.substring(0, index);
            KVMStoragePool secondaryPool = _storagePoolMgr
                    .getStoragePoolByURI(cmd.getSecondaryStorageUrl()
                            + snapshotPath);
            KVMPhysicalDisk snapshot = secondaryPool.getPhysicalDisk(cmd
                    .getSnapshotName());

            String primaryUuid = cmd.getPrimaryStoragePoolNameLabel();
            KVMStoragePool primaryPool = _storagePoolMgr
                    .getStoragePool(primaryUuid);
            String volUuid = UUID.randomUUID().toString();
            KVMPhysicalDisk disk = _storagePoolMgr.copyPhysicalDisk(snapshot,
                    volUuid, primaryPool);
            return new CreateVolumeFromSnapshotAnswer(cmd, true, "",
                    disk.getName());
        } catch (CloudRuntimeException e) {
            return new CreateVolumeFromSnapshotAnswer(cmd, false, e.toString(),
                    null);
        }
    }

    protected Answer execute(final UpgradeSnapshotCommand cmd) {

        return new Answer(cmd, true, "success");
    }

    protected CreatePrivateTemplateAnswer execute(
            final CreatePrivateTemplateFromSnapshotCommand cmd) {
        String templateFolder = cmd.getAccountId() + File.separator
                + cmd.getNewTemplateId();
        String templateInstallFolder = "template/tmpl/" + templateFolder;
        String tmplName = UUID.randomUUID().toString();
        String tmplFileName = tmplName + ".qcow2";
        KVMStoragePool secondaryPool = null;
        KVMStoragePool snapshotPool = null;
        try {
            String snapshotPath = cmd.getSnapshotUuid();
            int index = snapshotPath.lastIndexOf("/");
            snapshotPath = snapshotPath.substring(0, index);
            snapshotPool = _storagePoolMgr.getStoragePoolByURI(cmd
                    .getSecondaryStorageUrl() + snapshotPath);
            KVMPhysicalDisk snapshot = snapshotPool.getPhysicalDisk(cmd
                    .getSnapshotName());

            secondaryPool = _storagePoolMgr.getStoragePoolByURI(cmd
                    .getSecondaryStorageUrl());

            String templatePath = secondaryPool.getLocalPath() + File.separator
                    + templateInstallFolder;

            _storage.mkdirs(templatePath);

            String tmplPath = templateInstallFolder + File.separator
                    + tmplFileName;
            Script command = new Script(_createTmplPath, _cmdsTimeout, s_logger);
            command.add("-t", templatePath);
            command.add("-n", tmplFileName);
            command.add("-f", snapshot.getPath());
            command.execute();

            Map<String, Object> params = new HashMap<String, Object>();
            params.put(StorageLayer.InstanceConfigKey, _storage);
            Processor qcow2Processor = new QCOW2Processor();
            qcow2Processor.configure("QCOW2 Processor", params);
            FormatInfo info = qcow2Processor.process(templatePath, null,
                    tmplName);

            TemplateLocation loc = new TemplateLocation(_storage, templatePath);
            loc.create(1, true, tmplName);
            loc.addFormat(info);
            loc.save();

            return new CreatePrivateTemplateAnswer(cmd, true, "", tmplPath,
                    info.virtualSize, info.size, tmplName, info.format);
        } catch (ConfigurationException e) {
            return new CreatePrivateTemplateAnswer(cmd, false, e.getMessage());
        } catch (InternalErrorException e) {
            return new CreatePrivateTemplateAnswer(cmd, false, e.getMessage());
        } catch (IOException e) {
            return new CreatePrivateTemplateAnswer(cmd, false, e.getMessage());
        } catch (CloudRuntimeException e) {
            return new CreatePrivateTemplateAnswer(cmd, false, e.getMessage());
        } finally {
            if (secondaryPool != null) {
                secondaryPool.delete();
            }
            if (snapshotPool != null) {
                snapshotPool.delete();
            }
        }
    }

    protected GetStorageStatsAnswer execute(final GetStorageStatsCommand cmd) {
        try {
            KVMStoragePool sp = _storagePoolMgr.getStoragePool(cmd
                    .getStorageId());
            return new GetStorageStatsAnswer(cmd, sp.getCapacity(),
                    sp.getUsed());
        } catch (CloudRuntimeException e) {
            return new GetStorageStatsAnswer(cmd, e.toString());
        }
    }

    protected CreatePrivateTemplateAnswer execute(
            CreatePrivateTemplateFromVolumeCommand cmd) {
        String secondaryStorageURL = cmd.getSecondaryStorageUrl();

        KVMStoragePool secondaryStorage = null;
        try {
            Connect conn = LibvirtConnection.getConnection();
            String templateFolder = cmd.getAccountId() + File.separator
                    + cmd.getTemplateId() + File.separator;
            String templateInstallFolder = "/template/tmpl/" + templateFolder;

            secondaryStorage = _storagePoolMgr
                    .getStoragePoolByURI(secondaryStorageURL);

            KVMStoragePool primary = _storagePoolMgr.getStoragePool(cmd
                    .getPrimaryStoragePoolNameLabel());
            KVMPhysicalDisk disk = primary.getPhysicalDisk(cmd.getVolumePath());
            String tmpltPath = secondaryStorage.getLocalPath() + File.separator
                    + templateInstallFolder;
            _storage.mkdirs(tmpltPath);

            Script command = new Script(_createTmplPath, _cmdsTimeout, s_logger);
            command.add("-f", disk.getPath());
            command.add("-t", tmpltPath);
            command.add("-n", cmd.getUniqueName() + ".qcow2");

            String result = command.execute();

            if (result != null) {
                s_logger.debug("failed to create template: " + result);
                return new CreatePrivateTemplateAnswer(cmd, false, result);
            }

            Map<String, Object> params = new HashMap<String, Object>();
            params.put(StorageLayer.InstanceConfigKey, _storage);
            Processor qcow2Processor = new QCOW2Processor();

            qcow2Processor.configure("QCOW2 Processor", params);

            FormatInfo info = qcow2Processor.process(tmpltPath, null,
                    cmd.getUniqueName());

            TemplateLocation loc = new TemplateLocation(_storage, tmpltPath);
            loc.create(1, true, cmd.getUniqueName());
            loc.addFormat(info);
            loc.save();

            return new CreatePrivateTemplateAnswer(cmd, true, null,
                    templateInstallFolder + cmd.getUniqueName() + ".qcow2",
                    info.virtualSize, info.size, cmd.getUniqueName(),
                    ImageFormat.QCOW2);
        } catch (LibvirtException e) {
            s_logger.debug("Failed to get secondary storage pool: "
                    + e.toString());
            return new CreatePrivateTemplateAnswer(cmd, false, e.toString());
        } catch (InternalErrorException e) {
            return new CreatePrivateTemplateAnswer(cmd, false, e.toString());
        } catch (IOException e) {
            return new CreatePrivateTemplateAnswer(cmd, false, e.toString());
        } catch (ConfigurationException e) {
            return new CreatePrivateTemplateAnswer(cmd, false, e.toString());
        } catch (CloudRuntimeException e) {
            return new CreatePrivateTemplateAnswer(cmd, false, e.toString());
        } finally {
            if (secondaryStorage != null) {
                secondaryStorage.delete();
            }
        }
    }

    protected PrimaryStorageDownloadAnswer execute(
            final PrimaryStorageDownloadCommand cmd) {
        String tmplturl = cmd.getUrl();
        int index = tmplturl.lastIndexOf("/");
        String mountpoint = tmplturl.substring(0, index);
        String tmpltname = null;
        if (index < tmplturl.length() - 1) {
            tmpltname = tmplturl.substring(index + 1);
        }

        KVMPhysicalDisk tmplVol = null;
        KVMStoragePool secondaryPool = null;
        try {
            secondaryPool = _storagePoolMgr.getStoragePoolByURI(mountpoint);

            /* Get template vol */
            if (tmpltname == null) {
                secondaryPool.refresh();
                List<KVMPhysicalDisk> disks = secondaryPool.listPhysicalDisks();
                if (disks == null || disks.isEmpty()) {
                    return new PrimaryStorageDownloadAnswer(
                            "Failed to get volumes from pool: "
                                    + secondaryPool.getUuid());
                }
                for (KVMPhysicalDisk disk : disks) {
                    if (disk.getName().endsWith("qcow2")) {
                        tmplVol = disk;
                        break;
                    }
                }
                if (tmplVol == null) {
                    return new PrimaryStorageDownloadAnswer(
                            "Failed to get template from pool: "
                                    + secondaryPool.getUuid());
                }
            } else {
                tmplVol = secondaryPool.getPhysicalDisk(tmpltname);
            }

            /* Copy volume to primary storage */
            KVMStoragePool primaryPool = _storagePoolMgr.getStoragePool(cmd
                    .getPoolUuid());

            KVMPhysicalDisk primaryVol = _storagePoolMgr.copyPhysicalDisk(
                    tmplVol, UUID.randomUUID().toString(), primaryPool);

            return new PrimaryStorageDownloadAnswer(primaryVol.getName(),
                    primaryVol.getSize());
        } catch (CloudRuntimeException e) {
            return new PrimaryStorageDownloadAnswer(e.toString());
        } finally {
            if (secondaryPool != null) {
                secondaryPool.delete();
            }
        }
    }

    protected Answer execute(CreateStoragePoolCommand cmd) {
        return new Answer(cmd, true, "success");
    }

    protected Answer execute(ModifyStoragePoolCommand cmd) {
        KVMStoragePool storagepool = _storagePoolMgr.createStoragePool(cmd
                .getPool().getUuid(), cmd.getPool().getHost(), cmd.getPool()
                .getPath(), cmd.getPool().getType());
        if (storagepool == null) {
            return new Answer(cmd, false, " Failed to create storage pool");
        }

        Map<String, TemplateInfo> tInfo = new HashMap<String, TemplateInfo>();
        ModifyStoragePoolAnswer answer = new ModifyStoragePoolAnswer(cmd,
                storagepool.getCapacity(), storagepool.getUsed(), tInfo);

        return answer;
    }

    private Answer execute(SecurityGroupRulesCmd cmd) {
        String vif = null;
        String brname = null;
        try {
            Connect conn = LibvirtConnection.getConnection();
            List<InterfaceDef> nics = getInterfaces(conn, cmd.getVmName());
            vif = nics.get(0).getDevName();
            brname = nics.get(0).getBrName();
        } catch (LibvirtException e) {
            return new SecurityGroupRuleAnswer(cmd, false, e.toString());
        }

        boolean result = add_network_rules(cmd.getVmName(),
                Long.toString(cmd.getVmId()), cmd.getGuestIp(),
                cmd.getSignature(), Long.toString(cmd.getSeqNum()),
                cmd.getGuestMac(), cmd.stringifyRules(), vif, brname);

        if (!result) {
            s_logger.warn("Failed to program network rules for vm "
                    + cmd.getVmName());
            return new SecurityGroupRuleAnswer(cmd, false,
                    "programming network rules failed");
        } else {
            s_logger.debug("Programmed network rules for vm " + cmd.getVmName()
                    + " guestIp=" + cmd.getGuestIp() + ",ingress numrules="
                    + cmd.getIngressRuleSet().length + ",egress numrules="
                    + cmd.getEgressRuleSet().length);
            return new SecurityGroupRuleAnswer(cmd);
        }
    }

    private Answer execute(CleanupNetworkRulesCmd cmd) {
        boolean result = cleanup_rules();
        return new Answer(cmd, result, "");
    }

    protected GetVncPortAnswer execute(GetVncPortCommand cmd) {
        try {
            Connect conn = LibvirtConnection.getConnection();
            Integer vncPort = getVncPort(conn, cmd.getName());
            return new GetVncPortAnswer(cmd, _privateIp, 5900 + vncPort);
        } catch (Exception e) {
            return new GetVncPortAnswer(cmd, e.toString());
        }
    }

    protected Answer execute(final CheckConsoleProxyLoadCommand cmd) {
        return executeProxyLoadScan(cmd, cmd.getProxyVmId(),
                cmd.getProxyVmName(), cmd.getProxyManagementIp(),
                cmd.getProxyCmdPort());
    }

    protected Answer execute(final WatchConsoleProxyLoadCommand cmd) {
        return executeProxyLoadScan(cmd, cmd.getProxyVmId(),
                cmd.getProxyVmName(), cmd.getProxyManagementIp(),
                cmd.getProxyCmdPort());
    }

    protected MaintainAnswer execute(MaintainCommand cmd) {
        return new MaintainAnswer(cmd);
    }

    private Answer executeProxyLoadScan(final Command cmd,
            final long proxyVmId, final String proxyVmName,
            final String proxyManagementIp, final int cmdPort) {
        String result = null;

        final StringBuffer sb = new StringBuffer();
        sb.append("http://").append(proxyManagementIp).append(":" + cmdPort)
                .append("/cmd/getstatus");

        boolean success = true;
        try {
            final URL url = new URL(sb.toString());
            final URLConnection conn = url.openConnection();

            final InputStream is = conn.getInputStream();
            final BufferedReader reader = new BufferedReader(
                    new InputStreamReader(is));
            final StringBuilder sb2 = new StringBuilder();
            String line = null;
            try {
                while ((line = reader.readLine()) != null) {
                    sb2.append(line + "\n");
                }
                result = sb2.toString();
            } catch (final IOException e) {
                success = false;
            } finally {
                try {
                    is.close();
                } catch (final IOException e) {
                    s_logger.warn("Exception when closing , console proxy address : "
                            + proxyManagementIp);
                    success = false;
                }
            }
        } catch (final IOException e) {
            s_logger.warn("Unable to open console proxy command port url, console proxy address : "
                    + proxyManagementIp);
            success = false;
        }

        return new ConsoleProxyLoadAnswer(cmd, proxyVmId, proxyVmName, success,
                result);
    }

    private Answer execute(AttachIsoCommand cmd) {
        try {
            Connect conn = LibvirtConnection.getConnection();
            attachOrDetachISO(conn, cmd.getVmName(), cmd.getIsoPath(),
                    cmd.isAttach());
        } catch (LibvirtException e) {
            return new Answer(cmd, false, e.toString());
        } catch (URISyntaxException e) {
            return new Answer(cmd, false, e.toString());
        } catch (InternalErrorException e) {
            return new Answer(cmd, false, e.toString());
        }

        return new Answer(cmd);
    }

    private AttachVolumeAnswer execute(AttachVolumeCommand cmd) {
        try {
            Connect conn = LibvirtConnection.getConnection();
            KVMStoragePool primary = _storagePoolMgr.getStoragePool(cmd
                    .getPoolUuid());
            KVMPhysicalDisk disk = primary.getPhysicalDisk(cmd.getVolumePath());
            attachOrDetachDisk(conn, cmd.getAttach(), cmd.getVmName(), disk,
                    cmd.getDeviceId().intValue());
        } catch (LibvirtException e) {
            return new AttachVolumeAnswer(cmd, e.toString());
        } catch (InternalErrorException e) {
            return new AttachVolumeAnswer(cmd, e.toString());
        }

        return new AttachVolumeAnswer(cmd, cmd.getDeviceId());
    }

    private Answer execute(ReadyCommand cmd) {
        return new ReadyAnswer(cmd);
    }

    protected State convertToState(DomainInfo.DomainState ps) {
        final State state = s_statesTable.get(ps);
        return state == null ? State.Unknown : state;
    }

    protected State getVmState(Connect conn, final String vmName) {
        int retry = 3;
        Domain vms = null;
        while (retry-- > 0) {
            try {
                vms = conn.domainLookupByUUID(UUID.nameUUIDFromBytes(vmName
                        .getBytes()));
                State s = convertToState(vms.getInfo().state);
                return s;
            } catch (final LibvirtException e) {
                s_logger.warn("Can't get vm state " + vmName + e.getMessage()
                        + "retry:" + retry);
            } catch (Exception e) {
                s_logger.warn("Can't get vm state " + vmName + e.getMessage()
                        + "retry:" + retry);
            } finally {
                try {
                    if (vms != null) {
                        vms.free();
                    }
                } catch (final LibvirtException e) {

                }
            }
        }
        return State.Stopped;
    }

    private Answer execute(CheckVirtualMachineCommand cmd) {
        try {
            Connect conn = LibvirtConnection.getConnection();
            final State state = getVmState(conn, cmd.getVmName());
            Integer vncPort = null;
            if (state == State.Running) {
                vncPort = getVncPort(conn, cmd.getVmName());

                synchronized (_vms) {
                    _vms.put(cmd.getVmName(), State.Running);
                }
            }

            return new CheckVirtualMachineAnswer(cmd, state, vncPort);
        } catch (LibvirtException e) {
            return new CheckVirtualMachineAnswer(cmd, e.getMessage());
        }
    }

    private Answer execute(PingTestCommand cmd) {
        String result = null;
        final String computingHostIp = cmd.getComputingHostIp(); // TODO, split
                                                                    // the
                                                                    // command
                                                                    // into 2
                                                                    // types

        if (computingHostIp != null) {
            result = doPingTest(computingHostIp);
        } else if (cmd.getRouterIp() != null && cmd.getPrivateIp() != null) {
            result = doPingTest(cmd.getRouterIp(), cmd.getPrivateIp());
        } else {
            return new Answer(cmd, false, "routerip and private ip is null");
        }

        if (result != null) {
            return new Answer(cmd, false, result);
        }
        return new Answer(cmd);
    }

    private String doPingTest(final String computingHostIp) {
        final Script command = new Script(_pingTestPath, 10000, s_logger);
        command.add("-h", computingHostIp);
        return command.execute();
    }

    private String doPingTest(final String domRIp, final String vmIp) {
        final Script command = new Script(_pingTestPath, 10000, s_logger);
        command.add("-i", domRIp);
        command.add("-p", vmIp);
        return command.execute();
    }

    private synchronized Answer execute(MigrateCommand cmd) {
        String vmName = cmd.getVmName();

        State state = null;
        String result = null;
        synchronized (_vms) {
            state = _vms.get(vmName);
            _vms.put(vmName, State.Stopping);
        }

        Domain dm = null;
        Connect dconn = null;
        Domain destDomain = null;
        Connect conn = null;
        try {
            conn = LibvirtConnection.getConnection();
            dm = conn.domainLookupByUUID(UUID.nameUUIDFromBytes(vmName
                    .getBytes()));
            dconn = new Connect("qemu+tcp://" + cmd.getDestinationIp()
                    + "/system");
            /*
             * Hard code lm flags: VIR_MIGRATE_LIVE(1<<0) and
             * VIR_MIGRATE_PERSIST_DEST(1<<3)
             */
            destDomain = dm.migrate(dconn, (1 << 0) | (1 << 3), vmName, "tcp:"
                    + cmd.getDestinationIp(), _migrateSpeed);
        } catch (LibvirtException e) {
            s_logger.debug("Can't migrate domain: " + e.getMessage());
            result = e.getMessage();
        } catch (Exception e) {
            s_logger.debug("Can't migrate domain: " + e.getMessage());
            result = e.getMessage();
        } finally {
            try {
                if (dm != null) {
                    dm.free();
                }
                if (dconn != null) {
                    dconn.close();
                }
                if (destDomain != null) {
                    destDomain.free();
                }
            } catch (final LibvirtException e) {

            }
        }

        if (result != null) {
            synchronized (_vms) {
                _vms.put(vmName, state);
            }
        } else {
            destroy_network_rules_for_vm(conn, vmName);
            cleanupVM(conn, vmName,
                    getVnetId(VirtualMachineName.getVnet(vmName)));
        }

        return new MigrateAnswer(cmd, result == null, result, null);
    }

    private synchronized Answer execute(PrepareForMigrationCommand cmd) {

        VirtualMachineTO vm = cmd.getVirtualMachine();
        if (s_logger.isDebugEnabled()) {
            s_logger.debug("Preparing host for migrating " + vm);
        }

        NicTO[] nics = vm.getNics();
        try {
            Connect conn = LibvirtConnection.getConnection();
            for (NicTO nic : nics) {
                String vlanId = null;
                if (nic.getBroadcastType() == BroadcastDomainType.Vlan) {
                    URI broadcastUri = nic.getBroadcastUri();
                    vlanId = broadcastUri.getHost();
                }
                if (nic.getType() == TrafficType.Guest) {
                    if (nic.getBroadcastType() == BroadcastDomainType.Vlan
                            && !vlanId.equalsIgnoreCase("untagged")) {
                        createVlanBr(vlanId, _pifs.first());
                    }
                } else if (nic.getType() == TrafficType.Control) {
                    /* Make sure the network is still there */
                    createControlNetwork(conn);
                } else if (nic.getType() == TrafficType.Public) {
                    if (nic.getBroadcastType() == BroadcastDomainType.Vlan
                            && !vlanId.equalsIgnoreCase("untagged")) {
                        createVlanBr(vlanId, _pifs.second());
                    }
                }
            }

            /* setup disks, e.g for iso */
            VolumeTO[] volumes = vm.getDisks();
            for (VolumeTO volume : volumes) {
                if (volume.getType() == Volume.Type.ISO) {
                    getVolumePath(conn, volume);
                }
            }

            synchronized (_vms) {
                _vms.put(vm.getName(), State.Migrating);
            }

            return new PrepareForMigrationAnswer(cmd);
        } catch (LibvirtException e) {
            return new PrepareForMigrationAnswer(cmd, e.toString());
        } catch (InternalErrorException e) {
            return new PrepareForMigrationAnswer(cmd, e.toString());
        } catch (URISyntaxException e) {
            return new PrepareForMigrationAnswer(cmd, e.toString());
        }
    }

    public void createVnet(String vnetId, String pif)
            throws InternalErrorException {
        final Script command = new Script(_modifyVlanPath, _timeout, s_logger);
        command.add("-v", vnetId);
        command.add("-p", pif);
        command.add("-o", "add");

        final String result = command.execute();
        if (result != null) {
            throw new InternalErrorException("Failed to create vnet " + vnetId
                    + ": " + result);
        }
    }

    private Answer execute(CheckHealthCommand cmd) {
        return new CheckHealthAnswer(cmd, true);
    }

    private Answer execute(GetHostStatsCommand cmd) {
        final Script cpuScript = new Script("/bin/bash", s_logger);
        cpuScript.add("-c");
        cpuScript
                .add("idle=$(top -b -n 1|grep Cpu\\(s\\):|cut -d% -f4|cut -d, -f2);echo $idle");

        final OutputInterpreter.OneLineParser parser = new OutputInterpreter.OneLineParser();
        String result = cpuScript.execute(parser);
        if (result != null) {
            s_logger.debug("Unable to get the host CPU state: " + result);
            return new Answer(cmd, false, result);
        }
        double cpuUtil = (100.0D - Double.parseDouble(parser.getLine()));

        long freeMem = 0;
        final Script memScript = new Script("/bin/bash", s_logger);
        memScript.add("-c");
        memScript
                .add("freeMem=$(free|grep cache:|awk '{print $4}');echo $freeMem");
        final OutputInterpreter.OneLineParser Memparser = new OutputInterpreter.OneLineParser();
        result = memScript.execute(Memparser);
        if (result != null) {
            s_logger.debug("Unable to get the host Mem state: " + result);
            return new Answer(cmd, false, result);
        }
        freeMem = Long.parseLong(Memparser.getLine());

        Script totalMem = new Script("/bin/bash", s_logger);
        totalMem.add("-c");
        totalMem.add("free|grep Mem:|awk '{print $2}'");
        final OutputInterpreter.OneLineParser totMemparser = new OutputInterpreter.OneLineParser();
        result = totalMem.execute(totMemparser);
        if (result != null) {
            s_logger.debug("Unable to get the host Mem state: " + result);
            return new Answer(cmd, false, result);
        }
        long totMem = Long.parseLong(totMemparser.getLine());

        Pair<Double, Double> nicStats = getNicStats(_publicBridgeName);

        HostStatsEntry hostStats = new HostStatsEntry(cmd.getHostId(), cpuUtil,
                nicStats.first() / 1000, nicStats.second() / 1000, "host",
                totMem, freeMem, 0, 0);
        return new GetHostStatsAnswer(cmd, hostStats);
    }

    protected String networkUsage(final String privateIpAddress,
            final String option, final String vif) {
        Script getUsage = new Script(_networkUsagePath, s_logger);
        if (option.equals("get")) {
            getUsage.add("-g");
        } else if (option.equals("create")) {
            getUsage.add("-c");
        } else if (option.equals("reset")) {
            getUsage.add("-r");
        } else if (option.equals("addVif")) {
            getUsage.add("-a", vif);
        } else if (option.equals("deleteVif")) {
            getUsage.add("-d", vif);
        }

        getUsage.add("-i", privateIpAddress);
        final OutputInterpreter.OneLineParser usageParser = new OutputInterpreter.OneLineParser();
        String result = getUsage.execute(usageParser);
        if (result != null) {
            s_logger.debug("Failed to execute networkUsage:" + result);
            return null;
        }
        return usageParser.getLine();
    }

    protected long[] getNetworkStats(String privateIP) {
        String result = networkUsage(privateIP, "get", null);
        long[] stats = new long[2];
        if (result != null) {
            String[] splitResult = result.split(":");
            int i = 0;
            while (i < splitResult.length - 1) {
                stats[0] += (new Long(splitResult[i++])).longValue();
                stats[1] += (new Long(splitResult[i++])).longValue();
            }
        }
        return stats;
    }

    private Answer execute(NetworkUsageCommand cmd) {
        if (cmd.getOption() != null && cmd.getOption().equals("create")) {
            String result = networkUsage(cmd.getPrivateIP(), "create", null);
            NetworkUsageAnswer answer = new NetworkUsageAnswer(cmd, result, 0L,
                    0L);
            return answer;
        }
        long[] stats = getNetworkStats(cmd.getPrivateIP());
        NetworkUsageAnswer answer = new NetworkUsageAnswer(cmd, "", stats[0],
                stats[1]);
        return answer;
    }

    private Answer execute(RebootCommand cmd) {
        Long bytesReceived = null;
        Long bytesSent = null;

        synchronized (_vms) {
            _vms.put(cmd.getVmName(), State.Starting);
        }

        try {
            Connect conn = LibvirtConnection.getConnection();
            final String result = rebootVM(conn, cmd.getVmName());
            if (result == null) {
                Integer vncPort = null;
                try {
                    vncPort = getVncPort(conn, cmd.getVmName());
                } catch (Exception e) {

                }
                get_rule_logs_for_vms();
                return new RebootAnswer(cmd, null, bytesSent, bytesReceived,
                        vncPort);
            } else {
                return new RebootAnswer(cmd, result);
            }
        } catch (LibvirtException e) {
            return new RebootAnswer(cmd, e.getMessage());
        } finally {
            synchronized (_vms) {
                _vms.put(cmd.getVmName(), State.Running);
            }
        }
    }

    protected Answer execute(RebootRouterCommand cmd) {
        Long bytesSent = 0L;
        Long bytesRcvd = 0L;
        if (VirtualMachineName.isValidRouterName(cmd.getVmName())) {
            long[] stats = getNetworkStats(cmd.getPrivateIpAddress());
            bytesSent = stats[0];
            bytesRcvd = stats[1];
        }
        RebootAnswer answer = (RebootAnswer) execute((RebootCommand) cmd);
        answer.setBytesSent(bytesSent);
        answer.setBytesReceived(bytesRcvd);
        String result = _virtRouterResource.connect(cmd.getPrivateIpAddress());
        if (result == null) {
            networkUsage(cmd.getPrivateIpAddress(), "create", null);
            return answer;
        } else {
            return new Answer(cmd, false, result);
        }
    }

    protected GetVmStatsAnswer execute(GetVmStatsCommand cmd) {
        List<String> vmNames = cmd.getVmNames();
        try {
            HashMap<String, VmStatsEntry> vmStatsNameMap = new HashMap<String, VmStatsEntry>();
            Connect conn = LibvirtConnection.getConnection();
            for (String vmName : vmNames) {
                VmStatsEntry statEntry = getVmStat(conn, vmName);
                if (statEntry == null) {
                    continue;
                }

                vmStatsNameMap.put(vmName, statEntry);
            }
            return new GetVmStatsAnswer(cmd, vmStatsNameMap);
        } catch (LibvirtException e) {
            s_logger.debug("Can't get vm stats: " + e.toString());
            return new GetVmStatsAnswer(cmd, null);
        }
    }

    protected Answer execute(StopCommand cmd) {
        final String vmName = cmd.getVmName();

        Long bytesReceived = new Long(0);
        Long bytesSent = new Long(0);

        State state = null;
        synchronized (_vms) {
            state = _vms.get(vmName);
            _vms.put(vmName, State.Stopping);
        }
        try {
            Connect conn = LibvirtConnection.getConnection();

            List<DiskDef> disks = getDisks(conn, vmName);
            destroy_network_rules_for_vm(conn, vmName);
            String result = stopVM(conn, vmName, defineOps.UNDEFINE_VM);
            if (result == null) {
                for (DiskDef disk : disks) {
                    if (disk.getDeviceType() == DiskDef.deviceType.CDROM
                            && disk.getDiskPath() != null)
                        cleanupDisk(conn, disk);
                }
            }

            final String result2 = cleanupVnet(conn, cmd.getVnet());

            if (result != null && result2 != null) {
                result = result2 + result;
            }
            state = State.Stopped;
            return new StopAnswer(cmd, result, 0, bytesSent, bytesReceived);
        } catch (LibvirtException e) {
            return new StopAnswer(cmd, e.getMessage());
        } finally {
            synchronized (_vms) {
                if (state != null) {
                    _vms.put(vmName, state);
                } else {
                    _vms.remove(vmName);
                }
            }
        }
    }

    protected Answer execute(ModifySshKeysCommand cmd) {
        File sshKeysDir = new File(_SSHKEYSPATH);
        String result = null;
        if (!sshKeysDir.exists()) {
            sshKeysDir.mkdir();
            // Change permissions for the 600
            Script script = new Script("chmod", _timeout, s_logger);
            script.add("600", _SSHKEYSPATH);
            script.execute();
        }

        File pubKeyFile = new File(_SSHPUBKEYPATH);
        if (!pubKeyFile.exists()) {
            try {
                pubKeyFile.createNewFile();
            } catch (IOException e) {
                result = "Failed to create file: " + e.toString();
                s_logger.debug(result);
            }
        }

        if (pubKeyFile.exists()) {
            String pubKey = cmd.getPubKey();
            try {
                FileOutputStream pubkStream = new FileOutputStream(pubKeyFile);
                pubkStream.write(pubKey.getBytes());
                pubkStream.close();
            } catch (FileNotFoundException e) {
                result = "File" + _SSHPUBKEYPATH + "is not found:"
                        + e.toString();
                s_logger.debug(result);
            } catch (IOException e) {
                result = "Write file " + _SSHPUBKEYPATH + ":" + e.toString();
                s_logger.debug(result);
            }
        }

        File prvKeyFile = new File(_SSHPRVKEYPATH);
        if (!prvKeyFile.exists()) {
            try {
                prvKeyFile.createNewFile();
            } catch (IOException e) {
                result = "Failed to create file: " + e.toString();
                s_logger.debug(result);
            }
        }

        if (prvKeyFile.exists()) {
            String prvKey = cmd.getPrvKey();
            try {
                FileOutputStream prvKStream = new FileOutputStream(prvKeyFile);
                prvKStream.write(prvKey.getBytes());
                prvKStream.close();
            } catch (FileNotFoundException e) {
                result = "File" + _SSHPRVKEYPATH + "is not found:"
                        + e.toString();
                s_logger.debug(result);
            } catch (IOException e) {
                result = "Write file " + _SSHPRVKEYPATH + ":" + e.toString();
                s_logger.debug(result);
            }

            Script script = new Script("chmod", _timeout, s_logger);
            script.add("600", _SSHPRVKEYPATH);
            script.execute();
        }

        if (result != null) {
            return new Answer(cmd, false, result);
        } else {
            return new Answer(cmd, true, null);
        }
    }

    protected void handleVmStartFailure(Connect conn, String vmName,
            LibvirtVMDef vm) {
        if (vm != null && vm.getDevices() != null) {
            cleanupVMNetworks(conn, vm.getDevices().getInterfaces());
        }
    }

    protected LibvirtVMDef createVMFromSpec(VirtualMachineTO vmTO) {
        LibvirtVMDef vm = new LibvirtVMDef();
        vm.setHvsType(_hypervisorType);
        vm.setDomainName(vmTO.getName());
        vm.setDomUUID(UUID.nameUUIDFromBytes(vmTO.getName().getBytes())
                .toString());
        vm.setDomDescription(vmTO.getOs());

        GuestDef guest = new GuestDef();
        guest.setGuestType(GuestDef.guestType.KVM);
        guest.setGuestArch(vmTO.getArch());
        guest.setMachineType("pc");
        guest.setBootOrder(GuestDef.bootOrder.CDROM);
        guest.setBootOrder(GuestDef.bootOrder.HARDISK);

        vm.addComp(guest);

        GuestResourceDef grd = new GuestResourceDef();
        grd.setMemorySize(vmTO.getMinRam() / 1024);
        grd.setVcpuNum(vmTO.getCpus());
        vm.addComp(grd);

        FeaturesDef features = new FeaturesDef();
        features.addFeatures("pae");
        features.addFeatures("apic");
        features.addFeatures("acpi");
        vm.addComp(features);

        TermPolicy term = new TermPolicy();
        term.setCrashPolicy("destroy");
        term.setPowerOffPolicy("destroy");
        term.setRebootPolicy("restart");
        vm.addComp(term);

        ClockDef clock = new ClockDef();
        if (vmTO.getOs().startsWith("Windows")) {
            clock.setClockOffset(ClockDef.ClockOffset.LOCALTIME);
            clock.setTimer("rtc", "catchup", null);
        }

        vm.addComp(clock);

        DevicesDef devices = new DevicesDef();
        devices.setEmulatorPath(_hypervisorPath);

        SerialDef serial = new SerialDef("pty", null, (short) 0);
        devices.addDevice(serial);

        ConsoleDef console = new ConsoleDef("pty", null, null, (short) 0);
        devices.addDevice(console);

        GraphicDef grap = new GraphicDef("vnc", (short) 0, true, vmTO.getVncAddr(), null,
                null);
        devices.addDevice(grap);

        InputDef input = new InputDef("tablet", "usb");
        devices.addDevice(input);

        vm.addComp(devices);

        return vm;
    }

    protected void createVifs(Connect conn, VirtualMachineTO vmSpec,
            LibvirtVMDef vm) throws InternalErrorException, LibvirtException {
        NicTO[] nics = vmSpec.getNics();
        for (int i = 0; i < nics.length; i++) {
            for (NicTO nic : vmSpec.getNics()) {
                if (nic.getDeviceId() == i) {
                    createVif(conn, vm, nic);
                }
            }
        }
    }

    protected synchronized StartAnswer execute(StartCommand cmd) {
        VirtualMachineTO vmSpec = cmd.getVirtualMachine();
        vmSpec.setVncAddr(cmd.getHostIp());
        String vmName = vmSpec.getName();
        LibvirtVMDef vm = null;

        State state = State.Stopped;
        Connect conn = null;
        try {
            conn = LibvirtConnection.getConnection();
            synchronized (_vms) {
                _vms.put(vmName, State.Starting);
            }

            vm = createVMFromSpec(vmSpec);

            createVbd(conn, vmSpec, vmName, vm);

            createVifs(conn, vmSpec, vm);

            s_logger.debug("starting " + vmName + ": " + vm.toString());
            startDomain(conn, vmName, vm.toString());
            Script.runSimpleBashScript("virsh schedinfo " + vmName
                    + " --set cpu_shares=" + vmSpec.getCpus()
                    * vmSpec.getSpeed());

            NicTO[] nics = vmSpec.getNics();
            for (NicTO nic : nics) {
                if (nic.getIsolationUri() != null
                        && nic.getIsolationUri().getScheme()
                                .equalsIgnoreCase(IsolationType.Ec2.toString())) {
                    if (vmSpec.getType() != VirtualMachine.Type.User) {
                        default_network_rules_for_systemvm(conn, vmName);
                        break;
                    } else {
                        default_network_rules(conn, vmName, nic, vmSpec.getId());
                    }
                }
            }

            state = State.Running;
            return new StartAnswer(cmd);
        } catch (Exception e) {
            s_logger.warn("Exception ", e);
            if (conn != null) {
                handleVmStartFailure(conn, vmName, vm);
            }
            return new StartAnswer(cmd, e.getMessage());
        } finally {
            synchronized (_vms) {
                if (state != State.Stopped) {
                    _vms.put(vmName, state);
                } else {
                    _vms.remove(vmName);
                }
            }
        }
    }

    private String getVolumePath(Connect conn, VolumeTO volume)
            throws LibvirtException, URISyntaxException {
        if (volume.getType() == Volume.Type.ISO && volume.getPath() != null) {
            String isoPath = volume.getPath();
            int index = isoPath.lastIndexOf("/");
            String path = isoPath.substring(0, index);
            String name = isoPath.substring(index + 1);
            KVMStoragePool secondaryPool = _storagePoolMgr
                    .getStoragePoolByURI(path);
            KVMPhysicalDisk isoVol = secondaryPool.getPhysicalDisk(name);
            return isoVol.getPath();
        } else {
            return volume.getPath();
        }
    }

    protected void createVbd(Connect conn, VirtualMachineTO vmSpec,
            String vmName, LibvirtVMDef vm) throws InternalErrorException,
            LibvirtException, URISyntaxException {
        List<VolumeTO> disks = Arrays.asList(vmSpec.getDisks());
        Collections.sort(disks, new Comparator<VolumeTO>() {
            @Override
            public int compare(VolumeTO arg0, VolumeTO arg1) {
                return arg0.getDeviceId() > arg1.getDeviceId() ? 1 : -1;
            }
        });
        
        for (VolumeTO volume : disks) {
            KVMPhysicalDisk physicalDisk = null;
            KVMStoragePool pool = null;
            if (volume.getType() == Volume.Type.ISO && volume.getPath() != null) {
                String volPath = volume.getPath();
                int index = volPath.lastIndexOf("/");
                String volDir = volPath.substring(0, index);
                String volName = volPath.substring(index + 1);
                KVMStoragePool secondaryStorage = _storagePoolMgr
                        .getStoragePoolByURI(volDir);
                physicalDisk = secondaryStorage.getPhysicalDisk(volName);
            } else if (volume.getType() != Volume.Type.ISO) {
                pool = _storagePoolMgr.getStoragePool(volume.getPoolUuid());
                physicalDisk = pool.getPhysicalDisk(volume.getPath());
            }

            String volPath = null;
            if (physicalDisk != null) {
                volPath = physicalDisk.getPath();
            }

            DiskDef.diskBus diskBusType = getGuestDiskModel(vmSpec.getOs());
            DiskDef disk = new DiskDef();
            if (volume.getType() == Volume.Type.ISO) {
                if (volPath == null) {
                    /* Add iso as placeholder */
                    disk.defISODisk(null);
                } else {
                    disk.defISODisk(volPath);
                }
            } else {
                int devId = (int) volume.getDeviceId();

                if (volume.getType() == Volume.Type.DATADISK) {
                    disk.defFileBasedDisk(physicalDisk.getPath(), devId,
                            DiskDef.diskBus.VIRTIO,
                            DiskDef.diskFmtType.QCOW2);
                } else {
                    disk.defFileBasedDisk(physicalDisk.getPath(), devId,
                            diskBusType, DiskDef.diskFmtType.QCOW2);
                }

            }

            vm.getDevices().addDevice(disk);
        }

        if (vmSpec.getType() != VirtualMachine.Type.User) {
            if (_sysvmISOPath != null) {
                DiskDef iso = new DiskDef();
                iso.defISODisk(_sysvmISOPath);
                vm.getDevices().addDevice(iso);
            }

            createPatchVbd(conn, vmName, vm, vmSpec);
        }
    }

    private VolumeTO getVolume(VirtualMachineTO vmSpec, Volume.Type type) {
        VolumeTO volumes[] = vmSpec.getDisks();
        for (VolumeTO volume : volumes) {
            if (volume.getType() == type) {
                return volume;
            }
        }
        return null;
    }

    private void createPatchVbd(Connect conn, String vmName, LibvirtVMDef vm,
            VirtualMachineTO vmSpec) throws LibvirtException,
            InternalErrorException {

        List<DiskDef> disks = vm.getDevices().getDisks();
        DiskDef rootDisk = disks.get(0);
        VolumeTO rootVol = getVolume(vmSpec, Volume.Type.ROOT);
        KVMStoragePool pool = _storagePoolMgr.getStoragePool(rootVol
                .getPoolUuid());
        KVMPhysicalDisk disk = pool.createPhysicalDisk(UUID.randomUUID()
                .toString(), KVMPhysicalDisk.PhysicalDiskFormat.RAW,
                10L * 1024 * 1024);
        /* Format/create fs on this disk */
        final Script command = new Script(_createvmPath, _timeout, s_logger);
        command.add("-f", disk.getPath());
        String result = command.execute();
        if (result != null) {
            s_logger.debug("Failed to create data disk: " + result);
            throw new InternalErrorException("Failed to create data disk: "
                    + result);
        }
        String datadiskPath = disk.getPath();

        /* add patch disk */
        DiskDef patchDisk = new DiskDef();

        patchDisk.defFileBasedDisk(datadiskPath, 1, rootDisk.getBusType(),
                DiskDef.diskFmtType.RAW);
        
        disks.add(patchDisk);

        String bootArgs = vmSpec.getBootArgs();

        patchSystemVm(bootArgs, datadiskPath, vmName);
    }

    private String createVlanBr(String vlanId, String nic)
            throws InternalErrorException {
        String brName = setVnetBrName(vlanId);
        createVnet(vlanId, nic);
        return brName;
    }

    private InterfaceDef createVif(Connect conn, NicTO nic,
            InterfaceDef.nicModel model) throws InternalErrorException,
            LibvirtException {
        InterfaceDef intf = new InterfaceDef();

        String vlanId = null;
        if (nic.getBroadcastType() == BroadcastDomainType.Vlan) {
            URI broadcastUri = nic.getBroadcastUri();
            vlanId = broadcastUri.getHost();
        }

        if (nic.getType() == TrafficType.Guest) {
            if (nic.getBroadcastType() == BroadcastDomainType.Vlan
                    && !vlanId.equalsIgnoreCase("untagged")) {
                String brName = createVlanBr(vlanId, _pifs.first());
                intf.defBridgeNet(brName, null, nic.getMac(), model);
            } else {
                intf.defBridgeNet(_guestBridgeName, null, nic.getMac(), model);
            }
        } else if (nic.getType() == TrafficType.Control) {
            /* Make sure the network is still there */
            createControlNetwork(conn);
            intf.defBridgeNet(_linkLocalBridgeName, null, nic.getMac(), model);
        } else if (nic.getType() == TrafficType.Public) {
            if (nic.getBroadcastType() == BroadcastDomainType.Vlan
                    && !vlanId.equalsIgnoreCase("untagged")) {
                String brName = createVlanBr(vlanId, _pifs.second());
                intf.defBridgeNet(brName, null, nic.getMac(), model);
            } else {
                intf.defBridgeNet(_publicBridgeName, null, nic.getMac(), model);
            }
        } else if (nic.getType() == TrafficType.Management) {
            intf.defBridgeNet(_privBridgeName, null, nic.getMac(), model);
        } else if (nic.getType() == TrafficType.Storage) {
            String storageBrName = nic.getName() == null ? _privBridgeName
                    : nic.getName();
            intf.defBridgeNet(storageBrName, null, nic.getMac(), model);
        }

        return intf;
    }

    private void createVif(Connect conn, LibvirtVMDef vm, NicTO nic)
            throws InternalErrorException, LibvirtException {
        vm.getDevices().addDevice(
                createVif(conn, nic, getGuestNicModel(vm.getGuestOSType())));
    }

    protected CheckSshAnswer execute(CheckSshCommand cmd) {
        String vmName = cmd.getName();
        String privateIp = cmd.getIp();
        int cmdPort = cmd.getPort();

        if (s_logger.isDebugEnabled()) {
            s_logger.debug("Ping command port, " + privateIp + ":" + cmdPort);
        }

        try {
            String result = _virtRouterResource.connect(privateIp, cmdPort);
            if (result != null) {
                return new CheckSshAnswer(cmd, "Can not ping System vm "
                        + vmName + "due to:" + result);
            }
        } catch (Exception e) {
            return new CheckSshAnswer(cmd, e);
        }

        if (s_logger.isDebugEnabled()) {
            s_logger.debug("Ping command port succeeded for vm " + vmName);
        }

        return new CheckSshAnswer(cmd);
    }

    private boolean cleanupDisk(Connect conn, DiskDef disk) {
        // need to umount secondary storage
        String path = disk.getDiskPath();
        String poolUuid = null;
        if (path != null) {
            String[] token = path.split("/");
            if (token.length > 3) {
                poolUuid = token[2];
            }
        }

        if (poolUuid == null) {
            return true;
        }

        try {
            KVMStoragePool pool = _storagePoolMgr.getStoragePool(poolUuid);
            if (pool != null) {
                pool.delete();
            }
            return true;
        } catch (CloudRuntimeException e) {
            return false;
        }
    }

    protected synchronized String attachOrDetachISO(Connect conn,
            String vmName, String isoPath, boolean isAttach)
            throws LibvirtException, URISyntaxException, InternalErrorException {
        String isoXml = null;
        if (isoPath != null && isAttach) {
            int index = isoPath.lastIndexOf("/");
            String path = isoPath.substring(0, index);
            String name = isoPath.substring(index + 1);
            KVMStoragePool secondaryPool = _storagePoolMgr
                    .getStoragePoolByURI(path);
            KVMPhysicalDisk isoVol = secondaryPool.getPhysicalDisk(name);
            isoPath = isoVol.getPath();

            DiskDef iso = new DiskDef();
            iso.defISODisk(isoPath);
            isoXml = iso.toString();
        } else {
            DiskDef iso = new DiskDef();
            iso.defISODisk(null);
            isoXml = iso.toString();
        }

        List<DiskDef> disks = getDisks(conn, vmName);
        String result = attachOrDetachDevice(conn, true, vmName, isoXml);
        if (result == null && !isAttach) {
            for (DiskDef disk : disks) {
                if (disk.getDeviceType() == DiskDef.deviceType.CDROM) {
                    cleanupDisk(conn, disk);
                }
            }

        }
        return result;
    }

    protected synchronized String attachOrDetachDisk(Connect conn,
            boolean attach, String vmName, KVMPhysicalDisk attachingDisk,
            int devId) throws LibvirtException, InternalErrorException {
        List<DiskDef> disks = null;
        Domain dm = null;
        DiskDef diskdef = null;
        try {
            if (!attach) {
                dm = conn.domainLookupByUUID(UUID.nameUUIDFromBytes(vmName
                        .getBytes()));
                LibvirtDomainXMLParser parser = new LibvirtDomainXMLParser();
                String xml = dm.getXMLDesc(0);
                parser.parseDomainXML(xml);
                disks = parser.getDisks();

                for (DiskDef disk : disks) {
                    String file = disk.getDiskPath();
                    if (file != null
                            && file.equalsIgnoreCase(attachingDisk.getPath())) {
                        diskdef = disk;
                        break;
                    }
                }
                if (diskdef == null) {
                    throw new InternalErrorException("disk: "
                            + attachingDisk.getPath()
                            + " is not attached before");
                }
            } else {
                diskdef = new DiskDef();
                if (attachingDisk.getFormat() == PhysicalDiskFormat.QCOW2) {
                    diskdef.defFileBasedDisk(attachingDisk.getPath(), devId,
                            DiskDef.diskBus.VIRTIO, DiskDef.diskFmtType.QCOW2);
                } else if (attachingDisk.getFormat() == PhysicalDiskFormat.RAW) {
                    diskdef.defBlockBasedDisk(attachingDisk.getPath(), devId,
                            DiskDef.diskBus.VIRTIO);
                }
            }

            String xml = diskdef.toString();
            return attachOrDetachDevice(conn, attach, vmName, xml);
        } finally {
            if (dm != null) {
                dm.free();
            }
        }
    }

    protected synchronized String attachOrDetachDevice(Connect conn,
            boolean attach, String vmName, String xml) throws LibvirtException,
            InternalErrorException {
        Domain dm = null;
        try {
            dm = conn.domainLookupByUUID(UUID.nameUUIDFromBytes((vmName
                    .getBytes())));

            if (attach) {
                s_logger.debug("Attaching device: " + xml);
                dm.attachDevice(xml);
            } else {
                s_logger.debug("Detaching device: " + xml);
                dm.detachDevice(xml);
            }
        } catch (LibvirtException e) {
            if (attach) {
                s_logger.warn("Failed to attach device to " + vmName + ": "
                        + e.getMessage());
            } else {
                s_logger.warn("Failed to detach device from " + vmName + ": "
                        + e.getMessage());
            }
            throw e;
        } catch (Exception e) {
            throw new InternalErrorException(e.toString());
        } finally {
            if (dm != null) {
                try {
                    dm.free();
                } catch (LibvirtException l) {

                }
            }
        }

        return null;
    }

    @Override
    public PingCommand getCurrentStatus(long id) {
        final HashMap<String, State> newStates = sync();

        if (!_can_bridge_firewall) {
            return new PingRoutingCommand(com.cloud.host.Host.Type.Routing, id,
                    newStates);
        } else {
            HashMap<String, Pair<Long, Long>> nwGrpStates = syncNetworkGroups(id);
            return new PingRoutingWithNwGroupsCommand(getType(), id, newStates,
                    nwGrpStates);
        }
    }

    @Override
    public Type getType() {
        return Type.Routing;
    }

    private Map<String, String> getVersionStrings() {
        final Script command = new Script(_versionstringpath, _timeout,
                s_logger);
        KeyValueInterpreter kvi = new KeyValueInterpreter();
        String result = command.execute(kvi);
        if (result == null) {
            return kvi.getKeyValues();
        } else {
            return new HashMap<String, String>(1);
        }
    }

    @Override
    public StartupCommand[] initialize() {
        Map<String, State> changes = null;

        synchronized (_vms) {
            _vms.clear();
            changes = sync();
        }

        final List<Object> info = getHostInfo();

        final StartupRoutingCommand cmd = new StartupRoutingCommand(
                (Integer) info.get(0), (Long) info.get(1), (Long) info.get(2),
                (Long) info.get(4), (String) info.get(3), HypervisorType.KVM,
                RouterPrivateIpStrategy.HostLocal);
        cmd.setStateChanges(changes);
        fillNetworkInformation(cmd);
        _privateIp = cmd.getPrivateIpAddress();
        cmd.getHostDetails().putAll(getVersionStrings());
        cmd.setPool(_pool);
        cmd.setCluster(_clusterId);
        cmd.setGatewayIpAddress(_localGateway);

        StartupStorageCommand sscmd = null;
        try {

            KVMStoragePool localStoragePool = _storagePoolMgr
                    .createStoragePool(_localStorageUUID, "localhost",
                            _localStoragePath, StoragePoolType.Filesystem);
            com.cloud.agent.api.StoragePoolInfo pi = new com.cloud.agent.api.StoragePoolInfo(
                    localStoragePool.getUuid(), cmd.getPrivateIpAddress(),
                    _localStoragePath, _localStoragePath,
                    StoragePoolType.Filesystem, localStoragePool.getCapacity(),
                    localStoragePool.getUsed());

            sscmd = new StartupStorageCommand();
            sscmd.setPoolInfo(pi);
            sscmd.setGuid(pi.getUuid());
            sscmd.setDataCenter(_dcId);
            sscmd.setResourceType(Storage.StorageResourceType.STORAGE_POOL);
        } catch (CloudRuntimeException e) {

        }

        if (sscmd != null) {
            return new StartupCommand[] { cmd, sscmd };
        } else {
            return new StartupCommand[] { cmd };
        }
    }

    protected HashMap<String, State> sync() {
        HashMap<String, State> newStates;
        HashMap<String, State> oldStates = null;

        final HashMap<String, State> changes = new HashMap<String, State>();

        synchronized (_vms) {
            newStates = getAllVms();
            if (newStates == null) {
                s_logger.debug("Unable to get the vm states so no state sync at this point.");
                return changes;
            }

            oldStates = new HashMap<String, State>(_vms.size());
            oldStates.putAll(_vms);

            for (final Map.Entry<String, State> entry : newStates.entrySet()) {
                final String vm = entry.getKey();

                State newState = entry.getValue();
                final State oldState = oldStates.remove(vm);

                if (newState == State.Stopped && oldState != State.Stopping
                        && oldState != null && oldState != State.Stopped) {
                    newState = getRealPowerState(vm);
                }

                if (s_logger.isTraceEnabled()) {
                    s_logger.trace("VM " + vm + ": libvirt has state "
                            + newState + " and we have state "
                            + (oldState != null ? oldState.toString() : "null"));
                }

                if (vm.startsWith("migrating")) {
                    s_logger.debug("Migration detected.  Skipping");
                    continue;
                }
                if (oldState == null) {
                    _vms.put(vm, newState);
                    s_logger.debug("Detecting a new state but couldn't find a old state so adding it to the changes: "
                            + vm);
                    changes.put(vm, newState);
                } else if (oldState == State.Starting) {
                    if (newState == State.Running) {
                        _vms.put(vm, newState);
                    } else if (newState == State.Stopped) {
                        s_logger.debug("Ignoring vm " + vm
                                + " because of a lag in starting the vm.");
                    }
                } else if (oldState == State.Migrating) {
                    if (newState == State.Running) {
                        s_logger.debug("Detected that an migrating VM is now running: "
                                + vm);
                        _vms.put(vm, newState);
                    }
                } else if (oldState == State.Stopping) {
                    if (newState == State.Stopped) {
                        _vms.put(vm, newState);
                    } else if (newState == State.Running) {
                        s_logger.debug("Ignoring vm " + vm
                                + " because of a lag in stopping the vm. ");
                    }
                } else if (oldState != newState) {
                    _vms.put(vm, newState);
                    if (newState == State.Stopped) {
                        if (_vmsKilled.remove(vm)) {
                            s_logger.debug("VM " + vm
                                    + " has been killed for storage. ");
                            newState = State.Error;
                        }
                    }
                    changes.put(vm, newState);
                }
            }

            for (final Map.Entry<String, State> entry : oldStates.entrySet()) {
                final String vm = entry.getKey();
                final State oldState = entry.getValue();

                if (s_logger.isTraceEnabled()) {
                    s_logger.trace("VM "
                            + vm
                            + " is now missing from libvirt so reporting stopped");
                }

                if (oldState == State.Stopping) {
                    s_logger.debug("Ignoring VM " + vm
                            + " in transition state stopping.");
                    _vms.remove(vm);
                } else if (oldState == State.Starting) {
                    s_logger.debug("Ignoring VM " + vm
                            + " in transition state starting.");
                } else if (oldState == State.Stopped) {
                    _vms.remove(vm);
                } else if (oldState == State.Migrating) {
                    s_logger.debug("Ignoring VM " + vm + " in migrating state.");
                } else {
                    _vms.remove(vm);
                    State state = State.Stopped;
                    if (_vmsKilled.remove(entry.getKey())) {
                        s_logger.debug("VM " + vm
                                + " has been killed by storage monitor");
                        state = State.Error;
                    }
                    changes.put(entry.getKey(), state);
                }
            }
        }

        return changes;
    }

    protected State getRealPowerState(String vm) {
        int i = 0;
        s_logger.trace("Checking on the HALTED State");
        Domain dm = null;
        for (; i < 5; i++) {
            try {
                Connect conn = LibvirtConnection.getConnection();
                dm = conn.domainLookupByUUID(UUID.nameUUIDFromBytes(vm
                        .getBytes()));
                DomainInfo.DomainState vps = dm.getInfo().state;
                if (vps != null
                        && vps != DomainInfo.DomainState.VIR_DOMAIN_SHUTOFF
                        && vps != DomainInfo.DomainState.VIR_DOMAIN_NOSTATE) {
                    return convertToState(vps);
                }
            } catch (final LibvirtException e) {
                s_logger.trace(e.getMessage());
            } catch (Exception e) {
                s_logger.trace(e.getMessage());
            } finally {
                try {
                    if (dm != null) {
                        dm.free();
                    }
                } catch (final LibvirtException e) {

                }
            }

            try {
                Thread.sleep(1000);
            } catch (InterruptedException e) {
            }
        }
        return State.Stopped;
    }

    protected List<String> getAllVmNames(Connect conn) {
        ArrayList<String> la = new ArrayList<String>();
        try {
            final String names[] = conn.listDefinedDomains();
            for (int i = 0; i < names.length; i++) {
                la.add(names[i]);
            }
        } catch (final LibvirtException e) {
            s_logger.warn("Failed to list Defined domains", e);
        }

        int[] ids = null;
        try {
            ids = conn.listDomains();
        } catch (final LibvirtException e) {
            s_logger.warn("Failed to list domains", e);
            return la;
        }

        Domain dm = null;
        for (int i = 0; i < ids.length; i++) {
            try {
                dm = conn.domainLookupByID(ids[i]);
                la.add(dm.getName());
            } catch (final LibvirtException e) {
                s_logger.warn("Unable to get vms", e);
            } finally {
                try {
                    if (dm != null) {
                        dm.free();
                    }
                } catch (final LibvirtException e) {

                }
            }
        }

        return la;
    }

    private HashMap<String, State> getAllVms() {
        final HashMap<String, State> vmStates = new HashMap<String, State>();

        String[] vms = null;
        int[] ids = null;
        Connect conn = null;
        try {
            conn = LibvirtConnection.getConnection();
        } catch (LibvirtException e) {
            s_logger.debug("Failed to get connection: " + e.getMessage());
            return vmStates;
        }

        try {
            ids = conn.listDomains();
        } catch (final LibvirtException e) {
            s_logger.warn("Unable to listDomains", e);
            return null;
        }
        try {
            vms = conn.listDefinedDomains();
        } catch (final LibvirtException e) {
            s_logger.warn("Unable to listDomains", e);
            return null;
        }

        Domain dm = null;
        for (int i = 0; i < ids.length; i++) {
            try {
                dm = conn.domainLookupByID(ids[i]);

                DomainInfo.DomainState ps = dm.getInfo().state;

                final State state = convertToState(ps);

                s_logger.trace("VM " + dm.getName() + ": powerstate = " + ps
                        + "; vm state=" + state.toString());
                String vmName = dm.getName();
                vmStates.put(vmName, state);
            } catch (final LibvirtException e) {
                s_logger.warn("Unable to get vms", e);
            } finally {
                try {
                    if (dm != null) {
                        dm.free();
                    }
                } catch (LibvirtException e) {

                }
            }
        }

        for (int i = 0; i < vms.length; i++) {
            try {

                dm = conn.domainLookupByUUID(UUID.nameUUIDFromBytes(vms[i]
                        .getBytes()));

                DomainInfo.DomainState ps = dm.getInfo().state;
                final State state = convertToState(ps);
                String vmName = dm.getName();
                s_logger.trace("VM " + vmName + ": powerstate = " + ps
                        + "; vm state=" + state.toString());

                vmStates.put(vmName, state);
            } catch (final LibvirtException e) {
                s_logger.warn("Unable to get vms", e);
            } catch (Exception e) {
                s_logger.warn("Unable to get vms", e);
            } finally {
                try {
                    if (dm != null) {
                        dm.free();
                    }
                } catch (LibvirtException e) {

                }
            }
        }

        return vmStates;
    }

    protected List<Object> getHostInfo() {
        final ArrayList<Object> info = new ArrayList<Object>();
        long speed = 0;
        long cpus = 0;
        long ram = 0;
        String cap = null;
        try {
            Connect conn = LibvirtConnection.getConnection();
            final NodeInfo hosts = conn.nodeInfo();
            boolean result = false;
            try {
                BufferedReader in = new BufferedReader(
                        new FileReader(
                                "/sys/devices/system/cpu/cpu0/cpufreq/cpuinfo_max_freq"));
                speed = Long.parseLong(in.readLine()) / 1000;
                result = true;
            } catch (FileNotFoundException e) {

            } catch (IOException e) {

            } catch (NumberFormatException e) {

            }

            if (!result) {
                speed = hosts.mhz;
            }

            cpus = hosts.cpus;
            ram = hosts.memory * 1024L;
            LibvirtCapXMLParser parser = new LibvirtCapXMLParser();
            parser.parseCapabilitiesXML(conn.getCapabilities());
            ArrayList<String> oss = parser.getGuestOsType();
            for (String s : oss) {
                /*
                 * Even host supports guest os type more than hvm, we only
                 * report hvm to management server
                 */
                if (s.equalsIgnoreCase("hvm")) {
                    cap = "hvm";
                }
            }
        } catch (LibvirtException e) {

        }

        if (isSnapshotSupported()) {
            cap = cap + ",snapshot";
        }

        info.add((int) cpus);
        info.add(speed);
        info.add(ram);
        info.add(cap);
        long dom0ram = Math.min(ram / 10, 768 * 1024 * 1024L);// save a maximum
                                                                // of 10% of
                                                                // system ram or
                                                                // 768M
        dom0ram = Math.max(dom0ram, _dom0MinMem);
        info.add(dom0ram);
        s_logger.debug("cpus=" + cpus + ", speed=" + speed + ", ram=" + ram
                + ", dom0ram=" + dom0ram);

        return info;
    }

    protected void cleanupVM(Connect conn, final String vmName,
            final String vnet) {
        s_logger.debug("Trying to cleanup the vnet: " + vnet);
        if (vnet != null) {
            cleanupVnet(conn, vnet);
        }

        _vmStats.remove(vmName);
    }

    protected String rebootVM(Connect conn, String vmName) {
        Domain dm = null;
        String msg = null;
        try {
            dm = conn.domainLookupByUUID(UUID.nameUUIDFromBytes(vmName
                    .getBytes()));
            String vmDef = dm.getXMLDesc(0);
            s_logger.debug(vmDef);
            msg = stopVM(conn, vmName, defineOps.UNDEFINE_VM);
            msg = startDomain(conn, vmName, vmDef);
            return null;
        } catch (LibvirtException e) {
            s_logger.warn("Failed to create vm", e);
            msg = e.getMessage();
        } catch (Exception e) {
            s_logger.warn("Failed to create vm", e);
            msg = e.getMessage();
        } finally {
            try {
                if (dm != null) {
                    dm.free();
                }
            } catch (LibvirtException e) {

            }
        }

        return msg;
    }

    protected String stopVM(Connect conn, String vmName, defineOps df) {
        DomainInfo.DomainState state = null;
        Domain dm = null;

        s_logger.debug("Try to stop the vm at first");
        String ret = stopVM(conn, vmName, false);
        if (ret == Script.ERR_TIMEOUT) {
            ret = stopVM(conn, vmName, true);
        } else if (ret != null) {
            /*
             * There is a race condition between libvirt and qemu: libvirt
             * listens on qemu's monitor fd. If qemu is shutdown, while libvirt
             * is reading on the fd, then libvirt will report an error.
             */
            /* Retry 3 times, to make sure we can get the vm's status */
            for (int i = 0; i < 3; i++) {
                try {
                    dm = conn.domainLookupByUUID(UUID.nameUUIDFromBytes(vmName
                            .getBytes()));
                    state = dm.getInfo().state;
                    break;
                } catch (LibvirtException e) {
                    s_logger.debug("Failed to get vm status:" + e.getMessage());
                } catch (Exception e) {
                    s_logger.debug("Failed to get vm status:" + e.getMessage());
                } finally {
                    try {
                        if (dm != null) {
                            dm.free();
                        }
                    } catch (LibvirtException l) {

                    }
                }
            }

            if (state == null) {
                s_logger.debug("Can't get vm's status, assume it's dead already");
                return null;
            }

            if (state != DomainInfo.DomainState.VIR_DOMAIN_SHUTOFF) {
                s_logger.debug("Try to destroy the vm");
                ret = stopVM(conn, vmName, true);
                if (ret != null) {
                    return ret;
                }
            }
        }

        if (df == defineOps.UNDEFINE_VM) {
            try {
                dm = conn.domainLookupByUUID(UUID.nameUUIDFromBytes(vmName
                        .getBytes()));
                dm.undefine();
            } catch (LibvirtException e) {

            } finally {
                try {
                    if (dm != null) {
                        dm.free();
                    }
                } catch (LibvirtException l) {

                }
            }
        }
        return null;
    }

    protected String stopVM(Connect conn, String vmName, boolean force) {
        Domain dm = null;
        try {
            dm = conn.domainLookupByUUID(UUID.nameUUIDFromBytes(vmName
                    .getBytes()));
            if (force) {
                if (dm.getInfo().state != DomainInfo.DomainState.VIR_DOMAIN_SHUTOFF) {
                    dm.destroy();
                }
            } else {
                if (dm.getInfo().state == DomainInfo.DomainState.VIR_DOMAIN_SHUTOFF) {
                    return null;
                }
                dm.shutdown();
                int retry = _stopTimeout / 2000;
                /* Wait for the domain gets into shutoff state */
                while ((dm.getInfo().state != DomainInfo.DomainState.VIR_DOMAIN_SHUTOFF)
                        && (retry >= 0)) {
                    Thread.sleep(2000);
                    retry--;
                }
                if (retry < 0) {
                    s_logger.warn("Timed out waiting for domain " + vmName
                            + " to shutdown gracefully");
                    return Script.ERR_TIMEOUT;
                }
            }
        } catch (LibvirtException e) {
            s_logger.debug("Failed to stop VM :" + vmName + " :", e);
            return e.getMessage();
        } catch (InterruptedException ie) {
            s_logger.debug("Interrupted sleep");
            return ie.getMessage();
        } catch (Exception e) {
            s_logger.debug("Failed to stop VM :" + vmName + " :", e);
            return e.getMessage();
        } finally {
            try {
                if (dm != null) {
                    dm.free();
                }
            } catch (LibvirtException e) {
            }
        }

        return null;
    }

    public synchronized String cleanupVnet(Connect conn, final String vnetId) {
        // VNC proxy VMs do not have vnet
        if (vnetId == null || vnetId.isEmpty()
                || isDirectAttachedNetwork(vnetId)) {
            return null;
        }

        final List<String> names = getAllVmNames(conn);

        if (!names.isEmpty()) {
            for (final String name : names) {
                if (VirtualMachineName.getVnet(name).equals(vnetId)) {
                    return null; // Can't remove the vnet yet.
                }
            }
        }

        final Script command = new Script(_modifyVlanPath, _timeout, s_logger);
        command.add("-o", "delete");
        command.add("-v", vnetId);
        return command.execute();
    }

    protected Integer getVncPort(Connect conn, String vmName)
            throws LibvirtException {
        LibvirtDomainXMLParser parser = new LibvirtDomainXMLParser();
        Domain dm = null;
        try {
            dm = conn.domainLookupByUUID(UUID.nameUUIDFromBytes(vmName
                    .getBytes()));
            String xmlDesc = dm.getXMLDesc(0);
            parser.parseDomainXML(xmlDesc);
            return parser.getVncPort();
        } finally {
            try {
                if (dm != null) {
                    dm.free();
                }
            } catch (LibvirtException l) {

            }
        }
    }

    private boolean IsHVMEnabled(Connect conn) {
        LibvirtCapXMLParser parser = new LibvirtCapXMLParser();
        try {
            parser.parseCapabilitiesXML(conn.getCapabilities());
            ArrayList<String> osTypes = parser.getGuestOsType();
            for (String o : osTypes) {
                if (o.equalsIgnoreCase("hvm")) {
                    return true;
                }
            }
        } catch (LibvirtException e) {

        }
        return false;
    }

    private String getHypervisorPath(Connect conn) {
        File f = new File("/usr/bin/cloud-qemu-kvm");
        if (f.exists()) {
            return "/usr/bin/cloud-qemu-kvm";
        } else {
            f = new File("/usr/libexec/cloud-qemu-kvm");
            if (f.exists()) {
                return "/usr/libexec/cloud-qemu-kvm";
            }

            LibvirtCapXMLParser parser = new LibvirtCapXMLParser();
            try {
                parser.parseCapabilitiesXML(conn.getCapabilities());
            } catch (LibvirtException e) {

            }
            return parser.getEmulator();
        }
    }

    private String getGuestType(Connect conn, String vmName) {
        LibvirtDomainXMLParser parser = new LibvirtDomainXMLParser();
        Domain dm = null;
        try {
            dm = conn.domainLookupByUUID(UUID.nameUUIDFromBytes(vmName
                    .getBytes()));
            String xmlDesc = dm.getXMLDesc(0);
            parser.parseDomainXML(xmlDesc);
            return parser.getDescription();
        } catch (LibvirtException e) {
            return null;
        } catch (Exception e) {
            return null;
        } finally {
            try {
                if (dm != null) {
                    dm.free();
                }
            } catch (LibvirtException l) {

            }
        }
    }

    private boolean isGuestPVEnabled(String guestOS) {
        if (guestOS == null) {
            return false;
        }
        String guestOSName = KVMGuestOsMapper.getGuestOsName(guestOS);
        if (guestOS.startsWith("Ubuntu")
                || guestOSName.startsWith("Fedora 13")
                || guestOSName.startsWith("Fedora 12")
                || guestOSName.startsWith("Fedora 11")
                || guestOSName.startsWith("Fedora 10")
                || guestOSName.startsWith("Fedora 9")
                || guestOSName.startsWith("CentOS 5.3")
                || guestOSName.startsWith("CentOS 5.4")
                || guestOSName.startsWith("CentOS 5.5")
                || guestOS.startsWith("CentOS")
                || guestOS.startsWith("Fedora")
                || guestOSName.startsWith("Red Hat Enterprise Linux 5.3")
                || guestOSName.startsWith("Red Hat Enterprise Linux 5.4")
                || guestOSName.startsWith("Red Hat Enterprise Linux 5.5")
                || guestOSName.startsWith("Red Hat Enterprise Linux 6")
                || guestOS.startsWith("Debian GNU/Linux")
                || guestOSName.startsWith("Other PV")) {
            return true;
        } else {
            return false;
        }
    }

    public boolean isCentosHost() {
        if (_hvVersion <= 9) {
            return true;
        } else {
            return false;
        }
    }

    private InterfaceDef.nicModel getGuestNicModel(String guestOSType) {
        if (isGuestPVEnabled(guestOSType)) {
            return InterfaceDef.nicModel.VIRTIO;
        } else {
            return InterfaceDef.nicModel.E1000;
        }
    }

    private DiskDef.diskBus getGuestDiskModel(String guestOSType) {
        if (isGuestPVEnabled(guestOSType)) {
            return DiskDef.diskBus.VIRTIO;
        } else {
            return DiskDef.diskBus.IDE;
        }
    }

    private String setVnetBrName(String vnetId) {
        return "cloudVirBr" + vnetId;
    }

    private String getVnetIdFromBrName(String vnetBrName) {
        return vnetBrName.replaceAll("cloudVirBr", "");
    }

    private void cleanupVMNetworks(Connect conn, List<InterfaceDef> nics) {
        for (InterfaceDef nic : nics) {
            if (nic.getHostNetType() == hostNicType.VNET) {
                cleanupVnet(conn, getVnetIdFromBrName(nic.getBrName()));
            }
        }
    }

    private Domain getDomain(Connect conn, String vmName)
            throws LibvirtException {
        return conn
                .domainLookupByUUID(UUID.nameUUIDFromBytes(vmName.getBytes()));
    }

    protected List<InterfaceDef> getInterfaces(Connect conn, String vmName) {
        LibvirtDomainXMLParser parser = new LibvirtDomainXMLParser();
        Domain dm = null;
        try {
            dm = conn.domainLookupByUUID(UUID.nameUUIDFromBytes(vmName
                    .getBytes()));
            parser.parseDomainXML(dm.getXMLDesc(0));
            return parser.getInterfaces();

        } catch (LibvirtException e) {
            s_logger.debug("Failed to get dom xml: " + e.toString());
            return new ArrayList<InterfaceDef>();
        } catch (Exception e) {
            s_logger.debug("Failed to get dom xml: " + e.toString());
            return new ArrayList<InterfaceDef>();
        } finally {
            try {
                if (dm != null) {
                    dm.free();
                }
            } catch (LibvirtException e) {

            }
        }
    }

    protected List<DiskDef> getDisks(Connect conn, String vmName) {
        LibvirtDomainXMLParser parser = new LibvirtDomainXMLParser();
        Domain dm = null;
        try {
            dm = conn.domainLookupByUUID(UUID.nameUUIDFromBytes(vmName
                    .getBytes()));
            parser.parseDomainXML(dm.getXMLDesc(0));
            return parser.getDisks();

        } catch (LibvirtException e) {
            s_logger.debug("Failed to get dom xml: " + e.toString());
            return new ArrayList<DiskDef>();
        } catch (Exception e) {
            s_logger.debug("Failed to get dom xml: " + e.toString());
            return new ArrayList<DiskDef>();
        } finally {
            try {
                if (dm != null) {
                    dm.free();
                }
            } catch (LibvirtException e) {

            }
        }
    }

    private String executeBashScript(String script) {
        Script command = new Script("/bin/bash", _timeout, s_logger);
        command.add("-c");
        command.add(script);
        return command.execute();
    }

    private String executeBashScript(String script, OutputInterpreter parser) {
        Script command = new Script("/bin/bash", _timeout, s_logger);
        command.add("-c");
        command.add(script);
        return command.execute(parser);
    }

    private void deletExitingLinkLocalRoutTable(String linkLocalBr) {
        Script command = new Script("/bin/bash", _timeout);
        command.add("-c");
        command.add("ip route | grep " + NetUtils.getLinkLocalCIDR());
        OutputInterpreter.AllLinesParser parser = new OutputInterpreter.AllLinesParser();
        String result = command.execute(parser);
        boolean foundLinkLocalBr = false;
        if (result == null && parser.getLines() != null) {
            String[] lines = parser.getLines().split("\\n");
            for (String line : lines) {
                String[] tokens = line.split(" ");
                if (!tokens[2].equalsIgnoreCase(linkLocalBr)) {
                    Script.runSimpleBashScript("ip route del "
                            + NetUtils.getLinkLocalCIDR());
                } else {
                    foundLinkLocalBr = true;
                }
            }
        }
        if (!foundLinkLocalBr) {
            Script.runSimpleBashScript("ip route add "
                    + NetUtils.getLinkLocalCIDR() + " dev " + linkLocalBr
                    + " src " + NetUtils.getLinkLocalGateway());
        }
    }

    private class vmStats {
        long _usedTime;
        long _tx;
        long _rx;
        Calendar _timestamp;
    }

    private VmStatsEntry getVmStat(Connect conn, String vmName)
            throws LibvirtException {
        Domain dm = null;
        try {
            dm = getDomain(conn, vmName);
            DomainInfo info = dm.getInfo();

            VmStatsEntry stats = new VmStatsEntry();
            stats.setNumCPUs(info.nrVirtCpu);
            stats.setEntityType("vm");

            /* get cpu utilization */
            vmStats oldStats = null;

            Calendar now = Calendar.getInstance();

            oldStats = _vmStats.get(vmName);

            long elapsedTime = 0;
            if (oldStats != null) {
                elapsedTime = now.getTimeInMillis()
                        - oldStats._timestamp.getTimeInMillis();
                double utilization = (info.cpuTime - oldStats._usedTime)
                        / ((double) elapsedTime * 1000000);

                NodeInfo node = conn.nodeInfo();
                utilization = utilization / node.cpus;
                stats.setCPUUtilization(utilization * 100);
            }

            /* get network stats */

            List<InterfaceDef> vifs = getInterfaces(conn, vmName);
            long rx = 0;
            long tx = 0;
            for (InterfaceDef vif : vifs) {
                DomainInterfaceStats ifStats = dm.interfaceStats(vif
                        .getDevName());
                rx += ifStats.rx_bytes;
                tx += ifStats.tx_bytes;
            }

            if (oldStats != null) {
                long deltarx = rx - oldStats._rx;
                if (deltarx > 0)
                    stats.setNetworkReadKBs(deltarx / 1000);
                long deltatx = tx - oldStats._tx;
                if (deltatx > 0)
                    stats.setNetworkWriteKBs(deltatx / 1000);
            }

            vmStats newStat = new vmStats();
            newStat._usedTime = info.cpuTime;
            newStat._rx = rx;
            newStat._tx = tx;
            newStat._timestamp = now;
            _vmStats.put(vmName, newStat);
            return stats;
        } finally {
            if (dm != null) {
                dm.free();
            }
        }
    }

    private boolean can_bridge_firewall(String prvNic) {
        Script cmd = new Script(_securityGroupPath, _timeout, s_logger);
        cmd.add("can_bridge_firewall");
        cmd.add(prvNic);
        String result = cmd.execute();
        if (result != null) {
            return false;
        }
        return true;
    }

    protected boolean destroy_network_rules_for_vm(Connect conn, String vmName) {
        if (!_can_bridge_firewall) {
            return false;
        }
        String vif = null;
        List<InterfaceDef> intfs = getInterfaces(conn, vmName);
        if (intfs.size() > 0) {
            InterfaceDef intf = intfs.get(0);
            vif = intf.getDevName();
        }
        Script cmd = new Script(_securityGroupPath, _timeout, s_logger);
        cmd.add("destroy_network_rules_for_vm");
        cmd.add("--vmname", vmName);
        if (vif != null) {
            cmd.add("--vif", vif);
        }
        String result = cmd.execute();
        if (result != null) {
            return false;
        }
        return true;
    }

    protected boolean default_network_rules(Connect conn, String vmName,
            NicTO nic, Long vmId) {
        if (!_can_bridge_firewall) {
            return false;
        }

        List<InterfaceDef> intfs = getInterfaces(conn, vmName);
        if (intfs.size() < nic.getDeviceId()) {
            return false;
        }

        InterfaceDef intf = intfs.get(nic.getDeviceId());
        String brname = intf.getBrName();
        String vif = intf.getDevName();

        Script cmd = new Script(_securityGroupPath, _timeout, s_logger);
        cmd.add("default_network_rules");
        cmd.add("--vmname", vmName);
        cmd.add("--vmid", vmId.toString());
        if (nic.getIp() != null) {
            cmd.add("--vmip", nic.getIp());
        }
        cmd.add("--vmmac", nic.getMac());
        cmd.add("--vif", vif);
        cmd.add("--brname", brname);
        String result = cmd.execute();
        if (result != null) {
            return false;
        }
        return true;
    }

    protected boolean post_default_network_rules(Connect conn, String vmName,
            NicTO nic, Long vmId, InetAddress dhcpServerIp, String hostIp,
            String hostMacAddr) {
        if (!_can_bridge_firewall) {
            return false;
        }

        List<InterfaceDef> intfs = getInterfaces(conn, vmName);
        if (intfs.size() < nic.getDeviceId()) {
            return false;
        }

        InterfaceDef intf = intfs.get(nic.getDeviceId());
        String brname = intf.getBrName();
        String vif = intf.getDevName();

        Script cmd = new Script(_securityGroupPath, _timeout, s_logger);
        cmd.add("post_default_network_rules");
        cmd.add("--vmname", vmName);
        cmd.add("--vmid", vmId.toString());
        cmd.add("--vmip", nic.getIp());
        cmd.add("--vmmac", nic.getMac());
        cmd.add("--vif", vif);
        cmd.add("--brname", brname);
        if (dhcpServerIp != null)
            cmd.add("--dhcpSvr", dhcpServerIp.getHostAddress());

        cmd.add("--hostIp", hostIp);
        cmd.add("--hostMacAddr", hostMacAddr);
        String result = cmd.execute();
        if (result != null) {
            return false;
        }
        return true;
    }

    protected boolean default_network_rules_for_systemvm(Connect conn,
            String vmName) {
        if (!_can_bridge_firewall) {
            return false;
        }

        Script cmd = new Script(_securityGroupPath, _timeout, s_logger);
        cmd.add("default_network_rules_systemvm");
        cmd.add("--vmname", vmName);
        cmd.add("--localbrname", _linkLocalBridgeName);
        String result = cmd.execute();
        if (result != null) {
            return false;
        }
        return true;
    }

    private boolean add_network_rules(String vmName, String vmId,
            String guestIP, String sig, String seq, String mac, String rules,
            String vif, String brname) {
        if (!_can_bridge_firewall) {
            return false;
        }

        String newRules = rules.replace(" ", ";");
        Script cmd = new Script(_securityGroupPath, _timeout, s_logger);
        cmd.add("add_network_rules");
        cmd.add("--vmname", vmName);
        cmd.add("--vmid", vmId);
        cmd.add("--vmip", guestIP);
        cmd.add("--sig", sig);
        cmd.add("--seq", seq);
        cmd.add("--vmmac", mac);
        cmd.add("--vif", vif);
        cmd.add("--brname", brname);
        if (rules != null) {
            cmd.add("--rules", newRules);
        }
        String result = cmd.execute();
        if (result != null) {
            return false;
        }
        return true;
    }

    private boolean cleanup_rules() {
        if (!_can_bridge_firewall) {
            return false;
        }
        Script cmd = new Script(_securityGroupPath, _timeout, s_logger);
        cmd.add("cleanup_rules");
        String result = cmd.execute();
        if (result != null) {
            return false;
        }
        return true;
    }

    private String get_rule_logs_for_vms() {
        Script cmd = new Script(_securityGroupPath, _timeout, s_logger);
        cmd.add("get_rule_logs_for_vms");
        OutputInterpreter.OneLineParser parser = new OutputInterpreter.OneLineParser();
        String result = cmd.execute(parser);
        if (result == null) {
            return parser.getLine();
        }
        return null;
    }

    private HashMap<String, Pair<Long, Long>> syncNetworkGroups(long id) {
        HashMap<String, Pair<Long, Long>> states = new HashMap<String, Pair<Long, Long>>();

        String result = get_rule_logs_for_vms();
        s_logger.trace("syncNetworkGroups: id=" + id + " got: " + result);
        String[] rulelogs = result != null ? result.split(";") : new String[0];
        for (String rulesforvm : rulelogs) {
            String[] log = rulesforvm.split(",");
            if (log.length != 6) {
                continue;
            }
            try {
                states.put(log[0], new Pair<Long, Long>(Long.parseLong(log[1]),
                        Long.parseLong(log[5])));
            } catch (NumberFormatException nfe) {
                states.put(log[0], new Pair<Long, Long>(-1L, -1L));
            }
        }
        return states;
    }

    /* online snapshot supported by enhanced qemu-kvm */
    private boolean isSnapshotSupported() {
        String result = executeBashScript("qemu-img --help|grep convert |grep snapshot");
        if (result != null) {
            return false;
        } else {
            return true;
        }
    }

    private Pair<Double, Double> getNicStats(String nicName) {
        double rx = 0.0;
        OutputInterpreter.OneLineParser rxParser = new OutputInterpreter.OneLineParser();
        String result = executeBashScript("cat /sys/class/net/" + nicName
                + "/statistics/rx_bytes", rxParser);
        if (result == null && rxParser.getLine() != null) {
            rx = Double.parseDouble(rxParser.getLine());
        }

        double tx = 0.0;
        OutputInterpreter.OneLineParser txParser = new OutputInterpreter.OneLineParser();
        result = executeBashScript("cat /sys/class/net/" + nicName
                + "/statistics/tx_bytes", txParser);
        if (result == null && txParser.getLine() != null) {
            tx = Double.parseDouble(txParser.getLine());
        }

        return new Pair<Double, Double>(rx, tx);
    }

    private void createControlNetwork(Connect conn) throws LibvirtException {
        _virtRouterResource.createControlNetwork(_linkLocalBridgeName);
    }

    private Answer execute(NetworkRulesSystemVmCommand cmd) {
        boolean success = false;
        Connect conn;
        try {
            conn = LibvirtConnection.getConnection();
            success = default_network_rules_for_systemvm(conn, cmd.getVmName());
        } catch (LibvirtException e) {
            // TODO Auto-generated catch block
            e.printStackTrace();
        }

        return new Answer(cmd, success, "");
    }
>>>>>>> 66e14e26

}<|MERGE_RESOLUTION|>--- conflicted
+++ resolved
@@ -227,7 +227,6 @@
  **/
 @Local(value = { ServerResource.class })
 public class LibvirtComputingResource extends ServerResourceBase implements
-<<<<<<< HEAD
 		ServerResource {
 	private static final Logger s_logger = Logger
 			.getLogger(LibvirtComputingResource.class);
@@ -2484,7 +2483,7 @@
 		ConsoleDef console = new ConsoleDef("pty", null, null, (short) 0);
 		devices.addDevice(console);
 
-		GraphicDef grap = new GraphicDef("vnc", (short) 0, true, null, null,
+        GraphicDef grap = new GraphicDef("vnc", (short) 0, true, vmTO.getVncAddr(), null,
 				null);
 		devices.addDevice(grap);
 
@@ -2510,6 +2509,7 @@
 
 	protected synchronized StartAnswer execute(StartCommand cmd) {
 		VirtualMachineTO vmSpec = cmd.getVirtualMachine();
+        vmSpec.setVncAddr(cmd.getHostIp());
 		String vmName = vmSpec.getName();
 		LibvirtVMDef vm = null;
 
@@ -3953,24 +3953,11 @@
 		if (!_can_bridge_firewall) {
 			return false;
 		}
-		List<InterfaceDef> intfs = getInterfaces(conn, vmName);
-		if (intfs.size() < 1) {
-			return false;
-		}
-		/* FIX ME: */
-		String brname = null;
-		if (vmName.startsWith("r-")) {
-			InterfaceDef intf = intfs.get(0);
-			brname = intf.getBrName();
-		} else {
-			InterfaceDef intf = intfs.get(intfs.size() - 1);
-			brname = intf.getBrName();
-		}
 
 		Script cmd = new Script(_securityGroupPath, _timeout, s_logger);
 		cmd.add("default_network_rules_systemvm");
 		cmd.add("--vmname", vmName);
-		cmd.add("--brname", brname);
+        cmd.add("--localbrname", _linkLocalBridgeName);
 		String result = cmd.execute();
 		if (result != null) {
 			return false;
@@ -4098,3863 +4085,5 @@
 
 		return new Answer(cmd, success, "");
 	}
-=======
-        ServerResource {
-    private static final Logger s_logger = Logger
-            .getLogger(LibvirtComputingResource.class);
-
-    private String _modifyVlanPath;
-    private String _versionstringpath;
-    private String _patchdomrPath;
-    private String _createvmPath;
-    private String _manageSnapshotPath;
-    private String _createTmplPath;
-    private String _heartBeatPath;
-    private String _securityGroupPath;
-    private String _networkUsagePath;
-    private String _host;
-    private String _dcId;
-    private String _pod;
-    private String _clusterId;
-    private int _migrateSpeed;
-
-    private long _hvVersion;
-    private KVMHAMonitor _monitor;
-    private final String _SSHKEYSPATH = "/root/.ssh";
-    private final String _SSHPRVKEYPATH = _SSHKEYSPATH + File.separator
-            + "id_rsa.cloud";
-    private final String _SSHPUBKEYPATH = _SSHKEYSPATH + File.separator
-            + "id_rsa.pub.cloud";
-    private String _mountPoint = "/mnt";
-    StorageLayer _storage;
-    private KVMStoragePoolManager _storagePoolMgr;
-
-    private static final class KeyValueInterpreter extends OutputInterpreter {
-        private final Map<String, String> map = new HashMap<String, String>();
-
-        @Override
-        public String interpret(BufferedReader reader) throws IOException {
-            String line = null;
-            int numLines = 0;
-            while ((line = reader.readLine()) != null) {
-                String[] toks = line.trim().split("=");
-                if (toks.length < 2) {
-                    s_logger.warn("Failed to parse Script output: " + line);
-                } else {
-                    map.put(toks[0].trim(), toks[1].trim());
-                }
-                numLines++;
-            }
-            if (numLines == 0) {
-                s_logger.warn("KeyValueInterpreter: no output lines?");
-            }
-            return null;
-        }
-
-        public Map<String, String> getKeyValues() {
-            return map;
-        }
-    }
-
-    @Override
-    protected String getDefaultScriptsDir() {
-        return null;
-    }
-
-    protected static MessageFormat SnapshotXML = new MessageFormat(
-            "   <domainsnapshot>" + "       <name>{0}</name>" + "          <domain>"
-                    + "            <uuid>{1}</uuid>" + "        </domain>"
-                    + "    </domainsnapshot>");
-
-    protected String _hypervisorType;
-    protected String _hypervisorURI;
-    protected String _hypervisorPath;
-    protected String _sysvmISOPath;
-    protected String _privNwName;
-    protected String _privBridgeName;
-    protected String _linkLocalBridgeName;
-    protected String _publicBridgeName;
-    protected String _guestBridgeName;
-    protected String _privateIp;
-    protected String _pool;
-    protected String _localGateway;
-    private boolean _can_bridge_firewall;
-    protected String _localStoragePath;
-    protected String _localStorageUUID;
-    private Pair<String, String> _pifs;
-    private final Map<String, vmStats> _vmStats = new ConcurrentHashMap<String, vmStats>();
-
-    protected boolean _disconnected = true;
-    protected int _timeout;
-    protected int _cmdsTimeout;
-    protected int _stopTimeout;
-    protected static HashMap<DomainInfo.DomainState, State> s_statesTable;
-    static {
-        s_statesTable = new HashMap<DomainInfo.DomainState, State>();
-        s_statesTable.put(DomainInfo.DomainState.VIR_DOMAIN_SHUTOFF,
-                State.Stopped);
-        s_statesTable.put(DomainInfo.DomainState.VIR_DOMAIN_PAUSED,
-                State.Running);
-        s_statesTable.put(DomainInfo.DomainState.VIR_DOMAIN_RUNNING,
-                State.Running);
-        s_statesTable.put(DomainInfo.DomainState.VIR_DOMAIN_BLOCKED,
-                State.Running);
-        s_statesTable.put(DomainInfo.DomainState.VIR_DOMAIN_NOSTATE,
-                State.Unknown);
-        s_statesTable.put(DomainInfo.DomainState.VIR_DOMAIN_SHUTDOWN,
-                State.Stopping);
-    }
-
-    protected HashMap<String, State> _vms = new HashMap<String, State>(20);
-    protected List<String> _vmsKilled = new ArrayList<String>();
-
-    private VirtualRoutingResource _virtRouterResource;
-
-    private String _pingTestPath;
-
-    private int _dom0MinMem;
-
-    protected enum defineOps {
-        UNDEFINE_VM, DEFINE_VM
-    }
-
-    private String getEndIpFromStartIp(String startIp, int numIps) {
-        String[] tokens = startIp.split("[.]");
-        assert (tokens.length == 4);
-        int lastbyte = Integer.parseInt(tokens[3]);
-        lastbyte = lastbyte + numIps;
-        tokens[3] = Integer.toString(lastbyte);
-        StringBuilder end = new StringBuilder(15);
-        end.append(tokens[0]).append(".").append(tokens[1]).append(".")
-                .append(tokens[2]).append(".").append(tokens[3]);
-        return end.toString();
-    }
-
-    private Map<String, Object> getDeveloperProperties()
-            throws ConfigurationException {
-        final File file = PropertiesUtil.findConfigFile("developer.properties");
-        if (file == null) {
-            throw new ConfigurationException(
-                    "Unable to find developer.properties.");
-        }
-
-        s_logger.info("developer.properties found at " + file.getAbsolutePath());
-        Properties properties = new Properties();
-        try {
-            properties.load(new FileInputStream(file));
-
-            String startMac = (String) properties.get("private.macaddr.start");
-            if (startMac == null) {
-                throw new ConfigurationException(
-                        "Developers must specify start mac for private ip range");
-            }
-
-            String startIp = (String) properties.get("private.ipaddr.start");
-            if (startIp == null) {
-                throw new ConfigurationException(
-                        "Developers must specify start ip for private ip range");
-            }
-            final Map<String, Object> params = PropertiesUtil.toMap(properties);
-
-            String endIp = (String) properties.get("private.ipaddr.end");
-            if (endIp == null) {
-                endIp = getEndIpFromStartIp(startIp, 16);
-                params.put("private.ipaddr.end", endIp);
-            }
-            return params;
-        } catch (final FileNotFoundException ex) {
-            throw new CloudRuntimeException("Cannot find the file: "
-                    + file.getAbsolutePath(), ex);
-        } catch (final IOException ex) {
-            throw new CloudRuntimeException("IOException in reading "
-                    + file.getAbsolutePath(), ex);
-        }
-    }
-
-    protected String getDefaultNetworkScriptsDir() {
-        return "scripts/vm/network/vnet";
-    }
-
-    protected String getDefaultStorageScriptsDir() {
-        return "scripts/storage/qcow2";
-    }
-
-    private void saveProperties(Map<String, Object> params)
-            throws ConfigurationException {
-        final File file = PropertiesUtil.findConfigFile("agent.properties");
-        if (file == null) {
-            throw new ConfigurationException("Unable to find agent.properties.");
-        }
-
-        s_logger.info("agent.properties found at " + file.getAbsolutePath());
-
-        try {
-            Properties _properties = new Properties();
-            _properties.load(new FileInputStream(file));
-            Set<String> names = _properties.stringPropertyNames();
-            for (String key : params.keySet()) {
-                if (!names.contains(key)) {
-                    _properties.setProperty(key, (String) params.get(key));
-                }
-            }
-            _properties.store(new FileOutputStream(file), "");
-        } catch (final FileNotFoundException ex) {
-            throw new CloudRuntimeException("Cannot find the file: "
-                    + file.getAbsolutePath(), ex);
-        } catch (final IOException ex) {
-            throw new CloudRuntimeException("IOException in reading "
-                    + file.getAbsolutePath(), ex);
-        }
-    }
-
-    @Override
-    public boolean configure(String name, Map<String, Object> params)
-            throws ConfigurationException {
-        boolean success = super.configure(name, params);
-        if (!success) {
-            return false;
-        }
-
-        try {
-            Class<?> clazz = Class
-                    .forName("com.cloud.storage.JavaStorageLayer");
-            _storage = (StorageLayer) ComponentLocator.inject(clazz);
-            _storage.configure("StorageLayer", params);
-        } catch (ClassNotFoundException e) {
-            throw new ConfigurationException("Unable to find class "
-                    + "com.cloud.storage.JavaStorageLayer");
-        }
-
-        _virtRouterResource = new VirtualRoutingResource();
-
-        // Set the domr scripts directory
-        params.put("domr.scripts.dir", "scripts/network/domr/kvm");
-
-        success = _virtRouterResource.configure(name, params);
-
-        String kvmScriptsDir = (String) params.get("kvm.scripts.dir");
-        if (kvmScriptsDir == null) {
-            kvmScriptsDir = "scripts/vm/hypervisor/kvm";
-        }
-
-        String networkScriptsDir = (String) params.get("network.scripts.dir");
-        if (networkScriptsDir == null) {
-            networkScriptsDir = getDefaultNetworkScriptsDir();
-        }
-
-        String storageScriptsDir = (String) params.get("storage.scripts.dir");
-        if (storageScriptsDir == null) {
-            storageScriptsDir = getDefaultStorageScriptsDir();
-        }
-
-        if (!success) {
-            return false;
-        }
-
-        _host = (String) params.get("host");
-        if (_host == null) {
-            _host = "localhost";
-        }
-
-        _dcId = (String) params.get("zone");
-        if (_dcId == null) {
-            _dcId = "default";
-        }
-
-        _pod = (String) params.get("pod");
-        if (_pod == null) {
-            _pod = "default";
-        }
-
-        _clusterId = (String) params.get("cluster");
-
-        _modifyVlanPath = Script.findScript(networkScriptsDir, "modifyvlan.sh");
-        if (_modifyVlanPath == null) {
-            throw new ConfigurationException("Unable to find modifyvlan.sh");
-        }
-
-        _versionstringpath = Script.findScript(kvmScriptsDir, "versions.sh");
-        if (_versionstringpath == null) {
-            throw new ConfigurationException("Unable to find versions.sh");
-        }
-
-        _patchdomrPath = Script.findScript(kvmScriptsDir + "/patch/",
-                "rundomrpre.sh");
-        if (_patchdomrPath == null) {
-            throw new ConfigurationException("Unable to find rundomrpre.sh");
-        }
-
-        _heartBeatPath = Script.findScript(kvmScriptsDir, "kvmheartbeat.sh");
-        if (_heartBeatPath == null) {
-            throw new ConfigurationException("Unable to find kvmheartbeat.sh");
-        }
-
-        _createvmPath = Script.findScript(storageScriptsDir, "createvm.sh");
-        if (_createvmPath == null) {
-            throw new ConfigurationException("Unable to find the createvm.sh");
-        }
-
-        _manageSnapshotPath = Script.findScript(storageScriptsDir,
-                "managesnapshot.sh");
-        if (_manageSnapshotPath == null) {
-            throw new ConfigurationException(
-                    "Unable to find the managesnapshot.sh");
-        }
-
-        _createTmplPath = Script
-                .findScript(storageScriptsDir, "createtmplt.sh");
-        if (_createTmplPath == null) {
-            throw new ConfigurationException(
-                    "Unable to find the createtmplt.sh");
-        }
-
-        _securityGroupPath = Script.findScript(networkScriptsDir,
-                "security_group.py");
-        if (_securityGroupPath == null) {
-            throw new ConfigurationException(
-                    "Unable to find the security_group.py");
-        }
-
-        _networkUsagePath = Script.findScript("scripts/network/domr/",
-                "networkUsage.sh");
-        if (_networkUsagePath == null) {
-            throw new ConfigurationException(
-                    "Unable to find the networkUsage.sh");
-        }
-
-        String value = (String) params.get("developer");
-        boolean isDeveloper = Boolean.parseBoolean(value);
-
-        if (isDeveloper) {
-            params.putAll(getDeveloperProperties());
-        }
-
-        _pool = (String) params.get("pool");
-        if (_pool == null) {
-            _pool = "/root";
-        }
-
-        String instance = (String) params.get("instance");
-
-        _hypervisorType = (String) params.get("hypervisor.type");
-        if (_hypervisorType == null) {
-            _hypervisorType = "kvm";
-        }
-
-        _hypervisorURI = (String) params.get("hypervisor.uri");
-        if (_hypervisorURI == null) {
-            _hypervisorURI = "qemu:///system";
-        }
-        String startMac = (String) params.get("private.macaddr.start");
-        if (startMac == null) {
-            startMac = "00:16:3e:77:e2:a0";
-        }
-
-        String startIp = (String) params.get("private.ipaddr.start");
-        if (startIp == null) {
-            startIp = "192.168.166.128";
-        }
-
-        _pingTestPath = Script.findScript(kvmScriptsDir, "pingtest.sh");
-        if (_pingTestPath == null) {
-            throw new ConfigurationException("Unable to find the pingtest.sh");
-        }
-
-        _linkLocalBridgeName = (String) params.get("private.bridge.name");
-        if (_linkLocalBridgeName == null) {
-            if (isDeveloper) {
-                _linkLocalBridgeName = "cloud-" + instance + "-0";
-            } else {
-                _linkLocalBridgeName = "cloud0";
-            }
-        }
-
-        _publicBridgeName = (String) params.get("public.network.device");
-        if (_publicBridgeName == null) {
-            _publicBridgeName = "cloudbr0";
-        }
-
-        _privBridgeName = (String) params.get("private.network.device");
-        if (_privBridgeName == null) {
-            _privBridgeName = "cloudbr1";
-        }
-
-        _guestBridgeName = (String) params.get("guest.network.device");
-        if (_guestBridgeName == null) {
-            _guestBridgeName = _privBridgeName;
-        }
-
-        _privNwName = (String) params.get("private.network.name");
-        if (_privNwName == null) {
-            if (isDeveloper) {
-                _privNwName = "cloud-" + instance + "-private";
-            } else {
-                _privNwName = "cloud-private";
-            }
-        }
-
-        _localStoragePath = (String) params.get("local.storage.path");
-        if (_localStoragePath == null) {
-            _localStoragePath = "/var/lib/libvirt/images/";
-        }
-
-        _localStorageUUID = (String) params.get("local.storage.uuid");
-        if (_localStorageUUID == null) {
-            _localStorageUUID = UUID.randomUUID().toString();
-            params.put("local.storage.uuid", _localStorageUUID);
-        }
-
-        value = (String) params.get("scripts.timeout");
-        _timeout = NumbersUtil.parseInt(value, 30 * 60) * 1000;
-
-        value = (String) params.get("stop.script.timeout");
-        _stopTimeout = NumbersUtil.parseInt(value, 120) * 1000;
-
-        value = (String) params.get("cmds.timeout");
-        _cmdsTimeout = NumbersUtil.parseInt(value, 7200) * 1000;
-
-        value = (String) params.get("host.reserved.mem.mb");
-        _dom0MinMem = NumbersUtil.parseInt(value, 0) * 1024 * 1024;
-
-        value = (String) params.get("debug.mode");
-
-        LibvirtConnection.initialize(_hypervisorURI);
-        Connect conn = null;
-        try {
-            conn = LibvirtConnection.getConnection();
-        } catch (LibvirtException e) {
-            throw new CloudRuntimeException(e.getMessage());
-        }
-
-        /* Does node support HVM guest? If not, exit */
-        if (!IsHVMEnabled(conn)) {
-            throw new ConfigurationException(
-                    "NO HVM support on this machine, pls make sure: "
-                            + "1. VT/SVM is supported by your CPU, or is enabled in BIOS. "
-                            + "2. kvm modules is installed");
-        }
-
-        _hypervisorPath = getHypervisorPath(conn);
-        try {
-            _hvVersion = conn.getVersion();
-            _hvVersion = (_hvVersion % 1000000) / 1000;
-        } catch (LibvirtException e) {
-
-        }
-
-        String[] info = NetUtils.getNetworkParams(_privateNic);
-
-        _monitor = new KVMHAMonitor(null, info[0], _heartBeatPath);
-        Thread ha = new Thread(_monitor);
-        ha.start();
-
-        _storagePoolMgr = new KVMStoragePoolManager(_storage, _monitor);
-
-        _sysvmISOPath = (String) params.get("systemvm.iso.path");
-        if (_sysvmISOPath == null) {
-            String[] isoPaths = { "/usr/lib64/cloud/agent/vms/systemvm.iso",
-                    "/usr/lib/cloud/agent/vms/systemvm.iso" };
-            for (String isoPath : isoPaths) {
-                if (_storage.exists(isoPath)) {
-                    _sysvmISOPath = isoPath;
-                    break;
-                }
-            }
-            if (_sysvmISOPath == null) {
-                s_logger.debug("Can't find system vm ISO");
-            }
-        }
-
-        try {
-            createControlNetwork(conn);
-        } catch (LibvirtException e) {
-            throw new ConfigurationException(e.getMessage());
-        }
-
-        _pifs = getPifs();
-        if (_pifs.first() == null) {
-            s_logger.debug("Failed to get private nic name");
-            throw new ConfigurationException("Failed to get private nic name");
-        }
-
-        if (_pifs.second() == null) {
-            s_logger.debug("Failed to get public nic name");
-            throw new ConfigurationException("Failed to get public nic name");
-        }
-        s_logger.debug("Found pif: " + _pifs.first() + " on " + _privBridgeName
-                + ", pif: " + _pifs.second() + " on " + _publicBridgeName);
-
-        _can_bridge_firewall = can_bridge_firewall(_pifs.second());
-
-        _localGateway = Script
-                .runSimpleBashScript("ip route |grep default|awk '{print $3}'");
-        if (_localGateway == null) {
-            s_logger.debug("Failed to found the local gateway");
-        }
-
-        _mountPoint = (String) params.get("mount.path");
-        if (_mountPoint == null) {
-            _mountPoint = "/mnt";
-        }
-        
-        value = (String) params.get("vm.migrate.speed");
-        _migrateSpeed = NumbersUtil.parseInt(value, -1);
-        if (_migrateSpeed == -1) {
-            //get guest network device speed
-            _migrateSpeed = 0;
-            String speed = Script.runSimpleBashScript("ethtool " + _pifs.second() + " |grep Speed | cut -d \\  -f 2");
-            if (speed != null) {
-                String[] tokens = speed.split("M");
-                if (tokens.length == 2) {
-                    try {
-                        _migrateSpeed = Integer.parseInt(tokens[0]);
-                    } catch (Exception e) {
-                        
-                    }
-                    s_logger.debug("device " + _pifs.second() + " has speed: " + String.valueOf(_migrateSpeed));
-                }
-            }
-            params.put("vm.migrate.speed", String.valueOf(_migrateSpeed));
-        }
-        saveProperties(params);
-
-        return true;
-    }
-
-    private Pair<String, String> getPifs() {
-        /* get pifs from bridge */
-        String pubPif = null;
-        String privPif = null;
-        String vlan = null;
-        if (_publicBridgeName != null) {
-            pubPif = Script.runSimpleBashScript("brctl show | grep "
-                    + _publicBridgeName + " | awk '{print $4}'");
-            vlan = Script.runSimpleBashScript("ls /proc/net/vlan/" + pubPif);
-            if (vlan != null && !vlan.isEmpty()) {
-                pubPif = Script
-                        .runSimpleBashScript("grep ^Device\\: /proc/net/vlan/"
-                                + pubPif + " | awk {'print $2'}");
-            }
-        }
-        if (_guestBridgeName != null) {
-            privPif = Script.runSimpleBashScript("brctl show | grep "
-                    + _guestBridgeName + " | awk '{print $4}'");
-            vlan = Script.runSimpleBashScript("ls /proc/net/vlan/" + privPif);
-            if (vlan != null && !vlan.isEmpty()) {
-                privPif = Script
-                        .runSimpleBashScript("grep ^Device\\: /proc/net/vlan/"
-                                + privPif + " | awk {'print $2'}");
-            }
-        }
-        return new Pair<String, String>(privPif, pubPif);
-    }
-
-    private boolean checkNetwork(String networkName) {
-        if (networkName == null) {
-            return true;
-        }
-
-        String name = Script.runSimpleBashScript("brctl show | grep "
-                + networkName + " | awk '{print $4}'");
-        if (name == null) {
-            return false;
-        } else {
-            return true;
-        }
-    }
-
-    private String getVnetId(String vnetId) {
-        return vnetId;
-    }
-
-    private void patchSystemVm(String cmdLine, String dataDiskPath,
-            String vmName) throws InternalErrorException {
-        String result;
-        final Script command = new Script(_patchdomrPath, _timeout, s_logger);
-        command.add("-l", vmName);
-        command.add("-t", "all");
-        command.add("-d", dataDiskPath);
-        command.add("-p", cmdLine.replaceAll(" ", "%"));
-        result = command.execute();
-        if (result != null) {
-            throw new InternalErrorException(result);
-        }
-    }
-
-    boolean isDirectAttachedNetwork(String type) {
-        if ("untagged".equalsIgnoreCase(type)) {
-            return true;
-        } else {
-            try {
-                Long.valueOf(type);
-            } catch (NumberFormatException e) {
-                return true;
-            }
-            return false;
-        }
-    }
-
-    protected String startDomain(Connect conn, String vmName, String domainXML)
-            throws LibvirtException, InternalErrorException {
-        /* No duplicated vm, we will success, or failed */
-        boolean failed = false;
-        Domain dm = null;
-        try {
-            dm = conn.domainDefineXML(domainXML);
-        } catch (final LibvirtException e) {
-            /* Duplicated defined vm */
-            s_logger.warn("Failed to define domain " + vmName + ": "
-                    + e.getMessage());
-            failed = true;
-        } finally {
-            try {
-                if (dm != null) {
-                    dm.free();
-                }
-            } catch (final LibvirtException e) {
-
-            }
-        }
-
-        /* If failed, undefine the vm */
-        Domain dmOld = null;
-        Domain dmNew = null;
-        try {
-            if (failed) {
-                dmOld = conn.domainLookupByUUID(UUID.nameUUIDFromBytes(vmName
-                        .getBytes()));
-                dmOld.undefine();
-                dmNew = conn.domainDefineXML(domainXML);
-            }
-        } catch (final LibvirtException e) {
-            s_logger.warn("Failed to define domain (second time) " + vmName
-                    + ": " + e.getMessage());
-            throw e;
-        } catch (Exception e) {
-            s_logger.warn("Failed to define domain (second time) " + vmName
-                    + ": " + e.getMessage());
-            throw new InternalErrorException(e.toString());
-        } finally {
-            try {
-                if (dmOld != null) {
-                    dmOld.free();
-                }
-                if (dmNew != null) {
-                    dmNew.free();
-                }
-            } catch (final LibvirtException e) {
-
-            }
-        }
-
-        /* Start the VM */
-        try {
-            dm = conn.domainLookupByUUID(UUID.nameUUIDFromBytes(vmName
-                    .getBytes()));
-            dm.create();
-        } catch (LibvirtException e) {
-            s_logger.warn("Failed to start domain: " + vmName + ": "
-                    + e.getMessage());
-            throw e;
-        } finally {
-            try {
-                if (dm != null) {
-                    dm.free();
-                }
-            } catch (final LibvirtException e) {
-
-            }
-        }
-        return null;
-    }
-
-    @Override
-    public boolean stop() {
-        try {
-            Connect conn = LibvirtConnection.getConnection();
-            conn.close();
-        } catch (LibvirtException e) {
-        }
-
-        return true;
-    }
-
-    public static void main(String[] args) {
-        s_logger.addAppender(new org.apache.log4j.ConsoleAppender(
-                new org.apache.log4j.PatternLayout(), "System.out"));
-        LibvirtComputingResource test = new LibvirtComputingResource();
-        Map<String, Object> params = new HashMap<String, Object>();
-        try {
-            test.configure("test", params);
-        } catch (ConfigurationException e) {
-            System.out.println(e.getMessage());
-            e.printStackTrace();
-        }
-        String result = null;
-        // String result = test.startDomainRouter("domr1",
-        // "/var/lib/images/centos.5-4.x86-64/centos-small.img", 128, "0064",
-        // "02:00:30:00:01:01", "00:16:3e:77:e2:a1", "02:00:30:00:64:01");
-        boolean created = (result == null);
-        s_logger.info("Domain " + (created ? " " : " not ") + " created");
-
-        s_logger.info("Rule " + (created ? " " : " not ") + " created");
-        test.stop();
-    }
-
-    @Override
-    public Answer executeRequest(Command cmd) {
-
-        try {
-            if (cmd instanceof StopCommand) {
-                return execute((StopCommand) cmd);
-            } else if (cmd instanceof GetVmStatsCommand) {
-                return execute((GetVmStatsCommand) cmd);
-            } else if (cmd instanceof RebootRouterCommand) {
-                return execute((RebootRouterCommand) cmd);
-            } else if (cmd instanceof RebootCommand) {
-                return execute((RebootCommand) cmd);
-            } else if (cmd instanceof GetHostStatsCommand) {
-                return execute((GetHostStatsCommand) cmd);
-            } else if (cmd instanceof CheckStateCommand) {
-                return executeRequest(cmd);
-            } else if (cmd instanceof CheckHealthCommand) {
-                return execute((CheckHealthCommand) cmd);
-            } else if (cmd instanceof PrepareForMigrationCommand) {
-                return execute((PrepareForMigrationCommand) cmd);
-            } else if (cmd instanceof MigrateCommand) {
-                return execute((MigrateCommand) cmd);
-            } else if (cmd instanceof PingTestCommand) {
-                return execute((PingTestCommand) cmd);
-            } else if (cmd instanceof CheckVirtualMachineCommand) {
-                return execute((CheckVirtualMachineCommand) cmd);
-            } else if (cmd instanceof ReadyCommand) {
-                return execute((ReadyCommand) cmd);
-            } else if (cmd instanceof AttachIsoCommand) {
-                return execute((AttachIsoCommand) cmd);
-            } else if (cmd instanceof AttachVolumeCommand) {
-                return execute((AttachVolumeCommand) cmd);
-            } else if (cmd instanceof StopCommand) {
-                return execute((StopCommand) cmd);
-            } else if (cmd instanceof CheckConsoleProxyLoadCommand) {
-                return execute((CheckConsoleProxyLoadCommand) cmd);
-            } else if (cmd instanceof WatchConsoleProxyLoadCommand) {
-                return execute((WatchConsoleProxyLoadCommand) cmd);
-            } else if (cmd instanceof GetVncPortCommand) {
-                return execute((GetVncPortCommand) cmd);
-            } else if (cmd instanceof ModifySshKeysCommand) {
-                return execute((ModifySshKeysCommand) cmd);
-            } else if (cmd instanceof MaintainCommand) {
-                return execute((MaintainCommand) cmd);
-            } else if (cmd instanceof CreateCommand) {
-                return execute((CreateCommand) cmd);
-            } else if (cmd instanceof DestroyCommand) {
-                return execute((DestroyCommand) cmd);
-            } else if (cmd instanceof PrimaryStorageDownloadCommand) {
-                return execute((PrimaryStorageDownloadCommand) cmd);
-            } else if (cmd instanceof CreatePrivateTemplateFromVolumeCommand) {
-                return execute((CreatePrivateTemplateFromVolumeCommand) cmd);
-            } else if (cmd instanceof GetStorageStatsCommand) {
-                return execute((GetStorageStatsCommand) cmd);
-            } else if (cmd instanceof ManageSnapshotCommand) {
-                return execute((ManageSnapshotCommand) cmd);
-            } else if (cmd instanceof BackupSnapshotCommand) {
-                return execute((BackupSnapshotCommand) cmd);
-            } else if (cmd instanceof CreateVolumeFromSnapshotCommand) {
-                return execute((CreateVolumeFromSnapshotCommand) cmd);
-            } else if (cmd instanceof CreatePrivateTemplateFromSnapshotCommand) {
-                return execute((CreatePrivateTemplateFromSnapshotCommand) cmd);
-            } else if (cmd instanceof UpgradeSnapshotCommand) {
-                return execute((UpgradeSnapshotCommand) cmd);
-            } else if (cmd instanceof CreateStoragePoolCommand) {
-                return execute((CreateStoragePoolCommand) cmd);
-            } else if (cmd instanceof ModifyStoragePoolCommand) {
-                return execute((ModifyStoragePoolCommand) cmd);
-            } else if (cmd instanceof SecurityGroupRulesCmd) {
-                return execute((SecurityGroupRulesCmd) cmd);
-            } else if (cmd instanceof DeleteStoragePoolCommand) {
-                return execute((DeleteStoragePoolCommand) cmd);
-            } else if (cmd instanceof FenceCommand) {
-                return execute((FenceCommand) cmd);
-            } else if (cmd instanceof StartCommand) {
-                return execute((StartCommand) cmd);
-            } else if (cmd instanceof IpAssocCommand) {
-                return execute((IpAssocCommand) cmd);
-            } else if (cmd instanceof NetworkElementCommand) {
-                return _virtRouterResource.executeRequest(cmd);
-            } else if (cmd instanceof CheckSshCommand) {
-                return execute((CheckSshCommand) cmd);
-            } else if (cmd instanceof NetworkUsageCommand) {
-                return execute((NetworkUsageCommand) cmd);
-            } else if (cmd instanceof NetworkRulesSystemVmCommand) {
-                return execute((NetworkRulesSystemVmCommand) cmd);
-            } else if (cmd instanceof CleanupNetworkRulesCmd) {
-                return execute((CleanupNetworkRulesCmd) cmd);
-            } else if (cmd instanceof CopyVolumeCommand) {
-                return execute((CopyVolumeCommand) cmd);
-            } else if (cmd instanceof CheckNetworkCommand) {
-                return execute((CheckNetworkCommand) cmd);
-            } else {
-                s_logger.warn("Unsupported command ");
-                return Answer.createUnsupportedCommandAnswer(cmd);
-            }
-        } catch (final IllegalArgumentException e) {
-            return new Answer(cmd, false, e.getMessage());
-        }
-    }
-
-    private CheckNetworkAnswer execute(CheckNetworkCommand cmd) {
-        List<PhysicalNetworkSetupInfo> phyNics = cmd
-                .getPhysicalNetworkInfoList();
-        String errMsg = null;
-        for (PhysicalNetworkSetupInfo nic : phyNics) {
-            if (!checkNetwork(nic.getGuestNetworkName())) {
-                errMsg = "Can not find network: " + nic.getGuestNetworkName();
-                break;
-            } else if (!checkNetwork(nic.getPrivateNetworkName())) {
-                errMsg = "Can not find network: " + nic.getPrivateNetworkName();
-                break;
-            } else if (!checkNetwork(nic.getPublicNetworkName())) {
-                errMsg = "Can not find network: " + nic.getPublicNetworkName();
-                break;
-            }
-        }
-
-        if (errMsg != null) {
-            return new CheckNetworkAnswer(cmd, false, errMsg);
-        } else {
-            return new CheckNetworkAnswer(cmd, true, null);
-        }
-    }
-
-    private CopyVolumeAnswer execute(CopyVolumeCommand cmd) {
-        boolean copyToSecondary = cmd.toSecondaryStorage();
-        String volumePath = cmd.getVolumePath();
-        StorageFilerTO pool = cmd.getPool();
-        String secondaryStorageUrl = cmd.getSecondaryStorageURL();
-        KVMStoragePool secondaryStoragePool = null;
-        try {
-            KVMStoragePool primaryPool = _storagePoolMgr.getStoragePool(pool
-                    .getUuid());
-            String volumeName = UUID.randomUUID().toString();
-
-            if (copyToSecondary) {
-                String destVolumeName = volumeName + ".qcow2";
-                KVMPhysicalDisk volume = primaryPool.getPhysicalDisk(cmd
-                        .getVolumePath());
-                String volumeDestPath = "/volumes/" + cmd.getVolumeId()
-                        + File.separator;
-                secondaryStoragePool = _storagePoolMgr
-                        .getStoragePoolByURI(secondaryStorageUrl);
-                secondaryStoragePool.createFolder(volumeDestPath);
-                secondaryStoragePool.delete();
-                secondaryStoragePool = _storagePoolMgr
-                        .getStoragePoolByURI(secondaryStorageUrl
-                                + volumeDestPath);
-                _storagePoolMgr.copyPhysicalDisk(volume, destVolumeName,
-                        secondaryStoragePool);
-                return new CopyVolumeAnswer(cmd, true, null, null, volumeName);
-            } else {
-                volumePath = "/volumes/" + cmd.getVolumeId() + File.separator;
-                secondaryStoragePool = _storagePoolMgr
-                        .getStoragePoolByURI(secondaryStorageUrl + volumePath);
-                KVMPhysicalDisk volume = secondaryStoragePool
-                        .getPhysicalDisk(cmd.getVolumePath() + ".qcow2");
-                _storagePoolMgr.copyPhysicalDisk(volume, volumeName,
-                        primaryPool);
-                return new CopyVolumeAnswer(cmd, true, null, null, volumeName);
-            }
-        } catch (CloudRuntimeException e) {
-            return new CopyVolumeAnswer(cmd, false, e.toString(), null, null);
-        } finally {
-            if (secondaryStoragePool != null) {
-                secondaryStoragePool.delete();
-            }
-        }
-    }
-
-    protected Answer execute(DeleteStoragePoolCommand cmd) {
-        try {
-            _storagePoolMgr.deleteStoragePool(cmd.getPool().getUuid());
-            return new Answer(cmd);
-        } catch (CloudRuntimeException e) {
-            return new Answer(cmd, false, e.toString());
-        }
-    }
-
-    protected FenceAnswer execute(FenceCommand cmd) {
-        ExecutorService executors = Executors.newSingleThreadExecutor();
-        List<NfsStoragePool> pools = _monitor.getStoragePools();
-        KVMHAChecker ha = new KVMHAChecker(pools, cmd.getHostIp());
-        Future<Boolean> future = executors.submit(ha);
-        try {
-            Boolean result = future.get();
-            if (result) {
-                return new FenceAnswer(cmd, false, "Heart is still beating...");
-            } else {
-                return new FenceAnswer(cmd);
-            }
-        } catch (InterruptedException e) {
-            s_logger.warn("Unable to fence", e);
-            return new FenceAnswer(cmd, false, e.getMessage());
-        } catch (ExecutionException e) {
-            s_logger.warn("Unable to fence", e);
-            return new FenceAnswer(cmd, false, e.getMessage());
-        }
-
-    }
-
-    protected Storage.StorageResourceType getStorageResourceType() {
-        return Storage.StorageResourceType.STORAGE_POOL;
-    }
-
-    protected Answer execute(CreateCommand cmd) {
-        StorageFilerTO pool = cmd.getPool();
-        DiskProfile dskch = cmd.getDiskCharacteristics();
-        KVMPhysicalDisk BaseVol = null;
-        KVMStoragePool primaryPool = null;
-        KVMPhysicalDisk vol = null;
-        long disksize;
-        try {
-            primaryPool = _storagePoolMgr.getStoragePool(pool.getUuid());
-
-            if (cmd.getTemplateUrl() != null) {
-
-                BaseVol = primaryPool.getPhysicalDisk(cmd.getTemplateUrl());
-                vol = _storagePoolMgr.createDiskFromTemplate(BaseVol, UUID
-                        .randomUUID().toString(), primaryPool);
-
-                if (vol == null) {
-                    return new Answer(cmd, false,
-                            " Can't create storage volume on storage pool");
-                }
-                disksize = vol.getSize();
-            } else {
-                disksize = dskch.getSize();
-                vol = primaryPool.createPhysicalDisk(UUID.randomUUID()
-                        .toString(), dskch.getSize());
-            }
-            VolumeTO volume = new VolumeTO(cmd.getVolumeId(), dskch.getType(),
-                    pool.getType(), pool.getUuid(), pool.getPath(),
-                    vol.getName(), vol.getName(), disksize, null);
-            return new CreateAnswer(cmd, volume);
-        } catch (CloudRuntimeException e) {
-            s_logger.debug("Failed to create volume: " + e.toString());
-            return new CreateAnswer(cmd, e);
-        }
-    }
-
-    public Answer execute(DestroyCommand cmd) {
-        VolumeTO vol = cmd.getVolume();
-
-        try {
-            KVMStoragePool pool = _storagePoolMgr.getStoragePool(vol
-                    .getPoolUuid());
-            pool.deletePhysicalDisk(vol.getPath());
-
-            return new Answer(cmd, true, "Success");
-        } catch (CloudRuntimeException e) {
-            s_logger.debug("Failed to delete volume: " + e.toString());
-            return new Answer(cmd, false, e.toString());
-        }
-    }
-
-    private String getVlanIdFromBridge(String brName) {
-        OutputInterpreter.OneLineParser vlanIdParser = new OutputInterpreter.OneLineParser();
-        final Script cmd = new Script("/bin/bash", s_logger);
-        cmd.add("-c");
-        cmd.add("vlanid=$(brctl show |grep " + brName
-                + " |awk '{print $4}' | cut -s -d. -f 2);echo $vlanid");
-        String result = cmd.execute(vlanIdParser);
-        if (result != null) {
-            return null;
-        }
-        String vlanId = vlanIdParser.getLine();
-        if (vlanId.equalsIgnoreCase("")) {
-            return null;
-        } else {
-            return vlanId;
-        }
-    }
-
-    private void VifHotPlug(Connect conn, String vmName, String vlanId,
-            String macAddr) throws InternalErrorException, LibvirtException {
-        NicTO nicTO = new NicTO();
-        nicTO.setMac(macAddr);
-        nicTO.setType(TrafficType.Public);
-        if (vlanId == null) {
-            nicTO.setBroadcastType(BroadcastDomainType.Native);
-        } else {
-            nicTO.setBroadcastType(BroadcastDomainType.Vlan);
-            nicTO.setBroadcastUri(BroadcastDomainType.Vlan.toUri(vlanId));
-        }
-
-        InterfaceDef nic = createVif(conn, nicTO, InterfaceDef.nicModel.VIRTIO);
-        Domain vm = getDomain(conn, vmName);
-        vm.attachDevice(nic.toString());
-    }
-
-    public Answer execute(IpAssocCommand cmd) {
-        String routerName = cmd
-                .getAccessDetail(NetworkElementCommand.ROUTER_NAME);
-        String routerIp = cmd.getAccessDetail(NetworkElementCommand.ROUTER_IP);
-        String[] results = new String[cmd.getIpAddresses().length];
-        Connect conn;
-        try {
-            conn = LibvirtConnection.getConnection();
-            List<InterfaceDef> nics = getInterfaces(conn, routerName);
-            Map<String, Integer> vlanAllocatedToVM = new HashMap<String, Integer>();
-            Integer nicPos = 0;
-            for (InterfaceDef nic : nics) {
-                if (nic.getBrName().equalsIgnoreCase(_linkLocalBridgeName)) {
-                    vlanAllocatedToVM.put("LinkLocal", nicPos);
-                } else {
-                    String vlanId = getVlanIdFromBridge(nic.getBrName());
-                    if (vlanId != null) {
-                        vlanAllocatedToVM.put(vlanId, nicPos);
-                    } else {
-                        vlanAllocatedToVM.put(Vlan.UNTAGGED, nicPos);
-                    }
-                }
-                nicPos++;
-            }
-            IpAddressTO[] ips = cmd.getIpAddresses();
-            int i = 0;
-            String result = null;
-            int nicNum = 0;
-            for (IpAddressTO ip : ips) {
-                if (!vlanAllocatedToVM.containsKey(ip.getVlanId())) {
-                    /* plug a vif into router */
-                    VifHotPlug(conn, routerName, ip.getVlanId(),
-                            ip.getVifMacAddress());
-                    vlanAllocatedToVM.put(ip.getVlanId(), nicPos++);
-                }
-                nicNum = vlanAllocatedToVM.get(ip.getVlanId());
-                networkUsage(routerIp, "addVif", "eth" + nicNum);
-                result = _virtRouterResource.assignPublicIpAddress(routerName,
-                        routerIp, ip.getPublicIp(), ip.isAdd(), ip.isFirstIP(),
-                        ip.isSourceNat(), ip.getVlanId(), ip.getVlanGateway(),
-                        ip.getVlanNetmask(), ip.getVifMacAddress(),
-                        ip.getGuestIp(), nicNum);
-
-                if (result != null) {
-                    results[i++] = IpAssocAnswer.errorResult;
-                } else {
-                    results[i++] = ip.getPublicIp() + " - success";
-                    ;
-                }
-            }
-            return new IpAssocAnswer(cmd, results);
-        } catch (LibvirtException e) {
-            return new IpAssocAnswer(cmd, results);
-        } catch (InternalErrorException e) {
-            return new IpAssocAnswer(cmd, results);
-        }
-    }
-
-    protected ManageSnapshotAnswer execute(final ManageSnapshotCommand cmd) {
-        String snapshotName = cmd.getSnapshotName();
-        String snapshotPath = cmd.getSnapshotPath();
-        String vmName = cmd.getVmName();
-        try {
-            Connect conn = LibvirtConnection.getConnection();
-            DomainInfo.DomainState state = null;
-            Domain vm = null;
-            if (vmName != null) {
-                try {
-                    vm = getDomain(conn, cmd.getVmName());
-                    state = vm.getInfo().state;
-                } catch (LibvirtException e) {
-
-                }
-            }
-
-            KVMStoragePool primaryPool = _storagePoolMgr.getStoragePool(cmd
-                    .getPool().getUuid());
-            KVMPhysicalDisk disk = primaryPool.getPhysicalDisk(cmd
-                    .getVolumePath());
-            if (state == DomainInfo.DomainState.VIR_DOMAIN_RUNNING
-                    && !primaryPool.isExternalSnapshot()) {
-                String vmUuid = vm.getUUIDString();
-                Object[] args = new Object[] { snapshotName, vmUuid };
-                String snapshot = SnapshotXML.format(args);
-                s_logger.debug(snapshot);
-                if (cmd.getCommandSwitch().equalsIgnoreCase(
-                        ManageSnapshotCommand.CREATE_SNAPSHOT)) {
-                    vm.snapshotCreateXML(snapshot);
-                } else {
-                    DomainSnapshot snap = vm.snapshotLookupByName(snapshotName);
-                    snap.delete(0);
-                }
-
-                /*
-                 * libvirt on RHEL6 doesn't handle resume event emitted from
-                 * qemu
-                 */
-                vm = getDomain(conn, cmd.getVmName());
-                state = vm.getInfo().state;
-                if (state == DomainInfo.DomainState.VIR_DOMAIN_PAUSED) {
-                    vm.resume();
-                }
-            } else {
-
-                /* VM is not running, create a snapshot by ourself */
-                final Script command = new Script(_manageSnapshotPath,
-                        _cmdsTimeout, s_logger);
-                if (cmd.getCommandSwitch().equalsIgnoreCase(
-                        ManageSnapshotCommand.CREATE_SNAPSHOT)) {
-                    command.add("-c", disk.getPath());
-                } else {
-                    command.add("-d", snapshotPath);
-                }
-
-                command.add("-n", snapshotName);
-                String result = command.execute();
-                if (result != null) {
-                    s_logger.debug("Failed to manage snapshot: " + result);
-                    return new ManageSnapshotAnswer(cmd, false,
-                            "Failed to manage snapshot: " + result);
-                }
-            }
-            return new ManageSnapshotAnswer(cmd, cmd.getSnapshotId(),
-                    disk.getPath() + File.separator + snapshotName, true, null);
-        } catch (LibvirtException e) {
-            s_logger.debug("Failed to manage snapshot: " + e.toString());
-            return new ManageSnapshotAnswer(cmd, false,
-                    "Failed to manage snapshot: " + e.toString());
-        }
-
-    }
-
-    protected BackupSnapshotAnswer execute(final BackupSnapshotCommand cmd) {
-        Long dcId = cmd.getDataCenterId();
-        Long accountId = cmd.getAccountId();
-        Long volumeId = cmd.getVolumeId();
-        String secondaryStoragePoolUrl = cmd.getSecondaryStorageUrl();
-        String snapshotName = cmd.getSnapshotName();
-        String snapshotPath = cmd.getVolumePath();
-        String snapshotDestPath = null;
-        String snapshotRelPath = null;
-        String vmName = cmd.getVmName();
-        KVMStoragePool secondaryStoragePool = null;
-        try {
-            Connect conn = LibvirtConnection.getConnection();
-
-            secondaryStoragePool = _storagePoolMgr
-                    .getStoragePoolByURI(secondaryStoragePoolUrl);
-
-            String ssPmountPath = secondaryStoragePool.getLocalPath();
-            snapshotRelPath = File.separator + "snapshots" + File.separator
-                    + dcId + File.separator + accountId + File.separator
-                    + volumeId;
-
-            snapshotDestPath = ssPmountPath + File.separator + "snapshots"
-                    + File.separator + dcId + File.separator + accountId
-                    + File.separator + volumeId;
-            KVMStoragePool primaryPool = _storagePoolMgr.getStoragePool(cmd
-                    .getPrimaryStoragePoolNameLabel());
-            KVMPhysicalDisk snapshotDisk = primaryPool.getPhysicalDisk(cmd
-                    .getVolumePath());
-            Script command = new Script(_manageSnapshotPath, _cmdsTimeout,
-                    s_logger);
-            command.add("-b", snapshotDisk.getPath());
-            command.add("-n", snapshotName);
-            command.add("-p", snapshotDestPath);
-            command.add("-t", snapshotName);
-            String result = command.execute();
-            if (result != null) {
-                s_logger.debug("Failed to backup snaptshot: " + result);
-                return new BackupSnapshotAnswer(cmd, false, result, null, true);
-            }
-            /* Delete the snapshot on primary */
-
-            DomainInfo.DomainState state = null;
-            Domain vm = null;
-            if (vmName != null) {
-                try {
-                    vm = getDomain(conn, cmd.getVmName());
-                    state = vm.getInfo().state;
-                } catch (LibvirtException e) {
-
-                }
-            }
-
-            KVMStoragePool primaryStorage = _storagePoolMgr.getStoragePool(cmd
-                    .getPool().getUuid());
-            if (state == DomainInfo.DomainState.VIR_DOMAIN_RUNNING
-                    && !primaryStorage.isExternalSnapshot()) {
-                String vmUuid = vm.getUUIDString();
-                Object[] args = new Object[] { snapshotName, vmUuid };
-                String snapshot = SnapshotXML.format(args);
-                s_logger.debug(snapshot);
-                DomainSnapshot snap = vm.snapshotLookupByName(snapshotName);
-                snap.delete(0);
-
-                /*
-                 * libvirt on RHEL6 doesn't handle resume event emitted from
-                 * qemu
-                 */
-                vm = getDomain(conn, cmd.getVmName());
-                state = vm.getInfo().state;
-                if (state == DomainInfo.DomainState.VIR_DOMAIN_PAUSED) {
-                    vm.resume();
-                }
-            } else {
-                command = new Script(_manageSnapshotPath, _cmdsTimeout,
-                        s_logger);
-                command.add("-d", snapshotDisk.getPath());
-                command.add("-n", snapshotName);
-                result = command.execute();
-                if (result != null) {
-                    s_logger.debug("Failed to backup snapshot: " + result);
-                    return new BackupSnapshotAnswer(cmd, false,
-                            "Failed to backup snapshot: " + result, null, true);
-                }
-            }
-        } catch (LibvirtException e) {
-            return new BackupSnapshotAnswer(cmd, false, e.toString(), null,
-                    true);
-        } catch (CloudRuntimeException e) {
-            return new BackupSnapshotAnswer(cmd, false, e.toString(), null,
-                    true);
-        } finally {
-            if (secondaryStoragePool != null) {
-                secondaryStoragePool.delete();
-            }
-        }
-        return new BackupSnapshotAnswer(cmd, true, null, snapshotRelPath
-                + File.separator + snapshotName, true);
-    }
-
-    protected DeleteSnapshotBackupAnswer execute(
-            final DeleteSnapshotBackupCommand cmd) {
-        Long dcId = cmd.getDataCenterId();
-        Long accountId = cmd.getAccountId();
-        Long volumeId = cmd.getVolumeId();
-        KVMStoragePool secondaryStoragePool = null;
-        try {
-            secondaryStoragePool = _storagePoolMgr.getStoragePoolByURI(cmd
-                    .getSecondaryStorageUrl());
-
-            String ssPmountPath = secondaryStoragePool.getLocalPath();
-            String snapshotDestPath = ssPmountPath + File.separator
-                    + "snapshots" + File.separator + dcId + File.separator
-                    + accountId + File.separator + volumeId;
-
-            final Script command = new Script(_manageSnapshotPath,
-                    _cmdsTimeout, s_logger);
-            command.add("-d", snapshotDestPath);
-            command.add("-n", cmd.getSnapshotName());
-
-            command.execute();
-        } catch (CloudRuntimeException e) {
-            return new DeleteSnapshotBackupAnswer(cmd, false, e.toString());
-        } finally {
-            if (secondaryStoragePool != null) {
-                secondaryStoragePool.delete();
-            }
-        }
-        return new DeleteSnapshotBackupAnswer(cmd, true, null);
-    }
-
-    protected Answer execute(DeleteSnapshotsDirCommand cmd) {
-        Long dcId = cmd.getDcId();
-        Long accountId = cmd.getAccountId();
-        Long volumeId = cmd.getVolumeId();
-        KVMStoragePool secondaryStoragePool = null;
-        try {
-            secondaryStoragePool = _storagePoolMgr.getStoragePoolByURI(cmd
-                    .getSecondaryStorageUrl());
-
-            String ssPmountPath = secondaryStoragePool.getLocalPath();
-            String snapshotDestPath = ssPmountPath + File.separator
-                    + "snapshots" + File.separator + dcId + File.separator
-                    + accountId + File.separator + volumeId;
-
-            final Script command = new Script(_manageSnapshotPath,
-                    _cmdsTimeout, s_logger);
-            command.add("-d", snapshotDestPath);
-            command.add("-f");
-            command.execute();
-        } catch (CloudRuntimeException e) {
-            return new Answer(cmd, false, e.toString());
-        } finally {
-            if (secondaryStoragePool != null) {
-                secondaryStoragePool.delete();
-            }
-
-        }
-        return new Answer(cmd, true, null);
-    }
-
-    protected CreateVolumeFromSnapshotAnswer execute(
-            final CreateVolumeFromSnapshotCommand cmd) {
-        try {
-
-            String snapshotPath = cmd.getSnapshotUuid();
-            int index = snapshotPath.lastIndexOf("/");
-            snapshotPath = snapshotPath.substring(0, index);
-            KVMStoragePool secondaryPool = _storagePoolMgr
-                    .getStoragePoolByURI(cmd.getSecondaryStorageUrl()
-                            + snapshotPath);
-            KVMPhysicalDisk snapshot = secondaryPool.getPhysicalDisk(cmd
-                    .getSnapshotName());
-
-            String primaryUuid = cmd.getPrimaryStoragePoolNameLabel();
-            KVMStoragePool primaryPool = _storagePoolMgr
-                    .getStoragePool(primaryUuid);
-            String volUuid = UUID.randomUUID().toString();
-            KVMPhysicalDisk disk = _storagePoolMgr.copyPhysicalDisk(snapshot,
-                    volUuid, primaryPool);
-            return new CreateVolumeFromSnapshotAnswer(cmd, true, "",
-                    disk.getName());
-        } catch (CloudRuntimeException e) {
-            return new CreateVolumeFromSnapshotAnswer(cmd, false, e.toString(),
-                    null);
-        }
-    }
-
-    protected Answer execute(final UpgradeSnapshotCommand cmd) {
-
-        return new Answer(cmd, true, "success");
-    }
-
-    protected CreatePrivateTemplateAnswer execute(
-            final CreatePrivateTemplateFromSnapshotCommand cmd) {
-        String templateFolder = cmd.getAccountId() + File.separator
-                + cmd.getNewTemplateId();
-        String templateInstallFolder = "template/tmpl/" + templateFolder;
-        String tmplName = UUID.randomUUID().toString();
-        String tmplFileName = tmplName + ".qcow2";
-        KVMStoragePool secondaryPool = null;
-        KVMStoragePool snapshotPool = null;
-        try {
-            String snapshotPath = cmd.getSnapshotUuid();
-            int index = snapshotPath.lastIndexOf("/");
-            snapshotPath = snapshotPath.substring(0, index);
-            snapshotPool = _storagePoolMgr.getStoragePoolByURI(cmd
-                    .getSecondaryStorageUrl() + snapshotPath);
-            KVMPhysicalDisk snapshot = snapshotPool.getPhysicalDisk(cmd
-                    .getSnapshotName());
-
-            secondaryPool = _storagePoolMgr.getStoragePoolByURI(cmd
-                    .getSecondaryStorageUrl());
-
-            String templatePath = secondaryPool.getLocalPath() + File.separator
-                    + templateInstallFolder;
-
-            _storage.mkdirs(templatePath);
-
-            String tmplPath = templateInstallFolder + File.separator
-                    + tmplFileName;
-            Script command = new Script(_createTmplPath, _cmdsTimeout, s_logger);
-            command.add("-t", templatePath);
-            command.add("-n", tmplFileName);
-            command.add("-f", snapshot.getPath());
-            command.execute();
-
-            Map<String, Object> params = new HashMap<String, Object>();
-            params.put(StorageLayer.InstanceConfigKey, _storage);
-            Processor qcow2Processor = new QCOW2Processor();
-            qcow2Processor.configure("QCOW2 Processor", params);
-            FormatInfo info = qcow2Processor.process(templatePath, null,
-                    tmplName);
-
-            TemplateLocation loc = new TemplateLocation(_storage, templatePath);
-            loc.create(1, true, tmplName);
-            loc.addFormat(info);
-            loc.save();
-
-            return new CreatePrivateTemplateAnswer(cmd, true, "", tmplPath,
-                    info.virtualSize, info.size, tmplName, info.format);
-        } catch (ConfigurationException e) {
-            return new CreatePrivateTemplateAnswer(cmd, false, e.getMessage());
-        } catch (InternalErrorException e) {
-            return new CreatePrivateTemplateAnswer(cmd, false, e.getMessage());
-        } catch (IOException e) {
-            return new CreatePrivateTemplateAnswer(cmd, false, e.getMessage());
-        } catch (CloudRuntimeException e) {
-            return new CreatePrivateTemplateAnswer(cmd, false, e.getMessage());
-        } finally {
-            if (secondaryPool != null) {
-                secondaryPool.delete();
-            }
-            if (snapshotPool != null) {
-                snapshotPool.delete();
-            }
-        }
-    }
-
-    protected GetStorageStatsAnswer execute(final GetStorageStatsCommand cmd) {
-        try {
-            KVMStoragePool sp = _storagePoolMgr.getStoragePool(cmd
-                    .getStorageId());
-            return new GetStorageStatsAnswer(cmd, sp.getCapacity(),
-                    sp.getUsed());
-        } catch (CloudRuntimeException e) {
-            return new GetStorageStatsAnswer(cmd, e.toString());
-        }
-    }
-
-    protected CreatePrivateTemplateAnswer execute(
-            CreatePrivateTemplateFromVolumeCommand cmd) {
-        String secondaryStorageURL = cmd.getSecondaryStorageUrl();
-
-        KVMStoragePool secondaryStorage = null;
-        try {
-            Connect conn = LibvirtConnection.getConnection();
-            String templateFolder = cmd.getAccountId() + File.separator
-                    + cmd.getTemplateId() + File.separator;
-            String templateInstallFolder = "/template/tmpl/" + templateFolder;
-
-            secondaryStorage = _storagePoolMgr
-                    .getStoragePoolByURI(secondaryStorageURL);
-
-            KVMStoragePool primary = _storagePoolMgr.getStoragePool(cmd
-                    .getPrimaryStoragePoolNameLabel());
-            KVMPhysicalDisk disk = primary.getPhysicalDisk(cmd.getVolumePath());
-            String tmpltPath = secondaryStorage.getLocalPath() + File.separator
-                    + templateInstallFolder;
-            _storage.mkdirs(tmpltPath);
-
-            Script command = new Script(_createTmplPath, _cmdsTimeout, s_logger);
-            command.add("-f", disk.getPath());
-            command.add("-t", tmpltPath);
-            command.add("-n", cmd.getUniqueName() + ".qcow2");
-
-            String result = command.execute();
-
-            if (result != null) {
-                s_logger.debug("failed to create template: " + result);
-                return new CreatePrivateTemplateAnswer(cmd, false, result);
-            }
-
-            Map<String, Object> params = new HashMap<String, Object>();
-            params.put(StorageLayer.InstanceConfigKey, _storage);
-            Processor qcow2Processor = new QCOW2Processor();
-
-            qcow2Processor.configure("QCOW2 Processor", params);
-
-            FormatInfo info = qcow2Processor.process(tmpltPath, null,
-                    cmd.getUniqueName());
-
-            TemplateLocation loc = new TemplateLocation(_storage, tmpltPath);
-            loc.create(1, true, cmd.getUniqueName());
-            loc.addFormat(info);
-            loc.save();
-
-            return new CreatePrivateTemplateAnswer(cmd, true, null,
-                    templateInstallFolder + cmd.getUniqueName() + ".qcow2",
-                    info.virtualSize, info.size, cmd.getUniqueName(),
-                    ImageFormat.QCOW2);
-        } catch (LibvirtException e) {
-            s_logger.debug("Failed to get secondary storage pool: "
-                    + e.toString());
-            return new CreatePrivateTemplateAnswer(cmd, false, e.toString());
-        } catch (InternalErrorException e) {
-            return new CreatePrivateTemplateAnswer(cmd, false, e.toString());
-        } catch (IOException e) {
-            return new CreatePrivateTemplateAnswer(cmd, false, e.toString());
-        } catch (ConfigurationException e) {
-            return new CreatePrivateTemplateAnswer(cmd, false, e.toString());
-        } catch (CloudRuntimeException e) {
-            return new CreatePrivateTemplateAnswer(cmd, false, e.toString());
-        } finally {
-            if (secondaryStorage != null) {
-                secondaryStorage.delete();
-            }
-        }
-    }
-
-    protected PrimaryStorageDownloadAnswer execute(
-            final PrimaryStorageDownloadCommand cmd) {
-        String tmplturl = cmd.getUrl();
-        int index = tmplturl.lastIndexOf("/");
-        String mountpoint = tmplturl.substring(0, index);
-        String tmpltname = null;
-        if (index < tmplturl.length() - 1) {
-            tmpltname = tmplturl.substring(index + 1);
-        }
-
-        KVMPhysicalDisk tmplVol = null;
-        KVMStoragePool secondaryPool = null;
-        try {
-            secondaryPool = _storagePoolMgr.getStoragePoolByURI(mountpoint);
-
-            /* Get template vol */
-            if (tmpltname == null) {
-                secondaryPool.refresh();
-                List<KVMPhysicalDisk> disks = secondaryPool.listPhysicalDisks();
-                if (disks == null || disks.isEmpty()) {
-                    return new PrimaryStorageDownloadAnswer(
-                            "Failed to get volumes from pool: "
-                                    + secondaryPool.getUuid());
-                }
-                for (KVMPhysicalDisk disk : disks) {
-                    if (disk.getName().endsWith("qcow2")) {
-                        tmplVol = disk;
-                        break;
-                    }
-                }
-                if (tmplVol == null) {
-                    return new PrimaryStorageDownloadAnswer(
-                            "Failed to get template from pool: "
-                                    + secondaryPool.getUuid());
-                }
-            } else {
-                tmplVol = secondaryPool.getPhysicalDisk(tmpltname);
-            }
-
-            /* Copy volume to primary storage */
-            KVMStoragePool primaryPool = _storagePoolMgr.getStoragePool(cmd
-                    .getPoolUuid());
-
-            KVMPhysicalDisk primaryVol = _storagePoolMgr.copyPhysicalDisk(
-                    tmplVol, UUID.randomUUID().toString(), primaryPool);
-
-            return new PrimaryStorageDownloadAnswer(primaryVol.getName(),
-                    primaryVol.getSize());
-        } catch (CloudRuntimeException e) {
-            return new PrimaryStorageDownloadAnswer(e.toString());
-        } finally {
-            if (secondaryPool != null) {
-                secondaryPool.delete();
-            }
-        }
-    }
-
-    protected Answer execute(CreateStoragePoolCommand cmd) {
-        return new Answer(cmd, true, "success");
-    }
-
-    protected Answer execute(ModifyStoragePoolCommand cmd) {
-        KVMStoragePool storagepool = _storagePoolMgr.createStoragePool(cmd
-                .getPool().getUuid(), cmd.getPool().getHost(), cmd.getPool()
-                .getPath(), cmd.getPool().getType());
-        if (storagepool == null) {
-            return new Answer(cmd, false, " Failed to create storage pool");
-        }
-
-        Map<String, TemplateInfo> tInfo = new HashMap<String, TemplateInfo>();
-        ModifyStoragePoolAnswer answer = new ModifyStoragePoolAnswer(cmd,
-                storagepool.getCapacity(), storagepool.getUsed(), tInfo);
-
-        return answer;
-    }
-
-    private Answer execute(SecurityGroupRulesCmd cmd) {
-        String vif = null;
-        String brname = null;
-        try {
-            Connect conn = LibvirtConnection.getConnection();
-            List<InterfaceDef> nics = getInterfaces(conn, cmd.getVmName());
-            vif = nics.get(0).getDevName();
-            brname = nics.get(0).getBrName();
-        } catch (LibvirtException e) {
-            return new SecurityGroupRuleAnswer(cmd, false, e.toString());
-        }
-
-        boolean result = add_network_rules(cmd.getVmName(),
-                Long.toString(cmd.getVmId()), cmd.getGuestIp(),
-                cmd.getSignature(), Long.toString(cmd.getSeqNum()),
-                cmd.getGuestMac(), cmd.stringifyRules(), vif, brname);
-
-        if (!result) {
-            s_logger.warn("Failed to program network rules for vm "
-                    + cmd.getVmName());
-            return new SecurityGroupRuleAnswer(cmd, false,
-                    "programming network rules failed");
-        } else {
-            s_logger.debug("Programmed network rules for vm " + cmd.getVmName()
-                    + " guestIp=" + cmd.getGuestIp() + ",ingress numrules="
-                    + cmd.getIngressRuleSet().length + ",egress numrules="
-                    + cmd.getEgressRuleSet().length);
-            return new SecurityGroupRuleAnswer(cmd);
-        }
-    }
-
-    private Answer execute(CleanupNetworkRulesCmd cmd) {
-        boolean result = cleanup_rules();
-        return new Answer(cmd, result, "");
-    }
-
-    protected GetVncPortAnswer execute(GetVncPortCommand cmd) {
-        try {
-            Connect conn = LibvirtConnection.getConnection();
-            Integer vncPort = getVncPort(conn, cmd.getName());
-            return new GetVncPortAnswer(cmd, _privateIp, 5900 + vncPort);
-        } catch (Exception e) {
-            return new GetVncPortAnswer(cmd, e.toString());
-        }
-    }
-
-    protected Answer execute(final CheckConsoleProxyLoadCommand cmd) {
-        return executeProxyLoadScan(cmd, cmd.getProxyVmId(),
-                cmd.getProxyVmName(), cmd.getProxyManagementIp(),
-                cmd.getProxyCmdPort());
-    }
-
-    protected Answer execute(final WatchConsoleProxyLoadCommand cmd) {
-        return executeProxyLoadScan(cmd, cmd.getProxyVmId(),
-                cmd.getProxyVmName(), cmd.getProxyManagementIp(),
-                cmd.getProxyCmdPort());
-    }
-
-    protected MaintainAnswer execute(MaintainCommand cmd) {
-        return new MaintainAnswer(cmd);
-    }
-
-    private Answer executeProxyLoadScan(final Command cmd,
-            final long proxyVmId, final String proxyVmName,
-            final String proxyManagementIp, final int cmdPort) {
-        String result = null;
-
-        final StringBuffer sb = new StringBuffer();
-        sb.append("http://").append(proxyManagementIp).append(":" + cmdPort)
-                .append("/cmd/getstatus");
-
-        boolean success = true;
-        try {
-            final URL url = new URL(sb.toString());
-            final URLConnection conn = url.openConnection();
-
-            final InputStream is = conn.getInputStream();
-            final BufferedReader reader = new BufferedReader(
-                    new InputStreamReader(is));
-            final StringBuilder sb2 = new StringBuilder();
-            String line = null;
-            try {
-                while ((line = reader.readLine()) != null) {
-                    sb2.append(line + "\n");
-                }
-                result = sb2.toString();
-            } catch (final IOException e) {
-                success = false;
-            } finally {
-                try {
-                    is.close();
-                } catch (final IOException e) {
-                    s_logger.warn("Exception when closing , console proxy address : "
-                            + proxyManagementIp);
-                    success = false;
-                }
-            }
-        } catch (final IOException e) {
-            s_logger.warn("Unable to open console proxy command port url, console proxy address : "
-                    + proxyManagementIp);
-            success = false;
-        }
-
-        return new ConsoleProxyLoadAnswer(cmd, proxyVmId, proxyVmName, success,
-                result);
-    }
-
-    private Answer execute(AttachIsoCommand cmd) {
-        try {
-            Connect conn = LibvirtConnection.getConnection();
-            attachOrDetachISO(conn, cmd.getVmName(), cmd.getIsoPath(),
-                    cmd.isAttach());
-        } catch (LibvirtException e) {
-            return new Answer(cmd, false, e.toString());
-        } catch (URISyntaxException e) {
-            return new Answer(cmd, false, e.toString());
-        } catch (InternalErrorException e) {
-            return new Answer(cmd, false, e.toString());
-        }
-
-        return new Answer(cmd);
-    }
-
-    private AttachVolumeAnswer execute(AttachVolumeCommand cmd) {
-        try {
-            Connect conn = LibvirtConnection.getConnection();
-            KVMStoragePool primary = _storagePoolMgr.getStoragePool(cmd
-                    .getPoolUuid());
-            KVMPhysicalDisk disk = primary.getPhysicalDisk(cmd.getVolumePath());
-            attachOrDetachDisk(conn, cmd.getAttach(), cmd.getVmName(), disk,
-                    cmd.getDeviceId().intValue());
-        } catch (LibvirtException e) {
-            return new AttachVolumeAnswer(cmd, e.toString());
-        } catch (InternalErrorException e) {
-            return new AttachVolumeAnswer(cmd, e.toString());
-        }
-
-        return new AttachVolumeAnswer(cmd, cmd.getDeviceId());
-    }
-
-    private Answer execute(ReadyCommand cmd) {
-        return new ReadyAnswer(cmd);
-    }
-
-    protected State convertToState(DomainInfo.DomainState ps) {
-        final State state = s_statesTable.get(ps);
-        return state == null ? State.Unknown : state;
-    }
-
-    protected State getVmState(Connect conn, final String vmName) {
-        int retry = 3;
-        Domain vms = null;
-        while (retry-- > 0) {
-            try {
-                vms = conn.domainLookupByUUID(UUID.nameUUIDFromBytes(vmName
-                        .getBytes()));
-                State s = convertToState(vms.getInfo().state);
-                return s;
-            } catch (final LibvirtException e) {
-                s_logger.warn("Can't get vm state " + vmName + e.getMessage()
-                        + "retry:" + retry);
-            } catch (Exception e) {
-                s_logger.warn("Can't get vm state " + vmName + e.getMessage()
-                        + "retry:" + retry);
-            } finally {
-                try {
-                    if (vms != null) {
-                        vms.free();
-                    }
-                } catch (final LibvirtException e) {
-
-                }
-            }
-        }
-        return State.Stopped;
-    }
-
-    private Answer execute(CheckVirtualMachineCommand cmd) {
-        try {
-            Connect conn = LibvirtConnection.getConnection();
-            final State state = getVmState(conn, cmd.getVmName());
-            Integer vncPort = null;
-            if (state == State.Running) {
-                vncPort = getVncPort(conn, cmd.getVmName());
-
-                synchronized (_vms) {
-                    _vms.put(cmd.getVmName(), State.Running);
-                }
-            }
-
-            return new CheckVirtualMachineAnswer(cmd, state, vncPort);
-        } catch (LibvirtException e) {
-            return new CheckVirtualMachineAnswer(cmd, e.getMessage());
-        }
-    }
-
-    private Answer execute(PingTestCommand cmd) {
-        String result = null;
-        final String computingHostIp = cmd.getComputingHostIp(); // TODO, split
-                                                                    // the
-                                                                    // command
-                                                                    // into 2
-                                                                    // types
-
-        if (computingHostIp != null) {
-            result = doPingTest(computingHostIp);
-        } else if (cmd.getRouterIp() != null && cmd.getPrivateIp() != null) {
-            result = doPingTest(cmd.getRouterIp(), cmd.getPrivateIp());
-        } else {
-            return new Answer(cmd, false, "routerip and private ip is null");
-        }
-
-        if (result != null) {
-            return new Answer(cmd, false, result);
-        }
-        return new Answer(cmd);
-    }
-
-    private String doPingTest(final String computingHostIp) {
-        final Script command = new Script(_pingTestPath, 10000, s_logger);
-        command.add("-h", computingHostIp);
-        return command.execute();
-    }
-
-    private String doPingTest(final String domRIp, final String vmIp) {
-        final Script command = new Script(_pingTestPath, 10000, s_logger);
-        command.add("-i", domRIp);
-        command.add("-p", vmIp);
-        return command.execute();
-    }
-
-    private synchronized Answer execute(MigrateCommand cmd) {
-        String vmName = cmd.getVmName();
-
-        State state = null;
-        String result = null;
-        synchronized (_vms) {
-            state = _vms.get(vmName);
-            _vms.put(vmName, State.Stopping);
-        }
-
-        Domain dm = null;
-        Connect dconn = null;
-        Domain destDomain = null;
-        Connect conn = null;
-        try {
-            conn = LibvirtConnection.getConnection();
-            dm = conn.domainLookupByUUID(UUID.nameUUIDFromBytes(vmName
-                    .getBytes()));
-            dconn = new Connect("qemu+tcp://" + cmd.getDestinationIp()
-                    + "/system");
-            /*
-             * Hard code lm flags: VIR_MIGRATE_LIVE(1<<0) and
-             * VIR_MIGRATE_PERSIST_DEST(1<<3)
-             */
-            destDomain = dm.migrate(dconn, (1 << 0) | (1 << 3), vmName, "tcp:"
-                    + cmd.getDestinationIp(), _migrateSpeed);
-        } catch (LibvirtException e) {
-            s_logger.debug("Can't migrate domain: " + e.getMessage());
-            result = e.getMessage();
-        } catch (Exception e) {
-            s_logger.debug("Can't migrate domain: " + e.getMessage());
-            result = e.getMessage();
-        } finally {
-            try {
-                if (dm != null) {
-                    dm.free();
-                }
-                if (dconn != null) {
-                    dconn.close();
-                }
-                if (destDomain != null) {
-                    destDomain.free();
-                }
-            } catch (final LibvirtException e) {
-
-            }
-        }
-
-        if (result != null) {
-            synchronized (_vms) {
-                _vms.put(vmName, state);
-            }
-        } else {
-            destroy_network_rules_for_vm(conn, vmName);
-            cleanupVM(conn, vmName,
-                    getVnetId(VirtualMachineName.getVnet(vmName)));
-        }
-
-        return new MigrateAnswer(cmd, result == null, result, null);
-    }
-
-    private synchronized Answer execute(PrepareForMigrationCommand cmd) {
-
-        VirtualMachineTO vm = cmd.getVirtualMachine();
-        if (s_logger.isDebugEnabled()) {
-            s_logger.debug("Preparing host for migrating " + vm);
-        }
-
-        NicTO[] nics = vm.getNics();
-        try {
-            Connect conn = LibvirtConnection.getConnection();
-            for (NicTO nic : nics) {
-                String vlanId = null;
-                if (nic.getBroadcastType() == BroadcastDomainType.Vlan) {
-                    URI broadcastUri = nic.getBroadcastUri();
-                    vlanId = broadcastUri.getHost();
-                }
-                if (nic.getType() == TrafficType.Guest) {
-                    if (nic.getBroadcastType() == BroadcastDomainType.Vlan
-                            && !vlanId.equalsIgnoreCase("untagged")) {
-                        createVlanBr(vlanId, _pifs.first());
-                    }
-                } else if (nic.getType() == TrafficType.Control) {
-                    /* Make sure the network is still there */
-                    createControlNetwork(conn);
-                } else if (nic.getType() == TrafficType.Public) {
-                    if (nic.getBroadcastType() == BroadcastDomainType.Vlan
-                            && !vlanId.equalsIgnoreCase("untagged")) {
-                        createVlanBr(vlanId, _pifs.second());
-                    }
-                }
-            }
-
-            /* setup disks, e.g for iso */
-            VolumeTO[] volumes = vm.getDisks();
-            for (VolumeTO volume : volumes) {
-                if (volume.getType() == Volume.Type.ISO) {
-                    getVolumePath(conn, volume);
-                }
-            }
-
-            synchronized (_vms) {
-                _vms.put(vm.getName(), State.Migrating);
-            }
-
-            return new PrepareForMigrationAnswer(cmd);
-        } catch (LibvirtException e) {
-            return new PrepareForMigrationAnswer(cmd, e.toString());
-        } catch (InternalErrorException e) {
-            return new PrepareForMigrationAnswer(cmd, e.toString());
-        } catch (URISyntaxException e) {
-            return new PrepareForMigrationAnswer(cmd, e.toString());
-        }
-    }
-
-    public void createVnet(String vnetId, String pif)
-            throws InternalErrorException {
-        final Script command = new Script(_modifyVlanPath, _timeout, s_logger);
-        command.add("-v", vnetId);
-        command.add("-p", pif);
-        command.add("-o", "add");
-
-        final String result = command.execute();
-        if (result != null) {
-            throw new InternalErrorException("Failed to create vnet " + vnetId
-                    + ": " + result);
-        }
-    }
-
-    private Answer execute(CheckHealthCommand cmd) {
-        return new CheckHealthAnswer(cmd, true);
-    }
-
-    private Answer execute(GetHostStatsCommand cmd) {
-        final Script cpuScript = new Script("/bin/bash", s_logger);
-        cpuScript.add("-c");
-        cpuScript
-                .add("idle=$(top -b -n 1|grep Cpu\\(s\\):|cut -d% -f4|cut -d, -f2);echo $idle");
-
-        final OutputInterpreter.OneLineParser parser = new OutputInterpreter.OneLineParser();
-        String result = cpuScript.execute(parser);
-        if (result != null) {
-            s_logger.debug("Unable to get the host CPU state: " + result);
-            return new Answer(cmd, false, result);
-        }
-        double cpuUtil = (100.0D - Double.parseDouble(parser.getLine()));
-
-        long freeMem = 0;
-        final Script memScript = new Script("/bin/bash", s_logger);
-        memScript.add("-c");
-        memScript
-                .add("freeMem=$(free|grep cache:|awk '{print $4}');echo $freeMem");
-        final OutputInterpreter.OneLineParser Memparser = new OutputInterpreter.OneLineParser();
-        result = memScript.execute(Memparser);
-        if (result != null) {
-            s_logger.debug("Unable to get the host Mem state: " + result);
-            return new Answer(cmd, false, result);
-        }
-        freeMem = Long.parseLong(Memparser.getLine());
-
-        Script totalMem = new Script("/bin/bash", s_logger);
-        totalMem.add("-c");
-        totalMem.add("free|grep Mem:|awk '{print $2}'");
-        final OutputInterpreter.OneLineParser totMemparser = new OutputInterpreter.OneLineParser();
-        result = totalMem.execute(totMemparser);
-        if (result != null) {
-            s_logger.debug("Unable to get the host Mem state: " + result);
-            return new Answer(cmd, false, result);
-        }
-        long totMem = Long.parseLong(totMemparser.getLine());
-
-        Pair<Double, Double> nicStats = getNicStats(_publicBridgeName);
-
-        HostStatsEntry hostStats = new HostStatsEntry(cmd.getHostId(), cpuUtil,
-                nicStats.first() / 1000, nicStats.second() / 1000, "host",
-                totMem, freeMem, 0, 0);
-        return new GetHostStatsAnswer(cmd, hostStats);
-    }
-
-    protected String networkUsage(final String privateIpAddress,
-            final String option, final String vif) {
-        Script getUsage = new Script(_networkUsagePath, s_logger);
-        if (option.equals("get")) {
-            getUsage.add("-g");
-        } else if (option.equals("create")) {
-            getUsage.add("-c");
-        } else if (option.equals("reset")) {
-            getUsage.add("-r");
-        } else if (option.equals("addVif")) {
-            getUsage.add("-a", vif);
-        } else if (option.equals("deleteVif")) {
-            getUsage.add("-d", vif);
-        }
-
-        getUsage.add("-i", privateIpAddress);
-        final OutputInterpreter.OneLineParser usageParser = new OutputInterpreter.OneLineParser();
-        String result = getUsage.execute(usageParser);
-        if (result != null) {
-            s_logger.debug("Failed to execute networkUsage:" + result);
-            return null;
-        }
-        return usageParser.getLine();
-    }
-
-    protected long[] getNetworkStats(String privateIP) {
-        String result = networkUsage(privateIP, "get", null);
-        long[] stats = new long[2];
-        if (result != null) {
-            String[] splitResult = result.split(":");
-            int i = 0;
-            while (i < splitResult.length - 1) {
-                stats[0] += (new Long(splitResult[i++])).longValue();
-                stats[1] += (new Long(splitResult[i++])).longValue();
-            }
-        }
-        return stats;
-    }
-
-    private Answer execute(NetworkUsageCommand cmd) {
-        if (cmd.getOption() != null && cmd.getOption().equals("create")) {
-            String result = networkUsage(cmd.getPrivateIP(), "create", null);
-            NetworkUsageAnswer answer = new NetworkUsageAnswer(cmd, result, 0L,
-                    0L);
-            return answer;
-        }
-        long[] stats = getNetworkStats(cmd.getPrivateIP());
-        NetworkUsageAnswer answer = new NetworkUsageAnswer(cmd, "", stats[0],
-                stats[1]);
-        return answer;
-    }
-
-    private Answer execute(RebootCommand cmd) {
-        Long bytesReceived = null;
-        Long bytesSent = null;
-
-        synchronized (_vms) {
-            _vms.put(cmd.getVmName(), State.Starting);
-        }
-
-        try {
-            Connect conn = LibvirtConnection.getConnection();
-            final String result = rebootVM(conn, cmd.getVmName());
-            if (result == null) {
-                Integer vncPort = null;
-                try {
-                    vncPort = getVncPort(conn, cmd.getVmName());
-                } catch (Exception e) {
-
-                }
-                get_rule_logs_for_vms();
-                return new RebootAnswer(cmd, null, bytesSent, bytesReceived,
-                        vncPort);
-            } else {
-                return new RebootAnswer(cmd, result);
-            }
-        } catch (LibvirtException e) {
-            return new RebootAnswer(cmd, e.getMessage());
-        } finally {
-            synchronized (_vms) {
-                _vms.put(cmd.getVmName(), State.Running);
-            }
-        }
-    }
-
-    protected Answer execute(RebootRouterCommand cmd) {
-        Long bytesSent = 0L;
-        Long bytesRcvd = 0L;
-        if (VirtualMachineName.isValidRouterName(cmd.getVmName())) {
-            long[] stats = getNetworkStats(cmd.getPrivateIpAddress());
-            bytesSent = stats[0];
-            bytesRcvd = stats[1];
-        }
-        RebootAnswer answer = (RebootAnswer) execute((RebootCommand) cmd);
-        answer.setBytesSent(bytesSent);
-        answer.setBytesReceived(bytesRcvd);
-        String result = _virtRouterResource.connect(cmd.getPrivateIpAddress());
-        if (result == null) {
-            networkUsage(cmd.getPrivateIpAddress(), "create", null);
-            return answer;
-        } else {
-            return new Answer(cmd, false, result);
-        }
-    }
-
-    protected GetVmStatsAnswer execute(GetVmStatsCommand cmd) {
-        List<String> vmNames = cmd.getVmNames();
-        try {
-            HashMap<String, VmStatsEntry> vmStatsNameMap = new HashMap<String, VmStatsEntry>();
-            Connect conn = LibvirtConnection.getConnection();
-            for (String vmName : vmNames) {
-                VmStatsEntry statEntry = getVmStat(conn, vmName);
-                if (statEntry == null) {
-                    continue;
-                }
-
-                vmStatsNameMap.put(vmName, statEntry);
-            }
-            return new GetVmStatsAnswer(cmd, vmStatsNameMap);
-        } catch (LibvirtException e) {
-            s_logger.debug("Can't get vm stats: " + e.toString());
-            return new GetVmStatsAnswer(cmd, null);
-        }
-    }
-
-    protected Answer execute(StopCommand cmd) {
-        final String vmName = cmd.getVmName();
-
-        Long bytesReceived = new Long(0);
-        Long bytesSent = new Long(0);
-
-        State state = null;
-        synchronized (_vms) {
-            state = _vms.get(vmName);
-            _vms.put(vmName, State.Stopping);
-        }
-        try {
-            Connect conn = LibvirtConnection.getConnection();
-
-            List<DiskDef> disks = getDisks(conn, vmName);
-            destroy_network_rules_for_vm(conn, vmName);
-            String result = stopVM(conn, vmName, defineOps.UNDEFINE_VM);
-            if (result == null) {
-                for (DiskDef disk : disks) {
-                    if (disk.getDeviceType() == DiskDef.deviceType.CDROM
-                            && disk.getDiskPath() != null)
-                        cleanupDisk(conn, disk);
-                }
-            }
-
-            final String result2 = cleanupVnet(conn, cmd.getVnet());
-
-            if (result != null && result2 != null) {
-                result = result2 + result;
-            }
-            state = State.Stopped;
-            return new StopAnswer(cmd, result, 0, bytesSent, bytesReceived);
-        } catch (LibvirtException e) {
-            return new StopAnswer(cmd, e.getMessage());
-        } finally {
-            synchronized (_vms) {
-                if (state != null) {
-                    _vms.put(vmName, state);
-                } else {
-                    _vms.remove(vmName);
-                }
-            }
-        }
-    }
-
-    protected Answer execute(ModifySshKeysCommand cmd) {
-        File sshKeysDir = new File(_SSHKEYSPATH);
-        String result = null;
-        if (!sshKeysDir.exists()) {
-            sshKeysDir.mkdir();
-            // Change permissions for the 600
-            Script script = new Script("chmod", _timeout, s_logger);
-            script.add("600", _SSHKEYSPATH);
-            script.execute();
-        }
-
-        File pubKeyFile = new File(_SSHPUBKEYPATH);
-        if (!pubKeyFile.exists()) {
-            try {
-                pubKeyFile.createNewFile();
-            } catch (IOException e) {
-                result = "Failed to create file: " + e.toString();
-                s_logger.debug(result);
-            }
-        }
-
-        if (pubKeyFile.exists()) {
-            String pubKey = cmd.getPubKey();
-            try {
-                FileOutputStream pubkStream = new FileOutputStream(pubKeyFile);
-                pubkStream.write(pubKey.getBytes());
-                pubkStream.close();
-            } catch (FileNotFoundException e) {
-                result = "File" + _SSHPUBKEYPATH + "is not found:"
-                        + e.toString();
-                s_logger.debug(result);
-            } catch (IOException e) {
-                result = "Write file " + _SSHPUBKEYPATH + ":" + e.toString();
-                s_logger.debug(result);
-            }
-        }
-
-        File prvKeyFile = new File(_SSHPRVKEYPATH);
-        if (!prvKeyFile.exists()) {
-            try {
-                prvKeyFile.createNewFile();
-            } catch (IOException e) {
-                result = "Failed to create file: " + e.toString();
-                s_logger.debug(result);
-            }
-        }
-
-        if (prvKeyFile.exists()) {
-            String prvKey = cmd.getPrvKey();
-            try {
-                FileOutputStream prvKStream = new FileOutputStream(prvKeyFile);
-                prvKStream.write(prvKey.getBytes());
-                prvKStream.close();
-            } catch (FileNotFoundException e) {
-                result = "File" + _SSHPRVKEYPATH + "is not found:"
-                        + e.toString();
-                s_logger.debug(result);
-            } catch (IOException e) {
-                result = "Write file " + _SSHPRVKEYPATH + ":" + e.toString();
-                s_logger.debug(result);
-            }
-
-            Script script = new Script("chmod", _timeout, s_logger);
-            script.add("600", _SSHPRVKEYPATH);
-            script.execute();
-        }
-
-        if (result != null) {
-            return new Answer(cmd, false, result);
-        } else {
-            return new Answer(cmd, true, null);
-        }
-    }
-
-    protected void handleVmStartFailure(Connect conn, String vmName,
-            LibvirtVMDef vm) {
-        if (vm != null && vm.getDevices() != null) {
-            cleanupVMNetworks(conn, vm.getDevices().getInterfaces());
-        }
-    }
-
-    protected LibvirtVMDef createVMFromSpec(VirtualMachineTO vmTO) {
-        LibvirtVMDef vm = new LibvirtVMDef();
-        vm.setHvsType(_hypervisorType);
-        vm.setDomainName(vmTO.getName());
-        vm.setDomUUID(UUID.nameUUIDFromBytes(vmTO.getName().getBytes())
-                .toString());
-        vm.setDomDescription(vmTO.getOs());
-
-        GuestDef guest = new GuestDef();
-        guest.setGuestType(GuestDef.guestType.KVM);
-        guest.setGuestArch(vmTO.getArch());
-        guest.setMachineType("pc");
-        guest.setBootOrder(GuestDef.bootOrder.CDROM);
-        guest.setBootOrder(GuestDef.bootOrder.HARDISK);
-
-        vm.addComp(guest);
-
-        GuestResourceDef grd = new GuestResourceDef();
-        grd.setMemorySize(vmTO.getMinRam() / 1024);
-        grd.setVcpuNum(vmTO.getCpus());
-        vm.addComp(grd);
-
-        FeaturesDef features = new FeaturesDef();
-        features.addFeatures("pae");
-        features.addFeatures("apic");
-        features.addFeatures("acpi");
-        vm.addComp(features);
-
-        TermPolicy term = new TermPolicy();
-        term.setCrashPolicy("destroy");
-        term.setPowerOffPolicy("destroy");
-        term.setRebootPolicy("restart");
-        vm.addComp(term);
-
-        ClockDef clock = new ClockDef();
-        if (vmTO.getOs().startsWith("Windows")) {
-            clock.setClockOffset(ClockDef.ClockOffset.LOCALTIME);
-            clock.setTimer("rtc", "catchup", null);
-        }
-
-        vm.addComp(clock);
-
-        DevicesDef devices = new DevicesDef();
-        devices.setEmulatorPath(_hypervisorPath);
-
-        SerialDef serial = new SerialDef("pty", null, (short) 0);
-        devices.addDevice(serial);
-
-        ConsoleDef console = new ConsoleDef("pty", null, null, (short) 0);
-        devices.addDevice(console);
-
-        GraphicDef grap = new GraphicDef("vnc", (short) 0, true, vmTO.getVncAddr(), null,
-                null);
-        devices.addDevice(grap);
-
-        InputDef input = new InputDef("tablet", "usb");
-        devices.addDevice(input);
-
-        vm.addComp(devices);
-
-        return vm;
-    }
-
-    protected void createVifs(Connect conn, VirtualMachineTO vmSpec,
-            LibvirtVMDef vm) throws InternalErrorException, LibvirtException {
-        NicTO[] nics = vmSpec.getNics();
-        for (int i = 0; i < nics.length; i++) {
-            for (NicTO nic : vmSpec.getNics()) {
-                if (nic.getDeviceId() == i) {
-                    createVif(conn, vm, nic);
-                }
-            }
-        }
-    }
-
-    protected synchronized StartAnswer execute(StartCommand cmd) {
-        VirtualMachineTO vmSpec = cmd.getVirtualMachine();
-        vmSpec.setVncAddr(cmd.getHostIp());
-        String vmName = vmSpec.getName();
-        LibvirtVMDef vm = null;
-
-        State state = State.Stopped;
-        Connect conn = null;
-        try {
-            conn = LibvirtConnection.getConnection();
-            synchronized (_vms) {
-                _vms.put(vmName, State.Starting);
-            }
-
-            vm = createVMFromSpec(vmSpec);
-
-            createVbd(conn, vmSpec, vmName, vm);
-
-            createVifs(conn, vmSpec, vm);
-
-            s_logger.debug("starting " + vmName + ": " + vm.toString());
-            startDomain(conn, vmName, vm.toString());
-            Script.runSimpleBashScript("virsh schedinfo " + vmName
-                    + " --set cpu_shares=" + vmSpec.getCpus()
-                    * vmSpec.getSpeed());
-
-            NicTO[] nics = vmSpec.getNics();
-            for (NicTO nic : nics) {
-                if (nic.getIsolationUri() != null
-                        && nic.getIsolationUri().getScheme()
-                                .equalsIgnoreCase(IsolationType.Ec2.toString())) {
-                    if (vmSpec.getType() != VirtualMachine.Type.User) {
-                        default_network_rules_for_systemvm(conn, vmName);
-                        break;
-                    } else {
-                        default_network_rules(conn, vmName, nic, vmSpec.getId());
-                    }
-                }
-            }
-
-            state = State.Running;
-            return new StartAnswer(cmd);
-        } catch (Exception e) {
-            s_logger.warn("Exception ", e);
-            if (conn != null) {
-                handleVmStartFailure(conn, vmName, vm);
-            }
-            return new StartAnswer(cmd, e.getMessage());
-        } finally {
-            synchronized (_vms) {
-                if (state != State.Stopped) {
-                    _vms.put(vmName, state);
-                } else {
-                    _vms.remove(vmName);
-                }
-            }
-        }
-    }
-
-    private String getVolumePath(Connect conn, VolumeTO volume)
-            throws LibvirtException, URISyntaxException {
-        if (volume.getType() == Volume.Type.ISO && volume.getPath() != null) {
-            String isoPath = volume.getPath();
-            int index = isoPath.lastIndexOf("/");
-            String path = isoPath.substring(0, index);
-            String name = isoPath.substring(index + 1);
-            KVMStoragePool secondaryPool = _storagePoolMgr
-                    .getStoragePoolByURI(path);
-            KVMPhysicalDisk isoVol = secondaryPool.getPhysicalDisk(name);
-            return isoVol.getPath();
-        } else {
-            return volume.getPath();
-        }
-    }
-
-    protected void createVbd(Connect conn, VirtualMachineTO vmSpec,
-            String vmName, LibvirtVMDef vm) throws InternalErrorException,
-            LibvirtException, URISyntaxException {
-        List<VolumeTO> disks = Arrays.asList(vmSpec.getDisks());
-        Collections.sort(disks, new Comparator<VolumeTO>() {
-            @Override
-            public int compare(VolumeTO arg0, VolumeTO arg1) {
-                return arg0.getDeviceId() > arg1.getDeviceId() ? 1 : -1;
-            }
-        });
-        
-        for (VolumeTO volume : disks) {
-            KVMPhysicalDisk physicalDisk = null;
-            KVMStoragePool pool = null;
-            if (volume.getType() == Volume.Type.ISO && volume.getPath() != null) {
-                String volPath = volume.getPath();
-                int index = volPath.lastIndexOf("/");
-                String volDir = volPath.substring(0, index);
-                String volName = volPath.substring(index + 1);
-                KVMStoragePool secondaryStorage = _storagePoolMgr
-                        .getStoragePoolByURI(volDir);
-                physicalDisk = secondaryStorage.getPhysicalDisk(volName);
-            } else if (volume.getType() != Volume.Type.ISO) {
-                pool = _storagePoolMgr.getStoragePool(volume.getPoolUuid());
-                physicalDisk = pool.getPhysicalDisk(volume.getPath());
-            }
-
-            String volPath = null;
-            if (physicalDisk != null) {
-                volPath = physicalDisk.getPath();
-            }
-
-            DiskDef.diskBus diskBusType = getGuestDiskModel(vmSpec.getOs());
-            DiskDef disk = new DiskDef();
-            if (volume.getType() == Volume.Type.ISO) {
-                if (volPath == null) {
-                    /* Add iso as placeholder */
-                    disk.defISODisk(null);
-                } else {
-                    disk.defISODisk(volPath);
-                }
-            } else {
-                int devId = (int) volume.getDeviceId();
-
-                if (volume.getType() == Volume.Type.DATADISK) {
-                    disk.defFileBasedDisk(physicalDisk.getPath(), devId,
-                            DiskDef.diskBus.VIRTIO,
-                            DiskDef.diskFmtType.QCOW2);
-                } else {
-                    disk.defFileBasedDisk(physicalDisk.getPath(), devId,
-                            diskBusType, DiskDef.diskFmtType.QCOW2);
-                }
-
-            }
-
-            vm.getDevices().addDevice(disk);
-        }
-
-        if (vmSpec.getType() != VirtualMachine.Type.User) {
-            if (_sysvmISOPath != null) {
-                DiskDef iso = new DiskDef();
-                iso.defISODisk(_sysvmISOPath);
-                vm.getDevices().addDevice(iso);
-            }
-
-            createPatchVbd(conn, vmName, vm, vmSpec);
-        }
-    }
-
-    private VolumeTO getVolume(VirtualMachineTO vmSpec, Volume.Type type) {
-        VolumeTO volumes[] = vmSpec.getDisks();
-        for (VolumeTO volume : volumes) {
-            if (volume.getType() == type) {
-                return volume;
-            }
-        }
-        return null;
-    }
-
-    private void createPatchVbd(Connect conn, String vmName, LibvirtVMDef vm,
-            VirtualMachineTO vmSpec) throws LibvirtException,
-            InternalErrorException {
-
-        List<DiskDef> disks = vm.getDevices().getDisks();
-        DiskDef rootDisk = disks.get(0);
-        VolumeTO rootVol = getVolume(vmSpec, Volume.Type.ROOT);
-        KVMStoragePool pool = _storagePoolMgr.getStoragePool(rootVol
-                .getPoolUuid());
-        KVMPhysicalDisk disk = pool.createPhysicalDisk(UUID.randomUUID()
-                .toString(), KVMPhysicalDisk.PhysicalDiskFormat.RAW,
-                10L * 1024 * 1024);
-        /* Format/create fs on this disk */
-        final Script command = new Script(_createvmPath, _timeout, s_logger);
-        command.add("-f", disk.getPath());
-        String result = command.execute();
-        if (result != null) {
-            s_logger.debug("Failed to create data disk: " + result);
-            throw new InternalErrorException("Failed to create data disk: "
-                    + result);
-        }
-        String datadiskPath = disk.getPath();
-
-        /* add patch disk */
-        DiskDef patchDisk = new DiskDef();
-
-        patchDisk.defFileBasedDisk(datadiskPath, 1, rootDisk.getBusType(),
-                DiskDef.diskFmtType.RAW);
-        
-        disks.add(patchDisk);
-
-        String bootArgs = vmSpec.getBootArgs();
-
-        patchSystemVm(bootArgs, datadiskPath, vmName);
-    }
-
-    private String createVlanBr(String vlanId, String nic)
-            throws InternalErrorException {
-        String brName = setVnetBrName(vlanId);
-        createVnet(vlanId, nic);
-        return brName;
-    }
-
-    private InterfaceDef createVif(Connect conn, NicTO nic,
-            InterfaceDef.nicModel model) throws InternalErrorException,
-            LibvirtException {
-        InterfaceDef intf = new InterfaceDef();
-
-        String vlanId = null;
-        if (nic.getBroadcastType() == BroadcastDomainType.Vlan) {
-            URI broadcastUri = nic.getBroadcastUri();
-            vlanId = broadcastUri.getHost();
-        }
-
-        if (nic.getType() == TrafficType.Guest) {
-            if (nic.getBroadcastType() == BroadcastDomainType.Vlan
-                    && !vlanId.equalsIgnoreCase("untagged")) {
-                String brName = createVlanBr(vlanId, _pifs.first());
-                intf.defBridgeNet(brName, null, nic.getMac(), model);
-            } else {
-                intf.defBridgeNet(_guestBridgeName, null, nic.getMac(), model);
-            }
-        } else if (nic.getType() == TrafficType.Control) {
-            /* Make sure the network is still there */
-            createControlNetwork(conn);
-            intf.defBridgeNet(_linkLocalBridgeName, null, nic.getMac(), model);
-        } else if (nic.getType() == TrafficType.Public) {
-            if (nic.getBroadcastType() == BroadcastDomainType.Vlan
-                    && !vlanId.equalsIgnoreCase("untagged")) {
-                String brName = createVlanBr(vlanId, _pifs.second());
-                intf.defBridgeNet(brName, null, nic.getMac(), model);
-            } else {
-                intf.defBridgeNet(_publicBridgeName, null, nic.getMac(), model);
-            }
-        } else if (nic.getType() == TrafficType.Management) {
-            intf.defBridgeNet(_privBridgeName, null, nic.getMac(), model);
-        } else if (nic.getType() == TrafficType.Storage) {
-            String storageBrName = nic.getName() == null ? _privBridgeName
-                    : nic.getName();
-            intf.defBridgeNet(storageBrName, null, nic.getMac(), model);
-        }
-
-        return intf;
-    }
-
-    private void createVif(Connect conn, LibvirtVMDef vm, NicTO nic)
-            throws InternalErrorException, LibvirtException {
-        vm.getDevices().addDevice(
-                createVif(conn, nic, getGuestNicModel(vm.getGuestOSType())));
-    }
-
-    protected CheckSshAnswer execute(CheckSshCommand cmd) {
-        String vmName = cmd.getName();
-        String privateIp = cmd.getIp();
-        int cmdPort = cmd.getPort();
-
-        if (s_logger.isDebugEnabled()) {
-            s_logger.debug("Ping command port, " + privateIp + ":" + cmdPort);
-        }
-
-        try {
-            String result = _virtRouterResource.connect(privateIp, cmdPort);
-            if (result != null) {
-                return new CheckSshAnswer(cmd, "Can not ping System vm "
-                        + vmName + "due to:" + result);
-            }
-        } catch (Exception e) {
-            return new CheckSshAnswer(cmd, e);
-        }
-
-        if (s_logger.isDebugEnabled()) {
-            s_logger.debug("Ping command port succeeded for vm " + vmName);
-        }
-
-        return new CheckSshAnswer(cmd);
-    }
-
-    private boolean cleanupDisk(Connect conn, DiskDef disk) {
-        // need to umount secondary storage
-        String path = disk.getDiskPath();
-        String poolUuid = null;
-        if (path != null) {
-            String[] token = path.split("/");
-            if (token.length > 3) {
-                poolUuid = token[2];
-            }
-        }
-
-        if (poolUuid == null) {
-            return true;
-        }
-
-        try {
-            KVMStoragePool pool = _storagePoolMgr.getStoragePool(poolUuid);
-            if (pool != null) {
-                pool.delete();
-            }
-            return true;
-        } catch (CloudRuntimeException e) {
-            return false;
-        }
-    }
-
-    protected synchronized String attachOrDetachISO(Connect conn,
-            String vmName, String isoPath, boolean isAttach)
-            throws LibvirtException, URISyntaxException, InternalErrorException {
-        String isoXml = null;
-        if (isoPath != null && isAttach) {
-            int index = isoPath.lastIndexOf("/");
-            String path = isoPath.substring(0, index);
-            String name = isoPath.substring(index + 1);
-            KVMStoragePool secondaryPool = _storagePoolMgr
-                    .getStoragePoolByURI(path);
-            KVMPhysicalDisk isoVol = secondaryPool.getPhysicalDisk(name);
-            isoPath = isoVol.getPath();
-
-            DiskDef iso = new DiskDef();
-            iso.defISODisk(isoPath);
-            isoXml = iso.toString();
-        } else {
-            DiskDef iso = new DiskDef();
-            iso.defISODisk(null);
-            isoXml = iso.toString();
-        }
-
-        List<DiskDef> disks = getDisks(conn, vmName);
-        String result = attachOrDetachDevice(conn, true, vmName, isoXml);
-        if (result == null && !isAttach) {
-            for (DiskDef disk : disks) {
-                if (disk.getDeviceType() == DiskDef.deviceType.CDROM) {
-                    cleanupDisk(conn, disk);
-                }
-            }
-
-        }
-        return result;
-    }
-
-    protected synchronized String attachOrDetachDisk(Connect conn,
-            boolean attach, String vmName, KVMPhysicalDisk attachingDisk,
-            int devId) throws LibvirtException, InternalErrorException {
-        List<DiskDef> disks = null;
-        Domain dm = null;
-        DiskDef diskdef = null;
-        try {
-            if (!attach) {
-                dm = conn.domainLookupByUUID(UUID.nameUUIDFromBytes(vmName
-                        .getBytes()));
-                LibvirtDomainXMLParser parser = new LibvirtDomainXMLParser();
-                String xml = dm.getXMLDesc(0);
-                parser.parseDomainXML(xml);
-                disks = parser.getDisks();
-
-                for (DiskDef disk : disks) {
-                    String file = disk.getDiskPath();
-                    if (file != null
-                            && file.equalsIgnoreCase(attachingDisk.getPath())) {
-                        diskdef = disk;
-                        break;
-                    }
-                }
-                if (diskdef == null) {
-                    throw new InternalErrorException("disk: "
-                            + attachingDisk.getPath()
-                            + " is not attached before");
-                }
-            } else {
-                diskdef = new DiskDef();
-                if (attachingDisk.getFormat() == PhysicalDiskFormat.QCOW2) {
-                    diskdef.defFileBasedDisk(attachingDisk.getPath(), devId,
-                            DiskDef.diskBus.VIRTIO, DiskDef.diskFmtType.QCOW2);
-                } else if (attachingDisk.getFormat() == PhysicalDiskFormat.RAW) {
-                    diskdef.defBlockBasedDisk(attachingDisk.getPath(), devId,
-                            DiskDef.diskBus.VIRTIO);
-                }
-            }
-
-            String xml = diskdef.toString();
-            return attachOrDetachDevice(conn, attach, vmName, xml);
-        } finally {
-            if (dm != null) {
-                dm.free();
-            }
-        }
-    }
-
-    protected synchronized String attachOrDetachDevice(Connect conn,
-            boolean attach, String vmName, String xml) throws LibvirtException,
-            InternalErrorException {
-        Domain dm = null;
-        try {
-            dm = conn.domainLookupByUUID(UUID.nameUUIDFromBytes((vmName
-                    .getBytes())));
-
-            if (attach) {
-                s_logger.debug("Attaching device: " + xml);
-                dm.attachDevice(xml);
-            } else {
-                s_logger.debug("Detaching device: " + xml);
-                dm.detachDevice(xml);
-            }
-        } catch (LibvirtException e) {
-            if (attach) {
-                s_logger.warn("Failed to attach device to " + vmName + ": "
-                        + e.getMessage());
-            } else {
-                s_logger.warn("Failed to detach device from " + vmName + ": "
-                        + e.getMessage());
-            }
-            throw e;
-        } catch (Exception e) {
-            throw new InternalErrorException(e.toString());
-        } finally {
-            if (dm != null) {
-                try {
-                    dm.free();
-                } catch (LibvirtException l) {
-
-                }
-            }
-        }
-
-        return null;
-    }
-
-    @Override
-    public PingCommand getCurrentStatus(long id) {
-        final HashMap<String, State> newStates = sync();
-
-        if (!_can_bridge_firewall) {
-            return new PingRoutingCommand(com.cloud.host.Host.Type.Routing, id,
-                    newStates);
-        } else {
-            HashMap<String, Pair<Long, Long>> nwGrpStates = syncNetworkGroups(id);
-            return new PingRoutingWithNwGroupsCommand(getType(), id, newStates,
-                    nwGrpStates);
-        }
-    }
-
-    @Override
-    public Type getType() {
-        return Type.Routing;
-    }
-
-    private Map<String, String> getVersionStrings() {
-        final Script command = new Script(_versionstringpath, _timeout,
-                s_logger);
-        KeyValueInterpreter kvi = new KeyValueInterpreter();
-        String result = command.execute(kvi);
-        if (result == null) {
-            return kvi.getKeyValues();
-        } else {
-            return new HashMap<String, String>(1);
-        }
-    }
-
-    @Override
-    public StartupCommand[] initialize() {
-        Map<String, State> changes = null;
-
-        synchronized (_vms) {
-            _vms.clear();
-            changes = sync();
-        }
-
-        final List<Object> info = getHostInfo();
-
-        final StartupRoutingCommand cmd = new StartupRoutingCommand(
-                (Integer) info.get(0), (Long) info.get(1), (Long) info.get(2),
-                (Long) info.get(4), (String) info.get(3), HypervisorType.KVM,
-                RouterPrivateIpStrategy.HostLocal);
-        cmd.setStateChanges(changes);
-        fillNetworkInformation(cmd);
-        _privateIp = cmd.getPrivateIpAddress();
-        cmd.getHostDetails().putAll(getVersionStrings());
-        cmd.setPool(_pool);
-        cmd.setCluster(_clusterId);
-        cmd.setGatewayIpAddress(_localGateway);
-
-        StartupStorageCommand sscmd = null;
-        try {
-
-            KVMStoragePool localStoragePool = _storagePoolMgr
-                    .createStoragePool(_localStorageUUID, "localhost",
-                            _localStoragePath, StoragePoolType.Filesystem);
-            com.cloud.agent.api.StoragePoolInfo pi = new com.cloud.agent.api.StoragePoolInfo(
-                    localStoragePool.getUuid(), cmd.getPrivateIpAddress(),
-                    _localStoragePath, _localStoragePath,
-                    StoragePoolType.Filesystem, localStoragePool.getCapacity(),
-                    localStoragePool.getUsed());
-
-            sscmd = new StartupStorageCommand();
-            sscmd.setPoolInfo(pi);
-            sscmd.setGuid(pi.getUuid());
-            sscmd.setDataCenter(_dcId);
-            sscmd.setResourceType(Storage.StorageResourceType.STORAGE_POOL);
-        } catch (CloudRuntimeException e) {
-
-        }
-
-        if (sscmd != null) {
-            return new StartupCommand[] { cmd, sscmd };
-        } else {
-            return new StartupCommand[] { cmd };
-        }
-    }
-
-    protected HashMap<String, State> sync() {
-        HashMap<String, State> newStates;
-        HashMap<String, State> oldStates = null;
-
-        final HashMap<String, State> changes = new HashMap<String, State>();
-
-        synchronized (_vms) {
-            newStates = getAllVms();
-            if (newStates == null) {
-                s_logger.debug("Unable to get the vm states so no state sync at this point.");
-                return changes;
-            }
-
-            oldStates = new HashMap<String, State>(_vms.size());
-            oldStates.putAll(_vms);
-
-            for (final Map.Entry<String, State> entry : newStates.entrySet()) {
-                final String vm = entry.getKey();
-
-                State newState = entry.getValue();
-                final State oldState = oldStates.remove(vm);
-
-                if (newState == State.Stopped && oldState != State.Stopping
-                        && oldState != null && oldState != State.Stopped) {
-                    newState = getRealPowerState(vm);
-                }
-
-                if (s_logger.isTraceEnabled()) {
-                    s_logger.trace("VM " + vm + ": libvirt has state "
-                            + newState + " and we have state "
-                            + (oldState != null ? oldState.toString() : "null"));
-                }
-
-                if (vm.startsWith("migrating")) {
-                    s_logger.debug("Migration detected.  Skipping");
-                    continue;
-                }
-                if (oldState == null) {
-                    _vms.put(vm, newState);
-                    s_logger.debug("Detecting a new state but couldn't find a old state so adding it to the changes: "
-                            + vm);
-                    changes.put(vm, newState);
-                } else if (oldState == State.Starting) {
-                    if (newState == State.Running) {
-                        _vms.put(vm, newState);
-                    } else if (newState == State.Stopped) {
-                        s_logger.debug("Ignoring vm " + vm
-                                + " because of a lag in starting the vm.");
-                    }
-                } else if (oldState == State.Migrating) {
-                    if (newState == State.Running) {
-                        s_logger.debug("Detected that an migrating VM is now running: "
-                                + vm);
-                        _vms.put(vm, newState);
-                    }
-                } else if (oldState == State.Stopping) {
-                    if (newState == State.Stopped) {
-                        _vms.put(vm, newState);
-                    } else if (newState == State.Running) {
-                        s_logger.debug("Ignoring vm " + vm
-                                + " because of a lag in stopping the vm. ");
-                    }
-                } else if (oldState != newState) {
-                    _vms.put(vm, newState);
-                    if (newState == State.Stopped) {
-                        if (_vmsKilled.remove(vm)) {
-                            s_logger.debug("VM " + vm
-                                    + " has been killed for storage. ");
-                            newState = State.Error;
-                        }
-                    }
-                    changes.put(vm, newState);
-                }
-            }
-
-            for (final Map.Entry<String, State> entry : oldStates.entrySet()) {
-                final String vm = entry.getKey();
-                final State oldState = entry.getValue();
-
-                if (s_logger.isTraceEnabled()) {
-                    s_logger.trace("VM "
-                            + vm
-                            + " is now missing from libvirt so reporting stopped");
-                }
-
-                if (oldState == State.Stopping) {
-                    s_logger.debug("Ignoring VM " + vm
-                            + " in transition state stopping.");
-                    _vms.remove(vm);
-                } else if (oldState == State.Starting) {
-                    s_logger.debug("Ignoring VM " + vm
-                            + " in transition state starting.");
-                } else if (oldState == State.Stopped) {
-                    _vms.remove(vm);
-                } else if (oldState == State.Migrating) {
-                    s_logger.debug("Ignoring VM " + vm + " in migrating state.");
-                } else {
-                    _vms.remove(vm);
-                    State state = State.Stopped;
-                    if (_vmsKilled.remove(entry.getKey())) {
-                        s_logger.debug("VM " + vm
-                                + " has been killed by storage monitor");
-                        state = State.Error;
-                    }
-                    changes.put(entry.getKey(), state);
-                }
-            }
-        }
-
-        return changes;
-    }
-
-    protected State getRealPowerState(String vm) {
-        int i = 0;
-        s_logger.trace("Checking on the HALTED State");
-        Domain dm = null;
-        for (; i < 5; i++) {
-            try {
-                Connect conn = LibvirtConnection.getConnection();
-                dm = conn.domainLookupByUUID(UUID.nameUUIDFromBytes(vm
-                        .getBytes()));
-                DomainInfo.DomainState vps = dm.getInfo().state;
-                if (vps != null
-                        && vps != DomainInfo.DomainState.VIR_DOMAIN_SHUTOFF
-                        && vps != DomainInfo.DomainState.VIR_DOMAIN_NOSTATE) {
-                    return convertToState(vps);
-                }
-            } catch (final LibvirtException e) {
-                s_logger.trace(e.getMessage());
-            } catch (Exception e) {
-                s_logger.trace(e.getMessage());
-            } finally {
-                try {
-                    if (dm != null) {
-                        dm.free();
-                    }
-                } catch (final LibvirtException e) {
-
-                }
-            }
-
-            try {
-                Thread.sleep(1000);
-            } catch (InterruptedException e) {
-            }
-        }
-        return State.Stopped;
-    }
-
-    protected List<String> getAllVmNames(Connect conn) {
-        ArrayList<String> la = new ArrayList<String>();
-        try {
-            final String names[] = conn.listDefinedDomains();
-            for (int i = 0; i < names.length; i++) {
-                la.add(names[i]);
-            }
-        } catch (final LibvirtException e) {
-            s_logger.warn("Failed to list Defined domains", e);
-        }
-
-        int[] ids = null;
-        try {
-            ids = conn.listDomains();
-        } catch (final LibvirtException e) {
-            s_logger.warn("Failed to list domains", e);
-            return la;
-        }
-
-        Domain dm = null;
-        for (int i = 0; i < ids.length; i++) {
-            try {
-                dm = conn.domainLookupByID(ids[i]);
-                la.add(dm.getName());
-            } catch (final LibvirtException e) {
-                s_logger.warn("Unable to get vms", e);
-            } finally {
-                try {
-                    if (dm != null) {
-                        dm.free();
-                    }
-                } catch (final LibvirtException e) {
-
-                }
-            }
-        }
-
-        return la;
-    }
-
-    private HashMap<String, State> getAllVms() {
-        final HashMap<String, State> vmStates = new HashMap<String, State>();
-
-        String[] vms = null;
-        int[] ids = null;
-        Connect conn = null;
-        try {
-            conn = LibvirtConnection.getConnection();
-        } catch (LibvirtException e) {
-            s_logger.debug("Failed to get connection: " + e.getMessage());
-            return vmStates;
-        }
-
-        try {
-            ids = conn.listDomains();
-        } catch (final LibvirtException e) {
-            s_logger.warn("Unable to listDomains", e);
-            return null;
-        }
-        try {
-            vms = conn.listDefinedDomains();
-        } catch (final LibvirtException e) {
-            s_logger.warn("Unable to listDomains", e);
-            return null;
-        }
-
-        Domain dm = null;
-        for (int i = 0; i < ids.length; i++) {
-            try {
-                dm = conn.domainLookupByID(ids[i]);
-
-                DomainInfo.DomainState ps = dm.getInfo().state;
-
-                final State state = convertToState(ps);
-
-                s_logger.trace("VM " + dm.getName() + ": powerstate = " + ps
-                        + "; vm state=" + state.toString());
-                String vmName = dm.getName();
-                vmStates.put(vmName, state);
-            } catch (final LibvirtException e) {
-                s_logger.warn("Unable to get vms", e);
-            } finally {
-                try {
-                    if (dm != null) {
-                        dm.free();
-                    }
-                } catch (LibvirtException e) {
-
-                }
-            }
-        }
-
-        for (int i = 0; i < vms.length; i++) {
-            try {
-
-                dm = conn.domainLookupByUUID(UUID.nameUUIDFromBytes(vms[i]
-                        .getBytes()));
-
-                DomainInfo.DomainState ps = dm.getInfo().state;
-                final State state = convertToState(ps);
-                String vmName = dm.getName();
-                s_logger.trace("VM " + vmName + ": powerstate = " + ps
-                        + "; vm state=" + state.toString());
-
-                vmStates.put(vmName, state);
-            } catch (final LibvirtException e) {
-                s_logger.warn("Unable to get vms", e);
-            } catch (Exception e) {
-                s_logger.warn("Unable to get vms", e);
-            } finally {
-                try {
-                    if (dm != null) {
-                        dm.free();
-                    }
-                } catch (LibvirtException e) {
-
-                }
-            }
-        }
-
-        return vmStates;
-    }
-
-    protected List<Object> getHostInfo() {
-        final ArrayList<Object> info = new ArrayList<Object>();
-        long speed = 0;
-        long cpus = 0;
-        long ram = 0;
-        String cap = null;
-        try {
-            Connect conn = LibvirtConnection.getConnection();
-            final NodeInfo hosts = conn.nodeInfo();
-            boolean result = false;
-            try {
-                BufferedReader in = new BufferedReader(
-                        new FileReader(
-                                "/sys/devices/system/cpu/cpu0/cpufreq/cpuinfo_max_freq"));
-                speed = Long.parseLong(in.readLine()) / 1000;
-                result = true;
-            } catch (FileNotFoundException e) {
-
-            } catch (IOException e) {
-
-            } catch (NumberFormatException e) {
-
-            }
-
-            if (!result) {
-                speed = hosts.mhz;
-            }
-
-            cpus = hosts.cpus;
-            ram = hosts.memory * 1024L;
-            LibvirtCapXMLParser parser = new LibvirtCapXMLParser();
-            parser.parseCapabilitiesXML(conn.getCapabilities());
-            ArrayList<String> oss = parser.getGuestOsType();
-            for (String s : oss) {
-                /*
-                 * Even host supports guest os type more than hvm, we only
-                 * report hvm to management server
-                 */
-                if (s.equalsIgnoreCase("hvm")) {
-                    cap = "hvm";
-                }
-            }
-        } catch (LibvirtException e) {
-
-        }
-
-        if (isSnapshotSupported()) {
-            cap = cap + ",snapshot";
-        }
-
-        info.add((int) cpus);
-        info.add(speed);
-        info.add(ram);
-        info.add(cap);
-        long dom0ram = Math.min(ram / 10, 768 * 1024 * 1024L);// save a maximum
-                                                                // of 10% of
-                                                                // system ram or
-                                                                // 768M
-        dom0ram = Math.max(dom0ram, _dom0MinMem);
-        info.add(dom0ram);
-        s_logger.debug("cpus=" + cpus + ", speed=" + speed + ", ram=" + ram
-                + ", dom0ram=" + dom0ram);
-
-        return info;
-    }
-
-    protected void cleanupVM(Connect conn, final String vmName,
-            final String vnet) {
-        s_logger.debug("Trying to cleanup the vnet: " + vnet);
-        if (vnet != null) {
-            cleanupVnet(conn, vnet);
-        }
-
-        _vmStats.remove(vmName);
-    }
-
-    protected String rebootVM(Connect conn, String vmName) {
-        Domain dm = null;
-        String msg = null;
-        try {
-            dm = conn.domainLookupByUUID(UUID.nameUUIDFromBytes(vmName
-                    .getBytes()));
-            String vmDef = dm.getXMLDesc(0);
-            s_logger.debug(vmDef);
-            msg = stopVM(conn, vmName, defineOps.UNDEFINE_VM);
-            msg = startDomain(conn, vmName, vmDef);
-            return null;
-        } catch (LibvirtException e) {
-            s_logger.warn("Failed to create vm", e);
-            msg = e.getMessage();
-        } catch (Exception e) {
-            s_logger.warn("Failed to create vm", e);
-            msg = e.getMessage();
-        } finally {
-            try {
-                if (dm != null) {
-                    dm.free();
-                }
-            } catch (LibvirtException e) {
-
-            }
-        }
-
-        return msg;
-    }
-
-    protected String stopVM(Connect conn, String vmName, defineOps df) {
-        DomainInfo.DomainState state = null;
-        Domain dm = null;
-
-        s_logger.debug("Try to stop the vm at first");
-        String ret = stopVM(conn, vmName, false);
-        if (ret == Script.ERR_TIMEOUT) {
-            ret = stopVM(conn, vmName, true);
-        } else if (ret != null) {
-            /*
-             * There is a race condition between libvirt and qemu: libvirt
-             * listens on qemu's monitor fd. If qemu is shutdown, while libvirt
-             * is reading on the fd, then libvirt will report an error.
-             */
-            /* Retry 3 times, to make sure we can get the vm's status */
-            for (int i = 0; i < 3; i++) {
-                try {
-                    dm = conn.domainLookupByUUID(UUID.nameUUIDFromBytes(vmName
-                            .getBytes()));
-                    state = dm.getInfo().state;
-                    break;
-                } catch (LibvirtException e) {
-                    s_logger.debug("Failed to get vm status:" + e.getMessage());
-                } catch (Exception e) {
-                    s_logger.debug("Failed to get vm status:" + e.getMessage());
-                } finally {
-                    try {
-                        if (dm != null) {
-                            dm.free();
-                        }
-                    } catch (LibvirtException l) {
-
-                    }
-                }
-            }
-
-            if (state == null) {
-                s_logger.debug("Can't get vm's status, assume it's dead already");
-                return null;
-            }
-
-            if (state != DomainInfo.DomainState.VIR_DOMAIN_SHUTOFF) {
-                s_logger.debug("Try to destroy the vm");
-                ret = stopVM(conn, vmName, true);
-                if (ret != null) {
-                    return ret;
-                }
-            }
-        }
-
-        if (df == defineOps.UNDEFINE_VM) {
-            try {
-                dm = conn.domainLookupByUUID(UUID.nameUUIDFromBytes(vmName
-                        .getBytes()));
-                dm.undefine();
-            } catch (LibvirtException e) {
-
-            } finally {
-                try {
-                    if (dm != null) {
-                        dm.free();
-                    }
-                } catch (LibvirtException l) {
-
-                }
-            }
-        }
-        return null;
-    }
-
-    protected String stopVM(Connect conn, String vmName, boolean force) {
-        Domain dm = null;
-        try {
-            dm = conn.domainLookupByUUID(UUID.nameUUIDFromBytes(vmName
-                    .getBytes()));
-            if (force) {
-                if (dm.getInfo().state != DomainInfo.DomainState.VIR_DOMAIN_SHUTOFF) {
-                    dm.destroy();
-                }
-            } else {
-                if (dm.getInfo().state == DomainInfo.DomainState.VIR_DOMAIN_SHUTOFF) {
-                    return null;
-                }
-                dm.shutdown();
-                int retry = _stopTimeout / 2000;
-                /* Wait for the domain gets into shutoff state */
-                while ((dm.getInfo().state != DomainInfo.DomainState.VIR_DOMAIN_SHUTOFF)
-                        && (retry >= 0)) {
-                    Thread.sleep(2000);
-                    retry--;
-                }
-                if (retry < 0) {
-                    s_logger.warn("Timed out waiting for domain " + vmName
-                            + " to shutdown gracefully");
-                    return Script.ERR_TIMEOUT;
-                }
-            }
-        } catch (LibvirtException e) {
-            s_logger.debug("Failed to stop VM :" + vmName + " :", e);
-            return e.getMessage();
-        } catch (InterruptedException ie) {
-            s_logger.debug("Interrupted sleep");
-            return ie.getMessage();
-        } catch (Exception e) {
-            s_logger.debug("Failed to stop VM :" + vmName + " :", e);
-            return e.getMessage();
-        } finally {
-            try {
-                if (dm != null) {
-                    dm.free();
-                }
-            } catch (LibvirtException e) {
-            }
-        }
-
-        return null;
-    }
-
-    public synchronized String cleanupVnet(Connect conn, final String vnetId) {
-        // VNC proxy VMs do not have vnet
-        if (vnetId == null || vnetId.isEmpty()
-                || isDirectAttachedNetwork(vnetId)) {
-            return null;
-        }
-
-        final List<String> names = getAllVmNames(conn);
-
-        if (!names.isEmpty()) {
-            for (final String name : names) {
-                if (VirtualMachineName.getVnet(name).equals(vnetId)) {
-                    return null; // Can't remove the vnet yet.
-                }
-            }
-        }
-
-        final Script command = new Script(_modifyVlanPath, _timeout, s_logger);
-        command.add("-o", "delete");
-        command.add("-v", vnetId);
-        return command.execute();
-    }
-
-    protected Integer getVncPort(Connect conn, String vmName)
-            throws LibvirtException {
-        LibvirtDomainXMLParser parser = new LibvirtDomainXMLParser();
-        Domain dm = null;
-        try {
-            dm = conn.domainLookupByUUID(UUID.nameUUIDFromBytes(vmName
-                    .getBytes()));
-            String xmlDesc = dm.getXMLDesc(0);
-            parser.parseDomainXML(xmlDesc);
-            return parser.getVncPort();
-        } finally {
-            try {
-                if (dm != null) {
-                    dm.free();
-                }
-            } catch (LibvirtException l) {
-
-            }
-        }
-    }
-
-    private boolean IsHVMEnabled(Connect conn) {
-        LibvirtCapXMLParser parser = new LibvirtCapXMLParser();
-        try {
-            parser.parseCapabilitiesXML(conn.getCapabilities());
-            ArrayList<String> osTypes = parser.getGuestOsType();
-            for (String o : osTypes) {
-                if (o.equalsIgnoreCase("hvm")) {
-                    return true;
-                }
-            }
-        } catch (LibvirtException e) {
-
-        }
-        return false;
-    }
-
-    private String getHypervisorPath(Connect conn) {
-        File f = new File("/usr/bin/cloud-qemu-kvm");
-        if (f.exists()) {
-            return "/usr/bin/cloud-qemu-kvm";
-        } else {
-            f = new File("/usr/libexec/cloud-qemu-kvm");
-            if (f.exists()) {
-                return "/usr/libexec/cloud-qemu-kvm";
-            }
-
-            LibvirtCapXMLParser parser = new LibvirtCapXMLParser();
-            try {
-                parser.parseCapabilitiesXML(conn.getCapabilities());
-            } catch (LibvirtException e) {
-
-            }
-            return parser.getEmulator();
-        }
-    }
-
-    private String getGuestType(Connect conn, String vmName) {
-        LibvirtDomainXMLParser parser = new LibvirtDomainXMLParser();
-        Domain dm = null;
-        try {
-            dm = conn.domainLookupByUUID(UUID.nameUUIDFromBytes(vmName
-                    .getBytes()));
-            String xmlDesc = dm.getXMLDesc(0);
-            parser.parseDomainXML(xmlDesc);
-            return parser.getDescription();
-        } catch (LibvirtException e) {
-            return null;
-        } catch (Exception e) {
-            return null;
-        } finally {
-            try {
-                if (dm != null) {
-                    dm.free();
-                }
-            } catch (LibvirtException l) {
-
-            }
-        }
-    }
-
-    private boolean isGuestPVEnabled(String guestOS) {
-        if (guestOS == null) {
-            return false;
-        }
-        String guestOSName = KVMGuestOsMapper.getGuestOsName(guestOS);
-        if (guestOS.startsWith("Ubuntu")
-                || guestOSName.startsWith("Fedora 13")
-                || guestOSName.startsWith("Fedora 12")
-                || guestOSName.startsWith("Fedora 11")
-                || guestOSName.startsWith("Fedora 10")
-                || guestOSName.startsWith("Fedora 9")
-                || guestOSName.startsWith("CentOS 5.3")
-                || guestOSName.startsWith("CentOS 5.4")
-                || guestOSName.startsWith("CentOS 5.5")
-                || guestOS.startsWith("CentOS")
-                || guestOS.startsWith("Fedora")
-                || guestOSName.startsWith("Red Hat Enterprise Linux 5.3")
-                || guestOSName.startsWith("Red Hat Enterprise Linux 5.4")
-                || guestOSName.startsWith("Red Hat Enterprise Linux 5.5")
-                || guestOSName.startsWith("Red Hat Enterprise Linux 6")
-                || guestOS.startsWith("Debian GNU/Linux")
-                || guestOSName.startsWith("Other PV")) {
-            return true;
-        } else {
-            return false;
-        }
-    }
-
-    public boolean isCentosHost() {
-        if (_hvVersion <= 9) {
-            return true;
-        } else {
-            return false;
-        }
-    }
-
-    private InterfaceDef.nicModel getGuestNicModel(String guestOSType) {
-        if (isGuestPVEnabled(guestOSType)) {
-            return InterfaceDef.nicModel.VIRTIO;
-        } else {
-            return InterfaceDef.nicModel.E1000;
-        }
-    }
-
-    private DiskDef.diskBus getGuestDiskModel(String guestOSType) {
-        if (isGuestPVEnabled(guestOSType)) {
-            return DiskDef.diskBus.VIRTIO;
-        } else {
-            return DiskDef.diskBus.IDE;
-        }
-    }
-
-    private String setVnetBrName(String vnetId) {
-        return "cloudVirBr" + vnetId;
-    }
-
-    private String getVnetIdFromBrName(String vnetBrName) {
-        return vnetBrName.replaceAll("cloudVirBr", "");
-    }
-
-    private void cleanupVMNetworks(Connect conn, List<InterfaceDef> nics) {
-        for (InterfaceDef nic : nics) {
-            if (nic.getHostNetType() == hostNicType.VNET) {
-                cleanupVnet(conn, getVnetIdFromBrName(nic.getBrName()));
-            }
-        }
-    }
-
-    private Domain getDomain(Connect conn, String vmName)
-            throws LibvirtException {
-        return conn
-                .domainLookupByUUID(UUID.nameUUIDFromBytes(vmName.getBytes()));
-    }
-
-    protected List<InterfaceDef> getInterfaces(Connect conn, String vmName) {
-        LibvirtDomainXMLParser parser = new LibvirtDomainXMLParser();
-        Domain dm = null;
-        try {
-            dm = conn.domainLookupByUUID(UUID.nameUUIDFromBytes(vmName
-                    .getBytes()));
-            parser.parseDomainXML(dm.getXMLDesc(0));
-            return parser.getInterfaces();
-
-        } catch (LibvirtException e) {
-            s_logger.debug("Failed to get dom xml: " + e.toString());
-            return new ArrayList<InterfaceDef>();
-        } catch (Exception e) {
-            s_logger.debug("Failed to get dom xml: " + e.toString());
-            return new ArrayList<InterfaceDef>();
-        } finally {
-            try {
-                if (dm != null) {
-                    dm.free();
-                }
-            } catch (LibvirtException e) {
-
-            }
-        }
-    }
-
-    protected List<DiskDef> getDisks(Connect conn, String vmName) {
-        LibvirtDomainXMLParser parser = new LibvirtDomainXMLParser();
-        Domain dm = null;
-        try {
-            dm = conn.domainLookupByUUID(UUID.nameUUIDFromBytes(vmName
-                    .getBytes()));
-            parser.parseDomainXML(dm.getXMLDesc(0));
-            return parser.getDisks();
-
-        } catch (LibvirtException e) {
-            s_logger.debug("Failed to get dom xml: " + e.toString());
-            return new ArrayList<DiskDef>();
-        } catch (Exception e) {
-            s_logger.debug("Failed to get dom xml: " + e.toString());
-            return new ArrayList<DiskDef>();
-        } finally {
-            try {
-                if (dm != null) {
-                    dm.free();
-                }
-            } catch (LibvirtException e) {
-
-            }
-        }
-    }
-
-    private String executeBashScript(String script) {
-        Script command = new Script("/bin/bash", _timeout, s_logger);
-        command.add("-c");
-        command.add(script);
-        return command.execute();
-    }
-
-    private String executeBashScript(String script, OutputInterpreter parser) {
-        Script command = new Script("/bin/bash", _timeout, s_logger);
-        command.add("-c");
-        command.add(script);
-        return command.execute(parser);
-    }
-
-    private void deletExitingLinkLocalRoutTable(String linkLocalBr) {
-        Script command = new Script("/bin/bash", _timeout);
-        command.add("-c");
-        command.add("ip route | grep " + NetUtils.getLinkLocalCIDR());
-        OutputInterpreter.AllLinesParser parser = new OutputInterpreter.AllLinesParser();
-        String result = command.execute(parser);
-        boolean foundLinkLocalBr = false;
-        if (result == null && parser.getLines() != null) {
-            String[] lines = parser.getLines().split("\\n");
-            for (String line : lines) {
-                String[] tokens = line.split(" ");
-                if (!tokens[2].equalsIgnoreCase(linkLocalBr)) {
-                    Script.runSimpleBashScript("ip route del "
-                            + NetUtils.getLinkLocalCIDR());
-                } else {
-                    foundLinkLocalBr = true;
-                }
-            }
-        }
-        if (!foundLinkLocalBr) {
-            Script.runSimpleBashScript("ip route add "
-                    + NetUtils.getLinkLocalCIDR() + " dev " + linkLocalBr
-                    + " src " + NetUtils.getLinkLocalGateway());
-        }
-    }
-
-    private class vmStats {
-        long _usedTime;
-        long _tx;
-        long _rx;
-        Calendar _timestamp;
-    }
-
-    private VmStatsEntry getVmStat(Connect conn, String vmName)
-            throws LibvirtException {
-        Domain dm = null;
-        try {
-            dm = getDomain(conn, vmName);
-            DomainInfo info = dm.getInfo();
-
-            VmStatsEntry stats = new VmStatsEntry();
-            stats.setNumCPUs(info.nrVirtCpu);
-            stats.setEntityType("vm");
-
-            /* get cpu utilization */
-            vmStats oldStats = null;
-
-            Calendar now = Calendar.getInstance();
-
-            oldStats = _vmStats.get(vmName);
-
-            long elapsedTime = 0;
-            if (oldStats != null) {
-                elapsedTime = now.getTimeInMillis()
-                        - oldStats._timestamp.getTimeInMillis();
-                double utilization = (info.cpuTime - oldStats._usedTime)
-                        / ((double) elapsedTime * 1000000);
-
-                NodeInfo node = conn.nodeInfo();
-                utilization = utilization / node.cpus;
-                stats.setCPUUtilization(utilization * 100);
-            }
-
-            /* get network stats */
-
-            List<InterfaceDef> vifs = getInterfaces(conn, vmName);
-            long rx = 0;
-            long tx = 0;
-            for (InterfaceDef vif : vifs) {
-                DomainInterfaceStats ifStats = dm.interfaceStats(vif
-                        .getDevName());
-                rx += ifStats.rx_bytes;
-                tx += ifStats.tx_bytes;
-            }
-
-            if (oldStats != null) {
-                long deltarx = rx - oldStats._rx;
-                if (deltarx > 0)
-                    stats.setNetworkReadKBs(deltarx / 1000);
-                long deltatx = tx - oldStats._tx;
-                if (deltatx > 0)
-                    stats.setNetworkWriteKBs(deltatx / 1000);
-            }
-
-            vmStats newStat = new vmStats();
-            newStat._usedTime = info.cpuTime;
-            newStat._rx = rx;
-            newStat._tx = tx;
-            newStat._timestamp = now;
-            _vmStats.put(vmName, newStat);
-            return stats;
-        } finally {
-            if (dm != null) {
-                dm.free();
-            }
-        }
-    }
-
-    private boolean can_bridge_firewall(String prvNic) {
-        Script cmd = new Script(_securityGroupPath, _timeout, s_logger);
-        cmd.add("can_bridge_firewall");
-        cmd.add(prvNic);
-        String result = cmd.execute();
-        if (result != null) {
-            return false;
-        }
-        return true;
-    }
-
-    protected boolean destroy_network_rules_for_vm(Connect conn, String vmName) {
-        if (!_can_bridge_firewall) {
-            return false;
-        }
-        String vif = null;
-        List<InterfaceDef> intfs = getInterfaces(conn, vmName);
-        if (intfs.size() > 0) {
-            InterfaceDef intf = intfs.get(0);
-            vif = intf.getDevName();
-        }
-        Script cmd = new Script(_securityGroupPath, _timeout, s_logger);
-        cmd.add("destroy_network_rules_for_vm");
-        cmd.add("--vmname", vmName);
-        if (vif != null) {
-            cmd.add("--vif", vif);
-        }
-        String result = cmd.execute();
-        if (result != null) {
-            return false;
-        }
-        return true;
-    }
-
-    protected boolean default_network_rules(Connect conn, String vmName,
-            NicTO nic, Long vmId) {
-        if (!_can_bridge_firewall) {
-            return false;
-        }
-
-        List<InterfaceDef> intfs = getInterfaces(conn, vmName);
-        if (intfs.size() < nic.getDeviceId()) {
-            return false;
-        }
-
-        InterfaceDef intf = intfs.get(nic.getDeviceId());
-        String brname = intf.getBrName();
-        String vif = intf.getDevName();
-
-        Script cmd = new Script(_securityGroupPath, _timeout, s_logger);
-        cmd.add("default_network_rules");
-        cmd.add("--vmname", vmName);
-        cmd.add("--vmid", vmId.toString());
-        if (nic.getIp() != null) {
-            cmd.add("--vmip", nic.getIp());
-        }
-        cmd.add("--vmmac", nic.getMac());
-        cmd.add("--vif", vif);
-        cmd.add("--brname", brname);
-        String result = cmd.execute();
-        if (result != null) {
-            return false;
-        }
-        return true;
-    }
-
-    protected boolean post_default_network_rules(Connect conn, String vmName,
-            NicTO nic, Long vmId, InetAddress dhcpServerIp, String hostIp,
-            String hostMacAddr) {
-        if (!_can_bridge_firewall) {
-            return false;
-        }
-
-        List<InterfaceDef> intfs = getInterfaces(conn, vmName);
-        if (intfs.size() < nic.getDeviceId()) {
-            return false;
-        }
-
-        InterfaceDef intf = intfs.get(nic.getDeviceId());
-        String brname = intf.getBrName();
-        String vif = intf.getDevName();
-
-        Script cmd = new Script(_securityGroupPath, _timeout, s_logger);
-        cmd.add("post_default_network_rules");
-        cmd.add("--vmname", vmName);
-        cmd.add("--vmid", vmId.toString());
-        cmd.add("--vmip", nic.getIp());
-        cmd.add("--vmmac", nic.getMac());
-        cmd.add("--vif", vif);
-        cmd.add("--brname", brname);
-        if (dhcpServerIp != null)
-            cmd.add("--dhcpSvr", dhcpServerIp.getHostAddress());
-
-        cmd.add("--hostIp", hostIp);
-        cmd.add("--hostMacAddr", hostMacAddr);
-        String result = cmd.execute();
-        if (result != null) {
-            return false;
-        }
-        return true;
-    }
-
-    protected boolean default_network_rules_for_systemvm(Connect conn,
-            String vmName) {
-        if (!_can_bridge_firewall) {
-            return false;
-        }
-
-        Script cmd = new Script(_securityGroupPath, _timeout, s_logger);
-        cmd.add("default_network_rules_systemvm");
-        cmd.add("--vmname", vmName);
-        cmd.add("--localbrname", _linkLocalBridgeName);
-        String result = cmd.execute();
-        if (result != null) {
-            return false;
-        }
-        return true;
-    }
-
-    private boolean add_network_rules(String vmName, String vmId,
-            String guestIP, String sig, String seq, String mac, String rules,
-            String vif, String brname) {
-        if (!_can_bridge_firewall) {
-            return false;
-        }
-
-        String newRules = rules.replace(" ", ";");
-        Script cmd = new Script(_securityGroupPath, _timeout, s_logger);
-        cmd.add("add_network_rules");
-        cmd.add("--vmname", vmName);
-        cmd.add("--vmid", vmId);
-        cmd.add("--vmip", guestIP);
-        cmd.add("--sig", sig);
-        cmd.add("--seq", seq);
-        cmd.add("--vmmac", mac);
-        cmd.add("--vif", vif);
-        cmd.add("--brname", brname);
-        if (rules != null) {
-            cmd.add("--rules", newRules);
-        }
-        String result = cmd.execute();
-        if (result != null) {
-            return false;
-        }
-        return true;
-    }
-
-    private boolean cleanup_rules() {
-        if (!_can_bridge_firewall) {
-            return false;
-        }
-        Script cmd = new Script(_securityGroupPath, _timeout, s_logger);
-        cmd.add("cleanup_rules");
-        String result = cmd.execute();
-        if (result != null) {
-            return false;
-        }
-        return true;
-    }
-
-    private String get_rule_logs_for_vms() {
-        Script cmd = new Script(_securityGroupPath, _timeout, s_logger);
-        cmd.add("get_rule_logs_for_vms");
-        OutputInterpreter.OneLineParser parser = new OutputInterpreter.OneLineParser();
-        String result = cmd.execute(parser);
-        if (result == null) {
-            return parser.getLine();
-        }
-        return null;
-    }
-
-    private HashMap<String, Pair<Long, Long>> syncNetworkGroups(long id) {
-        HashMap<String, Pair<Long, Long>> states = new HashMap<String, Pair<Long, Long>>();
-
-        String result = get_rule_logs_for_vms();
-        s_logger.trace("syncNetworkGroups: id=" + id + " got: " + result);
-        String[] rulelogs = result != null ? result.split(";") : new String[0];
-        for (String rulesforvm : rulelogs) {
-            String[] log = rulesforvm.split(",");
-            if (log.length != 6) {
-                continue;
-            }
-            try {
-                states.put(log[0], new Pair<Long, Long>(Long.parseLong(log[1]),
-                        Long.parseLong(log[5])));
-            } catch (NumberFormatException nfe) {
-                states.put(log[0], new Pair<Long, Long>(-1L, -1L));
-            }
-        }
-        return states;
-    }
-
-    /* online snapshot supported by enhanced qemu-kvm */
-    private boolean isSnapshotSupported() {
-        String result = executeBashScript("qemu-img --help|grep convert |grep snapshot");
-        if (result != null) {
-            return false;
-        } else {
-            return true;
-        }
-    }
-
-    private Pair<Double, Double> getNicStats(String nicName) {
-        double rx = 0.0;
-        OutputInterpreter.OneLineParser rxParser = new OutputInterpreter.OneLineParser();
-        String result = executeBashScript("cat /sys/class/net/" + nicName
-                + "/statistics/rx_bytes", rxParser);
-        if (result == null && rxParser.getLine() != null) {
-            rx = Double.parseDouble(rxParser.getLine());
-        }
-
-        double tx = 0.0;
-        OutputInterpreter.OneLineParser txParser = new OutputInterpreter.OneLineParser();
-        result = executeBashScript("cat /sys/class/net/" + nicName
-                + "/statistics/tx_bytes", txParser);
-        if (result == null && txParser.getLine() != null) {
-            tx = Double.parseDouble(txParser.getLine());
-        }
-
-        return new Pair<Double, Double>(rx, tx);
-    }
-
-    private void createControlNetwork(Connect conn) throws LibvirtException {
-        _virtRouterResource.createControlNetwork(_linkLocalBridgeName);
-    }
-
-    private Answer execute(NetworkRulesSystemVmCommand cmd) {
-        boolean success = false;
-        Connect conn;
-        try {
-            conn = LibvirtConnection.getConnection();
-            success = default_network_rules_for_systemvm(conn, cmd.getVmName());
-        } catch (LibvirtException e) {
-            // TODO Auto-generated catch block
-            e.printStackTrace();
-        }
-
-        return new Answer(cmd, success, "");
-    }
->>>>>>> 66e14e26
 
 }