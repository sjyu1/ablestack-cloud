# Licensed to the Apache Software Foundation (ASF) under one
# or more contributor license agreements.  See the NOTICE file
# distributed with this work for additional information
# regarding copyright ownership.  The ASF licenses this file
# to you under the Apache License, Version 2.0 (the
# "License"); you may not use this file except in compliance
# with the License.  You may obtain a copy of the License at
# 
#   http://www.apache.org/licenses/LICENSE-2.0
# 
# Unless required by applicable law or agreed to in writing,
# software distributed under the License is distributed on an
# "AS IS" BASIS, WITHOUT WARRANTIES OR CONDITIONS OF ANY
# KIND, either express or implied.  See the License for the
# specific language governing permissions and limitations
# under the License.

# Sample configuration file for CloudStack agent

# The GUID to identify the agent with, this is mandatory!
# Generate with "uuidgen"
guid=

#resource= the java class, which agent load to execute
resource=com.cloud.hypervisor.kvm.resource.LibvirtComputingResource

#workers= number of threads running in agent
workers=5

#host= The IP address of management server
host=localhost

# The time interval in seconds after which agent will check if connected host
# is the preferred host (the first host in the comma-separated list is preferred
# one) and will attempt to reconnect to the preferred host when it's connected
# to one of the secondary/backup hosts. The timer task is scheduled after agent
# connects to a management server. On connection, it receives admin configured
# cluster-level 'indirect.agent.lb.check.interval' setting that will be used by
# the agent as the preferred host check interval however the following setting
# if defined overrides the received value. The value 0 and lb algorithm 'shuffle'
# disables this background task.
#host.lb.check.interval=0

#port = The port management server listening on, default is 8250
port=8250

#cluster= The cluster which the agent belongs to
cluster=default

#pod= The pod which the agent belongs to
pod=default

#zone= The zone which the agent belongs to
zone=default

#public.network.device= the public nic device
# if this is commented, it is autodetected on service startup
# public.network.device=cloudbr0

#private.network.device= the private nic device
# if this is commented, it is autodetected on service startup
# private.network.device=cloudbr1

#guest.network.device= the guest nic device
# if this is commented, the private nic device will be used

# local storage path, by default, it's /var/lib/libvirt/images/
#local.storage.path=/var/lib/libvirt/images/

# Qemu socket path, directory where Qemu sockets are placed.
# These sockets are for the Qemu Guest Agent and SSVM privisioning
# Make sure that AppArmor or SELinux allow libvirt to write there
#qemu.sockets.path=/var/lib/libvirt/qemu

# The UUID for the local storage pool, this is mandatory!
# Generate with "uuidgen"
local.storage.uuid=

# Location for KVM scripts
domr.scripts.dir=scripts/network/domr/kvm

# the timeout for time-consuming operations, such as create/copy snapshot
#cmds.timeout=7200

# set the vm migrate speed, by default, it will try to guess the speed of the guest network
# In MegaBytes per second
#vm.migrate.speed=0

# set target downtime at end of livemigration, the 'hiccup' for final copy. Higher numbers
# make livemigration easier, lower numbers may cause migration to never complete. Less than 1
# means hypervisor default (20ms).
#vm.migrate.downtime=0

# Busy VMs may never finish migrating, depending on environment. When its available, we will
# want to add support for autoconvergence migration flag which should fix this. Set an upper
# limit in milliseconds for how long live migration should wait, at which point VM is paused and
# migration will finish quickly.  Less than 1 means disabled.
#vm.migrate.pauseafter=0

# Time (in seconds) to wait for VM migrate finish. Less than 1 means disabled.
# If vm migration is not finished in the time, the vm job will be cancelled by libvirt.
# It will be configured by cloudstack management server when cloudstack agent connects.
# please change the global setting 'migratewait' if needed (default value: 3600)
#vm.migrate.wait=0

# Agent hooks is the way to override default agent behavior to extend the functionality without excessive coding
# for a custom deployment. The first hook promoted is libvirt-vm-xml-transformer which allows provider to modify
# VM XML specification before send to libvirt. Hooks are implemented in Groovy and must be implemented in the way
# to keep default CS behaviour is something goes wrong.
# All hooks are located in a special directory defined in 'agent.hooks.basedir'
#
# agent.hooks.basedir=/etc/cloudstack/agent/hooks

# every hook has two major attributes - script name, specified in 'agent.hooks.*.script' and method name
# specified in 'agent.hooks.*.method'.

# Libvirt XML transformer hook does XML-to-XML transformation which provider can use to add/remove/modify some
# sort of attributes in Libvirt XML domain specification.
# agent.hooks.libvirt_vm_xml_transformer.script=libvirt-vm-xml-transformer.groovy
# agent.hooks.libvirt_vm_xml_transformer.method=transform
#
# The hook is called right after libvirt successfully launched VM
# agent.hooks.libvirt_vm_on_start.script=libvirt-vm-state-change.groovy
# agent.hooks.libvirt_vm_on_start.method=onStart
#
# The hook is called right after libvirt successfully stopped VM
# agent.hooks.libvirt_vm_on_stop.script=libvirt-vm-state-change.groovy
# agent.hooks.libvirt_vm_on_stop.method=onStop
#

# set the type of bridge used on the hypervisor, this defines what commands the resource 
# will use to setup networking. Currently supported NATIVE, OPENVSWITCH
#network.bridge.type=native

# set the driver used to plug and unplug nics from the bridges
# a sensible default will be selected based on the network.bridge.type but can
# be overridden here.
# native = com.cloud.hypervisor.kvm.resource.BridgeVifDriver
# openvswitch = com.cloud.hypervisor.kvm.resource.OvsVifDriver
#libvirt.vif.driver=com.cloud.hypervisor.kvm.resource.BridgeVifDriver

# Set DPDK Support on OpenVswitch
#openvswitch.dpdk.enabled=true
#openvswitch.dpdk.ovs.path=/var/run/openvswitch

# set the hypervisor type, values are: kvm, lxc
hypervisor.type=kvm

# This parameter specifies a directory on the host local storage for temporary storing direct download templates
#direct.download.temporary.download.location=/var/lib/libvirt/images

# This parameter specifies a directory on the host local storage for creating and hosting the config drives
#host.cache.location=/var/cache/cloud

# set the rolling maintenance hook scripts directory
#rolling.maintenance.hooks.dir=/etc/cloudstack/agent/hooks.d

# disable the rolling maintenance service execution
#rolling.maintenance.service.executor.disabled=true

# set the hypervisor URI. Usually there is no need for changing this
# For KVM: qemu:///system
# For LXC: lxc:///
# hypervisor.uri=qemu:///system

# settings to enable direct networking in libvirt, should not be used
# on hosts that run system vms, values for mode are: private, bridge, vepa
# libvirt.vif.driver=com.cloud.hypervisor.kvm.resource.DirectVifDriver
# network.direct.source.mode=private
# network.direct.device=eth0

# setting to enable the cpu model to kvm guest globally.
# three option:custom,host-model and host-passthrough.
# custom - user custom the CPU model which specified by guest.cpu.model.
# host-model - identify the named CPU model which most closely matches the host,
# and then request additional CPU flags to complete the match. This should give
# close to maximum functionality/performance, which maintaining good
# reliability/compatibility if the guest is migrated to another host with slightly different host CPUs.
# host-passthrough - tell KVM to passthrough the host CPU with no modifications.
# The difference to host-model, instead of just matching feature flags,
# every last detail of the host CPU is matched. This gives absolutely best performance,
# and can be important to some apps which check low level CPU details,
# but it comes at a cost wrt migration. The guest can only be migrated to
# an exactly matching host CPU.
#
# guest.cpu.mode=custom|host-model|host-passthrough
# This param is only valid if guest.cpu.mode=custom,
# for examples:"Conroe" "Penryn", "Nehalem", "Westmere", "pentiumpro" and so
# on,run virsh capabilities for more details.
# guest.cpu.model=
#
# This param will set the CPU architecture for the domain override what
# the management server would send
# In case of arm64 (aarch64), this will change the machine type to 'virt' and
# adds a SCSI and a USB controller in the domain xml.
# guest.cpu.arch=x86_64|aarch64
#
# This param will require CPU features on the <cpu> section
# guest.cpu.features=vmx vme
#
# vm.memballoon.disable=true
# Disable memory ballooning on vm guests for overcommit, by default overcommit
# feature enables balloon and sets currentMemory to a minimum value.
#
# vm.diskactivity.checkenabled=false
# Set to true to check disk activity on VM's disks before starting a VM. This only applies
# to QCOW2 files, and ensures that there is no other running instance accessing
# the file before starting. It works by checking the modify time against the current time,
# so care must be taken to ensure the cluster has time synced, otherwise VMs may fail to start.
#
# vm.diskactivity.checktimeout_s=120
# Timeout for giving up on waiting for VM's disk files to become inactive. Hitting
# this timeout will result in failure to start VM.
#
# vm.diskactivity.inactivetime_ms=30000
# This is the length of time that the disk needs to be inactive in order to pass the check.
# This means current time minus mtime of disk file needs to be greater than this number.
# It also has the side effect of setting the minimum threshold between a stop and start of
# a given VM.
#
# kvmclock.disable=false
# Some newer linux kernels are incapable of reliably migrating vms with kvmclock
# This is a workaround for the bug, admin can set this to true per-host
#
# vm.rng.enable=false
# This enabled the VirtIO Random Number Generator device for guests.
#
# vm.rng.model=random
# The model of VirtIO Random Number Generator (RNG) to present to the Guest.
# Currently only 'random' is supported.
#
# vm.rng.path=/dev/random
# Local Random Number Device Generator to use for VirtIO RNG for Guests.
# This is usually /dev/random, but per platform this might be different
#
# vm.rng.rate.bytes=2048
# The amount of bytes the Guest may request/obtain from the RNG in the period
# specified below.
#
# vm.rng.rate.period=1000
# The number of milliseconds in which the guest is allowed to obtain the bytes
# specified above.
#
# router.aggregation.command.each.timeout=600
# timeout value for aggregation commands send to virtual router
#
# host.overcommit.mem.mb = 0
# allows to increase amount of ram available on host virtually to utilize Zswap, KSM features
# and modern fast SSD/3D XPoint devices. Specified amount of MBs is added to the memory agent 
# reports to the Management Server
# Default: 0
#
# host.reserved.mem.mb = 0
# How much host memory to reserve for non-allocation. 
# A useful parameter if a node uses some other software that requires memory,
# or in case that OOM Killer kicks in sometimes.
# If this parameter is used, host.overcommit.mem.mb must be set to 0.
# Default value: 0
#
# vm.watchdog.model=i6300esb
# The model of Watchdog timer to present to the Guest
# For all models refer to the libvirt documentation.
# Recommend value is: i6300esb
#
# vm.watchdog.action=none
# Action to take when the Guest/Instance is no longer notifying the Watchdog
# timer.
# For all actions refer to the libvirt documentation.
# Recommended values are: none, reset and poweroff.
#
iscsi.session.cleanup.enabled=false
# Automatically clean up iscsi sessions not attached to any VM.
# Should be enabled for users using managed storage for example solidfire.
# Should be disabled for users with unmanaged iscsi connections on their hosts

# This parameter specifies the heartbeat update timeout in ms; The default value is 60000ms (1 min).
# Depending on the use case, this timeout might need increasing/decreasing.
# heartbeat.update.timeout=60000

# This parameter specifies the timeout in seconds to retrieve the target's domain id when migrating a VM with KVM.
# vm.migrate.domain.retrieve.timeout=10

# This parameter specifies if the host must be rebooted when something goes wrong with the heartbeat.
# reboot.host.and.alert.management.on.heartbeat.timeout=true

# Enable manually setting CPU's topology on KVM's VM.
# enable.manually.setting.cpu.topology.on.kvm.vm=true

<<<<<<< HEAD
# Manually set the host CPU MHz, in cases where CPU scaling support detected value is wrong
# host.cpu.manual.speed.mhz=0
=======
# Enable/disable IO driver for Qemu / It's enabled by default on KVM agents
# enable.io.uring=true
>>>>>>> 42a92dcd
<|MERGE_RESOLUTION|>--- conflicted
+++ resolved
@@ -286,10 +286,8 @@
 # Enable manually setting CPU's topology on KVM's VM.
 # enable.manually.setting.cpu.topology.on.kvm.vm=true
 
-<<<<<<< HEAD
 # Manually set the host CPU MHz, in cases where CPU scaling support detected value is wrong
 # host.cpu.manual.speed.mhz=0
-=======
+
 # Enable/disable IO driver for Qemu / It's enabled by default on KVM agents
-# enable.io.uring=true
->>>>>>> 42a92dcd
+# enable.io.uring=true