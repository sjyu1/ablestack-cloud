--- conflicted
+++ resolved
@@ -158,7 +158,6 @@
 # Some newer linux kernels are incapable of reliably migrating vms with kvmclock
 # This is a workaround for the bug, admin can set this to true per-host
 #
-<<<<<<< HEAD
 # vm.rng.enable=false
 # This enabled the VirtIO Random Number Generator device for guests.
 #
@@ -177,8 +176,7 @@
 # vm.rng.rate.period=1000
 # The number of milliseconds in which the guest is allowed to obtain the bytes
 # specified above.
-=======
-#router.aggregation.command.each.timeout=600
-#timeout value for aggregation commands send to virtual router
-#
->>>>>>> 0ead11e8
+
+# router.aggregation.command.each.timeout=600
+# timeout value for aggregation commands send to virtual router
+#