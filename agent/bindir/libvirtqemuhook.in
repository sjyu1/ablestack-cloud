#!/usr/bin/python3
# Licensed to the Apache Software Foundation (ASF) under one
# or more contributor license agreements.  See the NOTICE file
# distributed with this work for additional information
# regarding copyright ownership.  The ASF licenses this file
# to you under the Apache License, Version 2.0 (the
# "License"); you may not use this file except in compliance
# with the License.  You may obtain a copy of the License at
#   http://www.apache.org/licenses/LICENSE-2.0
# Unless required by applicable law or agreed to in writing,
# software distributed under the License is distributed on an
# "AS IS" BASIS, WITHOUT WARRANTIES OR CONDITIONS OF ANY
# KIND, either express or implied.  See the License for the
# specific language governing permissions and limitations
# under the License.

import logging
import re
import sys
import os
import subprocess
from threading import Timer
from xml.dom.minidom import parse
from cloudutils.configFileOps import configFileOps
from cloudutils.networkConfig import networkConfig

logging.basicConfig(filename='/var/log/libvirt/qemu-hook.log',
                    filemode='a',
                    format='%(asctime)s,%(msecs)d %(name)s %(levelname)s %(message)s',
                    datefmt='%H:%M:%S',
                    level=logging.INFO)
logger = logging.getLogger('qemu-hook')

customDir = "/etc/libvirt/hooks/custom"
customDirPermissions = 0o744
timeoutSeconds = 10 * 60
validQemuActions = ['prepare', 'start', 'started', 'stopped', 'release', 'migrate', 'restore', 'reconnect', 'attach']


def isOldStyleBridge(brName):
    if brName.find("cloudVirBr") == 0:
        return True
    else:
        return False


def isNewStyleBridge(brName):
    if brName.startswith('brvx-'):
        return False
    if re.match(r"br(\w+)-(\d+)", brName) == None:
        return False
    else:
        return True


def getGuestNetworkDevice():
    netlib = networkConfig()
    cfo = configFileOps("/etc/cloudstack/agent/agent.properties")
    guestDev = cfo.getEntry("guest.network.device")
    enslavedDev = netlib.getEnslavedDev(guestDev, 1)
    return enslavedDev.split(".")[0]


def handleMigrateBegin():
    try:
        domain = parse(sys.stdin)
        for interface in domain.getElementsByTagName("interface"):
<<<<<<< HEAD
            source = interface.getElementsByTagName("source")[0]
            bridge = source.getAttribute("bridge")
            if isOldStyleBridge(bridge):
                vlanId = bridge.replace("cloudVirBr", "")
                phyDev = getGuestNetworkDevice()
            elif isNewStyleBridge(bridge):
                vlanId = re.sub(r"br(\w+)-", "", bridge)
                phyDev = re.sub(r"-(\d+)$", "", re.sub(r"^br", "", bridge))
                netlib = networkConfig()
                if not netlib.isNetworkDev(phyDev):
=======
            sources = interface.getElementsByTagName("source")
            if sources.length > 0:
                source = interface.getElementsByTagName("source")[0]
                bridge = source.getAttribute("bridge")
                if isOldStyleBridge(bridge):
                    vlanId = bridge.replace("cloudVirBr", "")
>>>>>>> 5fa9b8f6
                    phyDev = getGuestNetworkDevice()
                elif isNewStyleBridge(bridge):
                    vlanId = re.sub(r"br(\w+)-", "", bridge)
                    phyDev = re.sub(r"-(\d+)$", "" , re.sub(r"^br", "" ,bridge))
                    netlib = networkConfig()
                    if not netlib.isNetworkDev(phyDev):
                        phyDev = getGuestNetworkDevice()
                else:
                    continue
                newBrName = "br" + phyDev + "-" + vlanId
                source.setAttribute("bridge", newBrName)
        print(domain.toxml())
    except:
        pass


def executeCustomScripts(sysArgs):
    if not os.path.exists(customDir) or not os.path.isdir(customDir):
        return

    scripts = getCustomScriptsFromDirectory()

    for scriptName in scripts:
        executeScript(scriptName, sysArgs)


def executeScript(scriptName, sysArgs):
    logger.info('Executing custom script: %s, parameters: %s' % (scriptName, ' '.join(map(str, sysArgs))))
    path = customDir + os.path.sep + scriptName

    if not os.access(path, os.X_OK):
        logger.warning('Custom script: %s is not executable; skipping execution.' % scriptName)
        return

    try:
        process = subprocess.Popen([path] + sysArgs, stdout=subprocess.PIPE,
                                   stderr=subprocess.PIPE, shell=False)
        try:
            timer = Timer(timeoutSeconds, terminateProcess, [process, scriptName])
            timer.start()
            output, error = process.communicate()

            if process.returncode == -15:
                logger.error('Custom script: %s terminated after timeout of %s second[s].'
                             % (scriptName, timeoutSeconds))
                return
            if process.returncode != 0:
                logger.info('return code: %s' % str(process.returncode))
                raise Exception(error)
            logger.info('Custom script: %s finished successfully; output: \n%s' %
                        (scriptName, str(output)))
        finally:
            timer.cancel()
    except (OSError, Exception) as e:
        logger.exception("Custom script: %s finished with error: \n%s" % (scriptName, e))


def terminateProcess(process, scriptName):
    logger.warning(
        'Custom script: %s taking longer than %s second[s]; terminating..' % (scriptName, str(timeoutSeconds)))
    process.terminate()


def getCustomScriptsFromDirectory():
    return sorted([fileName for fileName in os.listdir(customDir) if
                   (fileName is not None) & (fileName != "") & ('_' in fileName) &
                   (fileName.startswith((action + '_')) | fileName.startswith(('all' + '_')))],
                  key=lambda fileName: substringAfter(fileName, '_'))


def substringAfter(s, delimiter):
    return s.partition(delimiter)[2]


def executeProgram(programName, sysArgs):
    logger.info('Executing custom program: %s, parameters: %s' % (programName, ' '.join(map(str, sysArgs))))
    path = programName
    ret_code = -1

    if not os.access(path, os.X_OK):
        logger.warning('Custom script: %s is not executable; skipping execution.' % programName)
        return ret_code

    try:
        process = subprocess.Popen([path] + sysArgs, stdout=subprocess.PIPE,
                                   stderr=subprocess.PIPE, shell=False)
        try:
            timer = Timer(timeoutSeconds, terminateProgram, [process, programName])
            timer.start()
            output, error = process.communicate()
            ret_code = process.returncode

            if process.returncode == -15:
                logger.error('Custom program: %s terminated after timeout of %s second[s].'
                             % (programName, timeoutSeconds))
                return ret_code
            if process.returncode != 0:
                logger.debug('return code: %s' % str(process.returncode))
                raise Exception(error)
            logger.debug('Custom program: %s finished successfully; output: \n%s' %
                         (programName, str(output)))
        finally:
            timer.cancel()
    except (OSError, Exception) as e:
        logger.error("Custom script: %s finished with error: \n%s" % (programName, e))
        pass
    return ret_code


def terminateProgram(process, programName):
    logger.warning(
        'Custom program: %s taking longer than %s second[s]; terminating..' % (programName, str(timeoutSeconds)))
    process.terminate()


def unmapStorage():
    try:
        domain = parse(sys.stdin)

        for volume in domain.getElementsByTagName("disk"):
            target = volume.getElementsByTagName("target")[0]
            if target.getAttribute("bus") == "scsi":
                disk = volume.getElementsByTagName("source")[0]
                img = disk.getAttribute("dev")
                ret_code = executeProgram("/usr/bin/rbd", ["unmap", img])
                if ret_code == 22:
                    logger.error('rbd unmap failed: %s is not rbd image' % img)

        # print(domain.toxml())
    except Exception as e:
        logger.exception("exception: %s\n" % (e))
        pass


def iscsiDisks():
    disks = []
    try:
        domain = parse(sys.stdin)
        # logger.info(domain)
        for volume in domain.getElementsByTagName("disk"):
            # logger.info(volume.toxml())
            sources = volume.getElementsByTagName("source")
            for source in sources:
                if str(source.getAttribute("dev")).find("dev"):
                    disk = volume.getElementsByTagName("source")[0]
                    dev = disk.getAttribute("dev")
                    rc = executeProgram("/usr/sbin/lvs", [dev])
                    if rc == 0:
                        disks.append(dev)

        # print(domain.toxml())
    except Exception as e:
        logger.exception("exception: %s\n" % (e))
        pass
    return disks


def getOwnership():
    disks = iscsiDisks()
    logger.info("disk list %s" % disks)
    for disk in disks:
        rc = executeProgram("/usr/sbin/lvchange", ["-ay", disk])
        logger.info(rc)


def removeOwnership():
    disks = iscsiDisks()
    logger.info("disk list %s" % disks)
    for disk in disks:
        rc = executeProgram("/usr/sbin/lvchange", ["-an", disk])
        logger.info(rc)


if __name__ == '__main__':
    if len(sys.argv) != 5:
        sys.exit(0)

    # For docs refer https://libvirt.org/hooks.html#qemu
    logger.info("Executing qemu hook with args: %s" % sys.argv)
    # logger.info("Executing qemu hook with xml: %s" % parse(sys.stdin).toxml())
    action, status = sys.argv[2:4]
    # logger.debug('The given action: %s, and status: %s' % (action, status))
    if action not in validQemuActions:
        logger.error('The given action: %s, is not a valid libvirt qemu operation.' % action)
        sys.exit(0)

    # if action == "prepare" and status == "begin":
    #     getOwnership()

    if action == "migrate" and status == "begin":
        handleMigrateBegin()

    if action == "release" and status == "end":
        unmapStorage()

    executeCustomScripts(sys.argv[1:])<|MERGE_RESOLUTION|>--- conflicted
+++ resolved
@@ -65,25 +65,12 @@
     try:
         domain = parse(sys.stdin)
         for interface in domain.getElementsByTagName("interface"):
-<<<<<<< HEAD
-            source = interface.getElementsByTagName("source")[0]
-            bridge = source.getAttribute("bridge")
-            if isOldStyleBridge(bridge):
-                vlanId = bridge.replace("cloudVirBr", "")
-                phyDev = getGuestNetworkDevice()
-            elif isNewStyleBridge(bridge):
-                vlanId = re.sub(r"br(\w+)-", "", bridge)
-                phyDev = re.sub(r"-(\d+)$", "", re.sub(r"^br", "", bridge))
-                netlib = networkConfig()
-                if not netlib.isNetworkDev(phyDev):
-=======
             sources = interface.getElementsByTagName("source")
             if sources.length > 0:
                 source = interface.getElementsByTagName("source")[0]
                 bridge = source.getAttribute("bridge")
                 if isOldStyleBridge(bridge):
                     vlanId = bridge.replace("cloudVirBr", "")
->>>>>>> 5fa9b8f6
                     phyDev = getGuestNetworkDevice()
                 elif isNewStyleBridge(bridge):
                     vlanId = re.sub(r"br(\w+)-", "", bridge)
