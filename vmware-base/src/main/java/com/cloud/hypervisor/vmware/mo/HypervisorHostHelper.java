// Licensed to the Apache Software Foundation (ASF) under one
// or more contributor license agreements.  See the NOTICE file
// distributed with this work for additional information
// regarding copyright ownership.  The ASF licenses this file
// to you under the Apache License, Version 2.0 (the
// "License"); you may not use this file except in compliance
// with the License.  You may obtain a copy of the License at
//
//   http://www.apache.org/licenses/LICENSE-2.0
//
// Unless required by applicable law or agreed to in writing,
// software distributed under the License is distributed on an
// "AS IS" BASIS, WITHOUT WARRANTIES OR CONDITIONS OF ANY
// KIND, either express or implied.  See the License for the
// specific language governing permissions and limitations
// under the License.
package com.cloud.hypervisor.vmware.mo;

import java.io.ByteArrayInputStream;
import java.io.File;
import java.io.FileWriter;
import java.io.IOException;
import java.io.StringWriter;
import java.net.URI;
import java.net.URISyntaxException;
import java.security.InvalidParameterException;
import java.util.ArrayList;
import java.util.Arrays;
import java.util.HashMap;
import java.util.List;
import java.util.Map;
import java.util.UUID;

import javax.xml.parsers.DocumentBuilderFactory;
import javax.xml.parsers.ParserConfigurationException;
import javax.xml.transform.Transformer;
import javax.xml.transform.TransformerException;
import javax.xml.transform.TransformerFactory;
import javax.xml.transform.dom.DOMSource;
import javax.xml.transform.stream.StreamResult;

import org.apache.cloudstack.engine.orchestration.service.NetworkOrchestrationService;
import org.apache.commons.collections.MapUtils;
import org.apache.commons.lang.StringUtils;
import org.apache.log4j.Logger;
import org.w3c.dom.Document;
import org.w3c.dom.Element;
import org.w3c.dom.Node;
import org.w3c.dom.traversal.DocumentTraversal;
import org.w3c.dom.traversal.NodeFilter;
import org.w3c.dom.traversal.NodeIterator;
import org.xml.sax.SAXException;

import com.cloud.exception.CloudException;
import com.cloud.hypervisor.vmware.util.VmwareContext;
import com.cloud.hypervisor.vmware.util.VmwareHelper;
import com.cloud.network.Networks.BroadcastDomainType;
import com.cloud.offering.NetworkOffering;
import com.cloud.storage.Storage.StoragePoolType;
import com.cloud.utils.ActionDelegate;
import com.cloud.utils.NumbersUtil;
import com.cloud.utils.Pair;
import com.cloud.utils.cisco.n1kv.vsm.NetconfHelper;
import com.cloud.utils.cisco.n1kv.vsm.PolicyMap;
import com.cloud.utils.cisco.n1kv.vsm.PortProfile;
import com.cloud.utils.cisco.n1kv.vsm.VsmCommand.BindingType;
import com.cloud.utils.cisco.n1kv.vsm.VsmCommand.OperationType;
import com.cloud.utils.cisco.n1kv.vsm.VsmCommand.PortProfileType;
import com.cloud.utils.cisco.n1kv.vsm.VsmCommand.SwitchPortMode;
import com.cloud.utils.db.GlobalLock;
import com.cloud.utils.exception.CloudRuntimeException;
import com.cloud.utils.net.NetUtils;
import com.cloud.utils.nicira.nvp.plugin.NiciraNvpApiVersion;
import com.vmware.vim25.AlreadyExistsFaultMsg;
import com.vmware.vim25.BoolPolicy;
import com.vmware.vim25.ClusterConfigInfoEx;
import com.vmware.vim25.ConcurrentAccessFaultMsg;
import com.vmware.vim25.CustomFieldStringValue;
import com.vmware.vim25.DVPortSetting;
import com.vmware.vim25.DVPortgroupConfigInfo;
import com.vmware.vim25.DVPortgroupConfigSpec;
import com.vmware.vim25.DVSSecurityPolicy;
import com.vmware.vim25.DVSTrafficShapingPolicy;
import com.vmware.vim25.DatacenterConfigInfo;
import com.vmware.vim25.DuplicateNameFaultMsg;
import com.vmware.vim25.DynamicProperty;
import com.vmware.vim25.FileFaultFaultMsg;
import com.vmware.vim25.HostNetworkSecurityPolicy;
import com.vmware.vim25.HostNetworkTrafficShapingPolicy;
import com.vmware.vim25.HostPortGroup;
import com.vmware.vim25.HostPortGroupSpec;
import com.vmware.vim25.HostVirtualSwitch;
import com.vmware.vim25.HttpNfcLeaseDeviceUrl;
import com.vmware.vim25.HttpNfcLeaseInfo;
import com.vmware.vim25.HttpNfcLeaseState;
import com.vmware.vim25.InsufficientResourcesFaultFaultMsg;
import com.vmware.vim25.InvalidDatastoreFaultMsg;
import com.vmware.vim25.InvalidNameFaultMsg;
import com.vmware.vim25.InvalidStateFaultMsg;
import com.vmware.vim25.LocalizedMethodFault;
import com.vmware.vim25.LongPolicy;
import com.vmware.vim25.ManagedObjectReference;
import com.vmware.vim25.MethodFault;
import com.vmware.vim25.NumericRange;
import com.vmware.vim25.ObjectContent;
import com.vmware.vim25.OptionValue;
import com.vmware.vim25.OutOfBoundsFaultMsg;
import com.vmware.vim25.OvfCreateDescriptorParams;
import com.vmware.vim25.OvfCreateDescriptorResult;
import com.vmware.vim25.OvfCreateImportSpecParams;
import com.vmware.vim25.OvfCreateImportSpecResult;
import com.vmware.vim25.OvfFile;
import com.vmware.vim25.OvfFileItem;
import com.vmware.vim25.ParaVirtualSCSIController;
import com.vmware.vim25.RuntimeFaultFaultMsg;
import com.vmware.vim25.TaskInProgressFaultMsg;
import com.vmware.vim25.VMwareDVSConfigSpec;
import com.vmware.vim25.VMwareDVSPortSetting;
import com.vmware.vim25.VMwareDVSPortgroupPolicy;
import com.vmware.vim25.VMwareDVSPvlanConfigSpec;
import com.vmware.vim25.VMwareDVSPvlanMapEntry;
import com.vmware.vim25.VirtualBusLogicController;
import com.vmware.vim25.VirtualController;
import com.vmware.vim25.VirtualDevice;
import com.vmware.vim25.VirtualDeviceConfigSpec;
import com.vmware.vim25.VirtualDeviceConfigSpecOperation;
import com.vmware.vim25.VirtualDisk;
import com.vmware.vim25.VirtualIDEController;
import com.vmware.vim25.VirtualLsiLogicController;
import com.vmware.vim25.VirtualLsiLogicSASController;
import com.vmware.vim25.VirtualMachineConfigSpec;
import com.vmware.vim25.VirtualMachineFileInfo;
import com.vmware.vim25.VirtualMachineGuestOsIdentifier;
import com.vmware.vim25.VirtualMachineImportSpec;
import com.vmware.vim25.VirtualMachineVideoCard;
import com.vmware.vim25.VirtualSCSIController;
import com.vmware.vim25.VirtualSCSISharing;
import com.vmware.vim25.VmConfigFaultFaultMsg;
import com.vmware.vim25.VmwareDistributedVirtualSwitchPvlanSpec;
import com.vmware.vim25.VmwareDistributedVirtualSwitchTrunkVlanSpec;
import com.vmware.vim25.VmwareDistributedVirtualSwitchVlanIdSpec;
import com.vmware.vim25.VmwareDistributedVirtualSwitchVlanSpec;

public class HypervisorHostHelper {
    private static final Logger s_logger = Logger.getLogger(HypervisorHostHelper.class);
    private static final int DEFAULT_LOCK_TIMEOUT_SECONDS = 600;
    private static final String s_policyNamePrefix = "cloud.policy.";

    // make vmware-base loosely coupled with cloud-specific stuff, duplicate VLAN.UNTAGGED constant here
    private static final String UNTAGGED_VLAN_NAME = "untagged";
    private static final String VMDK_PACK_DIR = "ova";
    private static final String OVA_OPTION_KEY_BOOTDISK = "cloud.ova.bootdisk";
    public static final String VSPHERE_DATASTORE_BASE_FOLDER = "fcd";
    public static final String VSPHERE_DATASTORE_HIDDEN_FOLDER = ".hidden";

    protected final static Map<String, Integer> apiVersionHardwareVersionMap;

    static {
        apiVersionHardwareVersionMap = new HashMap<String, Integer>();
        apiVersionHardwareVersionMap.put("3.5", 4);
        apiVersionHardwareVersionMap.put("3.6", 4);
        apiVersionHardwareVersionMap.put("3.7", 4);
        apiVersionHardwareVersionMap.put("3.8", 4);
        apiVersionHardwareVersionMap.put("3.9", 4);
        apiVersionHardwareVersionMap.put("4.0", 7);
        apiVersionHardwareVersionMap.put("4.1", 7);
        apiVersionHardwareVersionMap.put("4.2", 7);
        apiVersionHardwareVersionMap.put("4.3", 7);
        apiVersionHardwareVersionMap.put("4.4", 7);
        apiVersionHardwareVersionMap.put("4.5", 7);
        apiVersionHardwareVersionMap.put("4.6", 7);
        apiVersionHardwareVersionMap.put("4.7", 7);
        apiVersionHardwareVersionMap.put("4.8", 7);
        apiVersionHardwareVersionMap.put("4.9", 7);
        apiVersionHardwareVersionMap.put("5.0", 8);
        apiVersionHardwareVersionMap.put("5.1", 9);
        apiVersionHardwareVersionMap.put("5.2", 9);
        apiVersionHardwareVersionMap.put("5.3", 9);
        apiVersionHardwareVersionMap.put("5.4", 9);
        apiVersionHardwareVersionMap.put("5.5", 10);
        apiVersionHardwareVersionMap.put("5.6", 10);
        apiVersionHardwareVersionMap.put("5.7", 10);
        apiVersionHardwareVersionMap.put("5.8", 10);
        apiVersionHardwareVersionMap.put("5.9", 10);
        apiVersionHardwareVersionMap.put("6.0", 11);
        apiVersionHardwareVersionMap.put("6.1", 11);
        apiVersionHardwareVersionMap.put("6.2", 11);
        apiVersionHardwareVersionMap.put("6.3", 11);
        apiVersionHardwareVersionMap.put("6.4", 11);
        apiVersionHardwareVersionMap.put("6.5", 13);
        apiVersionHardwareVersionMap.put("6.6", 13);
        apiVersionHardwareVersionMap.put("6.7", 14);
        apiVersionHardwareVersionMap.put("6.8", 14);
        apiVersionHardwareVersionMap.put("6.9", 14);
        apiVersionHardwareVersionMap.put("7.0", 17);
    }

    public static VirtualMachineMO findVmFromObjectContent(VmwareContext context, ObjectContent[] ocs, String name, String instanceNameCustomField) {

        if (ocs != null && ocs.length > 0) {
            for (ObjectContent oc : ocs) {
                String vmNameInvCenter = null;
                String vmInternalCSName = null;
                List<DynamicProperty> objProps = oc.getPropSet();
                if (objProps != null) {
                    for (DynamicProperty objProp : objProps) {
                        if (objProp.getName().equals("name")) {
                            vmNameInvCenter = (String)objProp.getVal();
                        } else if (objProp.getName().contains(instanceNameCustomField)) {
                            if (objProp.getVal() != null)
                                vmInternalCSName = ((CustomFieldStringValue)objProp.getVal()).getValue();
                        }

                        if ((vmNameInvCenter != null && name.equalsIgnoreCase(vmNameInvCenter)) || (vmInternalCSName != null && name.equalsIgnoreCase(vmInternalCSName))) {
                            VirtualMachineMO vmMo = new VirtualMachineMO(context, oc.getObj());
                            return vmMo;
                        }
                    }
                }
            }
        }
        return null;
    }

    public static ManagedObjectReference findDatastoreWithBackwardsCompatibility(VmwareHypervisorHost hyperHost, String uuidName) throws Exception {
        ManagedObjectReference morDs = hyperHost.findDatastore(uuidName.replace("-", ""));
        if (morDs == null)
            morDs = hyperHost.findDatastore(uuidName);

        return morDs;
    }

    public static String getSecondaryDatastoreUUID(String storeUrl) {
        return UUID.nameUUIDFromBytes(storeUrl.getBytes()).toString();
    }

    public static DatastoreMO getHyperHostDatastoreMO(VmwareHypervisorHost hyperHost, String datastoreName) throws Exception {
        ObjectContent[] ocs = hyperHost.getDatastorePropertiesOnHyperHost(new String[] {"name"});
        if (ocs != null && ocs.length > 0) {
            for (ObjectContent oc : ocs) {
                List<DynamicProperty> objProps = oc.getPropSet();
                if (objProps != null) {
                    for (DynamicProperty objProp : objProps) {
                        if (objProp.getVal().toString().equals(datastoreName))
                            return new DatastoreMO(hyperHost.getContext(), oc.getObj());
                    }
                }
            }
        }
        return null;
    }

    public static String getPublicNetworkNamePrefix(String vlanId) {
        if (UNTAGGED_VLAN_NAME.equalsIgnoreCase(vlanId)) {
            return "cloud.public.untagged";
        } else {
            return "cloud.public." + vlanId + ".";
        }
    }

    public static String composeCloudNetworkName(String prefix, String vlanId, String svlanId, Integer networkRateMbps, String vSwitchName) {
        StringBuffer sb = new StringBuffer(prefix);
        if (vlanId == null || UNTAGGED_VLAN_NAME.equalsIgnoreCase(vlanId)) {
            sb.append(".untagged");
        } else {
            sb.append(".").append(vlanId);
            if (svlanId != null) {
                sb.append(".").append("s" + svlanId);
            }

        }

        if (networkRateMbps != null && networkRateMbps.intValue() > 0)
            sb.append(".").append(String.valueOf(networkRateMbps));
        else
            sb.append(".0");
        sb.append(".").append(VersioningContants.PORTGROUP_NAMING_VERSION);
        sb.append("-").append(vSwitchName);

        return sb.toString();
    }

    public static Map<String, String> getValidatedVsmCredentials(VmwareContext context) throws Exception {
        Map<String, String> vsmCredentials = context.getStockObject("vsmcredentials");
        String msg;
        if (vsmCredentials == null || vsmCredentials.size() != 3) {
            msg = "Failed to retrieve required credentials of Nexus VSM from database.";
            s_logger.error(msg);
            throw new Exception(msg);
        }

        String vsmIp = vsmCredentials.containsKey("vsmip") ? vsmCredentials.get("vsmip") : null;
        String vsmUserName = vsmCredentials.containsKey("vsmusername") ? vsmCredentials.get("vsmusername") : null;
        String vsmPassword = vsmCredentials.containsKey("vsmpassword") ? vsmCredentials.get("vsmpassword") : null;
        if (vsmIp == null || vsmIp.isEmpty() || vsmUserName == null || vsmUserName.isEmpty() || vsmPassword == null || vsmPassword.isEmpty()) {
            msg = "Detected invalid credentials for Nexus 1000v.";
            s_logger.error(msg);
            throw new Exception(msg);
        }
        return vsmCredentials;
    }

    public static void createPortProfile(VmwareContext context, String ethPortProfileName, String networkName, Integer vlanId, Integer networkRateMbps,
            long peakBandwidth, long burstSize, String gateway, boolean configureVServiceInNexus) throws Exception {
        Map<String, String> vsmCredentials = getValidatedVsmCredentials(context);
        String vsmIp = vsmCredentials.get("vsmip");
        String vsmUserName = vsmCredentials.get("vsmusername");
        String vsmPassword = vsmCredentials.get("vsmpassword");
        String msg;

        NetconfHelper netconfClient;
        try {
            s_logger.info("Connecting to Nexus 1000v: " + vsmIp);
            netconfClient = new NetconfHelper(vsmIp, vsmUserName, vsmPassword);
            s_logger.info("Successfully connected to Nexus 1000v : " + vsmIp);
        } catch (CloudRuntimeException e) {
            msg = "Failed to connect to Nexus 1000v " + vsmIp + " with credentials of user " + vsmUserName + ". Exception: " + e.toString();
            s_logger.error(msg);
            throw new CloudRuntimeException(msg);
        }

        String policyName = s_policyNamePrefix;
        int averageBandwidth = 0;
        if (networkRateMbps != null) {
            averageBandwidth = networkRateMbps.intValue();
            policyName += averageBandwidth;
        }

        try {
            // TODO(sateesh): Change the type of peakBandwidth & burstRate in
            // PolicyMap to long.
            if (averageBandwidth > 0) {
                s_logger.debug("Adding policy map " + policyName);
                netconfClient.addPolicyMap(policyName, averageBandwidth, (int)peakBandwidth, (int)burstSize);
            }
        } catch (CloudRuntimeException e) {
            msg =
                    "Failed to add policy map of " + policyName + " with parameters " + "committed rate = " + averageBandwidth + "peak bandwidth = " + peakBandwidth +
                    "burst size = " + burstSize + ". Exception: " + e.toString();
            s_logger.error(msg);
            if (netconfClient != null) {
                netconfClient.disconnect();
                s_logger.debug("Disconnected Nexus 1000v session.");
            }
            throw new CloudRuntimeException(msg);
        }

        List<Pair<OperationType, String>> params = new ArrayList<Pair<OperationType, String>>();
        if (vlanId != null) {
            // No need to update ethernet port profile for untagged vlans
            params.add(new Pair<OperationType, String>(OperationType.addvlanid, vlanId.toString()));
            try {
                s_logger.info("Updating Ethernet port profile " + ethPortProfileName + " with VLAN " + vlanId);
                netconfClient.updatePortProfile(ethPortProfileName, SwitchPortMode.trunk, params);
                s_logger.info("Added " + vlanId + " to Ethernet port profile " + ethPortProfileName);
            } catch (CloudRuntimeException e) {
                msg = "Failed to update Ethernet port profile " + ethPortProfileName + " with VLAN " + vlanId + ". Exception: " + e.toString();
                s_logger.error(msg);
                if (netconfClient != null) {
                    netconfClient.disconnect();
                    s_logger.debug("Disconnected Nexus 1000v session.");
                }
                throw new CloudRuntimeException(msg);
            }
        }

        try {
            if (vlanId == null) {
                s_logger.info("Adding port profile configured over untagged VLAN.");
                netconfClient.addPortProfile(networkName, PortProfileType.vethernet, BindingType.portbindingstatic, SwitchPortMode.access, 0);
            } else {
                if (!configureVServiceInNexus) {
                    s_logger.info("Adding port profile configured over VLAN : " + vlanId.toString());
                    netconfClient.addPortProfile(networkName, PortProfileType.vethernet, BindingType.portbindingstatic, SwitchPortMode.access, vlanId.intValue());
                } else {
                    String tenant = "vlan-" + vlanId.intValue();
                    String vdc = "root/" + tenant + "/VDC-" + tenant;
                    String esp = "ESP-" + tenant;
                    s_logger.info("Adding vservice node in Nexus VSM for VLAN : " + vlanId.toString());
                    netconfClient.addVServiceNode(vlanId.toString(), gateway);
                    s_logger.info("Adding port profile with vservice details configured over VLAN : " + vlanId.toString());
                    netconfClient.addPortProfile(networkName, PortProfileType.vethernet, BindingType.portbindingstatic, SwitchPortMode.access, vlanId.intValue(), vdc,
                            esp);
                }
            }
        } catch (CloudRuntimeException e) {
            msg = "Failed to add vEthernet port profile " + networkName + "." + ". Exception: " + e.toString();
            s_logger.error(msg);
            if (netconfClient != null) {
                netconfClient.disconnect();
                s_logger.debug("Disconnected Nexus 1000v session.");
            }
            throw new CloudRuntimeException(msg);
        }

        try {
            if (averageBandwidth > 0) {
                s_logger.info("Associating policy map " + policyName + " with port profile " + networkName + ".");
                netconfClient.attachServicePolicy(policyName, networkName);
            }
        } catch (CloudRuntimeException e) {
            msg = "Failed to associate policy map " + policyName + " with port profile " + networkName + ". Exception: " + e.toString();
            s_logger.error(msg);
            throw new CloudRuntimeException(msg);
        } finally {
            if (netconfClient != null) {
                netconfClient.disconnect();
                s_logger.debug("Disconnected Nexus 1000v session.");
            }
        }
    }

    public static void updatePortProfile(VmwareContext context, String ethPortProfileName, String vethPortProfileName, Integer vlanId, Integer networkRateMbps,
            long peakBandwidth, long burstRate) throws Exception {
        NetconfHelper netconfClient = null;
        Map<String, String> vsmCredentials = getValidatedVsmCredentials(context);
        String vsmIp = vsmCredentials.get("vsmip");
        String vsmUserName = vsmCredentials.get("vsmusername");
        String vsmPassword = vsmCredentials.get("vsmpassword");

        String msg;
        try {
            netconfClient = new NetconfHelper(vsmIp, vsmUserName, vsmPassword);
        } catch (CloudRuntimeException e) {
            msg = "Failed to connect to Nexus 1000v " + vsmIp + " with credentials of user " + vsmUserName + ". Exception: " + e.toString();
            s_logger.error(msg);
            throw new CloudRuntimeException(msg);
        }

        PortProfile portProfile = netconfClient.getPortProfileByName(vethPortProfileName);
        int averageBandwidth = 0;
        String policyName = s_policyNamePrefix;
        if (networkRateMbps != null) {
            averageBandwidth = networkRateMbps.intValue();
            policyName += averageBandwidth;
        }

        if (averageBandwidth > 0) {
            PolicyMap policyMap = netconfClient.getPolicyMapByName(portProfile.inputPolicyMap);
            if (policyMap.committedRate == averageBandwidth && policyMap.peakRate == peakBandwidth && policyMap.burstRate == burstRate) {
                s_logger.debug("Detected that policy map is already applied to port profile " + vethPortProfileName);
                if (netconfClient != null) {
                    netconfClient.disconnect();
                    s_logger.debug("Disconnected Nexus 1000v session.");
                }
                return;
            } else {
                try {
                    // TODO(sateesh): Change the type of peakBandwidth &
                    // burstRate in PolicyMap to long.
                    s_logger.info("Adding policy map " + policyName);
                    netconfClient.addPolicyMap(policyName, averageBandwidth, (int)peakBandwidth, (int)burstRate);
                } catch (CloudRuntimeException e) {
                    msg =
                            "Failed to add policy map of " + policyName + " with parameters " + "committed rate = " + averageBandwidth + "peak bandwidth = " + peakBandwidth +
                            "burst size = " + burstRate + ". Exception: " + e.toString();
                    s_logger.error(msg);
                    if (netconfClient != null) {
                        netconfClient.disconnect();
                        s_logger.debug("Disconnected Nexus 1000v session.");
                    }
                    throw new CloudRuntimeException(msg);
                }

                try {
                    s_logger.info("Associating policy map " + policyName + " with port profile " + vethPortProfileName + ".");
                    netconfClient.attachServicePolicy(policyName, vethPortProfileName);
                } catch (CloudRuntimeException e) {
                    msg = "Failed to associate policy map " + policyName + " with port profile " + vethPortProfileName + ". Exception: " + e.toString();
                    s_logger.error(msg);
                    if (netconfClient != null) {
                        netconfClient.disconnect();
                        s_logger.debug("Disconnected Nexus 1000v session.");
                    }
                    throw new CloudRuntimeException(msg);
                }
            }
        }

        if (vlanId == null) {
            s_logger.info("Skipping update operation over ethernet port profile " + ethPortProfileName + " for untagged VLAN.");
            if (netconfClient != null) {
                netconfClient.disconnect();
                s_logger.debug("Disconnected Nexus 1000v session.");
            }
            return;
        }

        String currentVlan = portProfile.vlan;
        String newVlan = Integer.toString(vlanId.intValue());
        if (currentVlan.equalsIgnoreCase(newVlan)) {
            if (netconfClient != null) {
                netconfClient.disconnect();
                s_logger.debug("Disconnected Nexus 1000v session.");
            }
            return;
        }

        List<Pair<OperationType, String>> params = new ArrayList<Pair<OperationType, String>>();
        params.add(new Pair<OperationType, String>(OperationType.addvlanid, newVlan));
        try {
            s_logger.info("Updating vEthernet port profile with VLAN " + vlanId.toString());
            netconfClient.updatePortProfile(ethPortProfileName, SwitchPortMode.trunk, params);
        } catch (CloudRuntimeException e) {
            msg = "Failed to update ethernet port profile " + ethPortProfileName + " with parameters " + params.toString() + ". Exception: " + e.toString();
            s_logger.error(msg);
            if (netconfClient != null) {
                netconfClient.disconnect();
                s_logger.debug("Disconnected Nexus 1000v session.");
            }
            throw new CloudRuntimeException(msg);
        }

        try {
            netconfClient.updatePortProfile(vethPortProfileName, SwitchPortMode.access, params);
        } catch (CloudRuntimeException e) {
            msg = "Failed to update vEthernet port profile " + vethPortProfileName + " with parameters " + params.toString() + ". Exception: " + e.toString();
            s_logger.error(msg);
            if (netconfClient != null) {
                netconfClient.disconnect();
                s_logger.debug("Disconnected Nexus 1000v session.");
            }
            throw new CloudRuntimeException(msg);
        }
    }

    /**
     * @param ethPortProfileName
     * @param namePrefix
     * @param hostMo
     * @param vlanId
     * @param networkRateMbps
     * @param networkRateMulticastMbps
     * @param timeOutMs
     * @param vSwitchType
     * @param numPorts
     * @param details
     * @return
     * @throws Exception
     */

    public static Pair<ManagedObjectReference, String> prepareNetwork(String physicalNetwork, String namePrefix, HostMO hostMo, String vlanId, String secondaryvlanId,
                                                                      Integer networkRateMbps, Integer networkRateMulticastMbps, long timeOutMs, VirtualSwitchType vSwitchType, int numPorts, String gateway,
                                                                      boolean configureVServiceInNexus, BroadcastDomainType broadcastDomainType, Map<String, String> vsmCredentials, Map<NetworkOffering.Detail, String> details) throws Exception {
        ManagedObjectReference morNetwork = null;
        VmwareContext context = hostMo.getContext();
        ManagedObjectReference dcMor = hostMo.getHyperHostDatacenter();
        DatacenterMO dataCenterMo = new DatacenterMO(context, dcMor);
        DistributedVirtualSwitchMO dvSwitchMo = null;
        ManagedObjectReference morEthernetPortProfile = null;
        String ethPortProfileName = null;
        ManagedObjectReference morDvSwitch = null;
        String dvSwitchName = null;
        boolean bWaitPortGroupReady = false;
        boolean createGCTag = false;
        String vcApiVersion;
        String minVcApiVersionSupportingAutoExpand;
        boolean autoExpandSupported;
        String networkName;
        Integer vid = null;
        Integer spvlanid = null;  // secondary pvlan id

        /** This is the list of BroadcastDomainTypes we can actually
         * prepare networks for in this function.
         */
        BroadcastDomainType[] supportedBroadcastTypes =
                new BroadcastDomainType[] {BroadcastDomainType.Lswitch, BroadcastDomainType.LinkLocal, BroadcastDomainType.Native, BroadcastDomainType.Pvlan,
                BroadcastDomainType.Storage, BroadcastDomainType.UnDecided, BroadcastDomainType.Vlan};

        if (!Arrays.asList(supportedBroadcastTypes).contains(broadcastDomainType)) {
            throw new InvalidParameterException("BroadcastDomainType " + broadcastDomainType + " it not supported on a VMWare hypervisor at this time.");
        }

        if (broadcastDomainType == BroadcastDomainType.Lswitch) {
            if (vSwitchType == VirtualSwitchType.NexusDistributedVirtualSwitch) {
                throw new InvalidParameterException("Nexus Distributed Virtualswitch is not supported with BroadcastDomainType " + broadcastDomainType);
            }
            /**
             * Nicira NVP requires all vms to be connected to a single port-group.
             * A unique vlan needs to be set per port. This vlan is specific to
             * this implementation and has no reference to other vlans in CS
             */
            networkName = "br-int"; // FIXME Should be set via a configuration item in CS
            // No doubt about this, depending on vid=null to avoid lots of code below
            vid = null;
        } else {
            if (vlanId != null) {
                vlanId = vlanId.replace("vlan://", "");
            }
            networkName = composeCloudNetworkName(namePrefix, vlanId, secondaryvlanId, networkRateMbps, physicalNetwork);

            if (vlanId != null && !UNTAGGED_VLAN_NAME.equalsIgnoreCase(vlanId) && !StringUtils.containsAny(vlanId, ",-")) {
                createGCTag = true;
                vid = Integer.parseInt(vlanId);
            }
            if (vlanId != null && StringUtils.containsAny(vlanId, ",-")) {
                createGCTag = true;
            }
            if (secondaryvlanId != null) {
                spvlanid = Integer.parseInt(secondaryvlanId);
            }
        }

        if (vSwitchType == VirtualSwitchType.VMwareDistributedVirtualSwitch) {
            DVSTrafficShapingPolicy shapingPolicy;
            DVSSecurityPolicy secPolicy;
            vcApiVersion = getVcenterApiVersion(context);
            minVcApiVersionSupportingAutoExpand = "5.0";
            autoExpandSupported = isFeatureSupportedInVcenterApiVersion(vcApiVersion, minVcApiVersionSupportingAutoExpand);

            dvSwitchName = physicalNetwork;
            // TODO(sateesh): Remove this after ensuring proper default value for vSwitchName throughout traffic types
            // and switch types.
            if (dvSwitchName == null) {
                s_logger.warn("Detected null dvSwitch. Defaulting to dvSwitch0");
                dvSwitchName = "dvSwitch0";
            }
            morDvSwitch = dataCenterMo.getDvSwitchMor(dvSwitchName);
            if (morDvSwitch == null) {
                String msg = "Unable to find distributed vSwitch " + dvSwitchName;
                s_logger.error(msg);
                throw new Exception(msg);
            } else {
                s_logger.debug("Found distributed vSwitch " + dvSwitchName);
            }

            if (broadcastDomainType == BroadcastDomainType.Lswitch) {
                if (!dataCenterMo.hasDvPortGroup(networkName)) {
                    throw new InvalidParameterException("NVP integration port-group " + networkName + " does not exist on the DVS " + dvSwitchName);
                }
                bWaitPortGroupReady = false;
            } else {
                dvSwitchMo = new DistributedVirtualSwitchMO(context, morDvSwitch);

                shapingPolicy = getDVSShapingPolicy(networkRateMbps);
                secPolicy = createDVSSecurityPolicy(details);

                // First, if both vlan id and pvlan id are provided, we need to
                // reconfigure the DVSwitch to have a tuple <vlan id, pvlan id> of
                // type isolated.
                String pvlanType = MapUtils.isNotEmpty(details) ? details.get(NetworkOffering.Detail.pvlanType) : null;
                if (vid != null && spvlanid != null) {
                    setupPVlanPair(dvSwitchMo, morDvSwitch, vid, spvlanid, pvlanType);
                }

                VMwareDVSPortgroupPolicy portGroupPolicy = null;
                // Next, create the port group. For this, we need to create a VLAN spec.
                createPortGroup(physicalNetwork, networkName, vlanId, vid, spvlanid, dataCenterMo, shapingPolicy, secPolicy, portGroupPolicy, dvSwitchMo, numPorts, autoExpandSupported);
                bWaitPortGroupReady = true;
            }
        } else if (vSwitchType == VirtualSwitchType.NexusDistributedVirtualSwitch) {

            ethPortProfileName = physicalNetwork;
            // TODO(sateesh): Remove this after ensuring proper default value for vSwitchName throughout traffic types
            // and switch types.
            if (ethPortProfileName == null) {
                s_logger.warn("Detected null ethrenet port profile. Defaulting to epp0.");
                ethPortProfileName = "epp0";
            }
            morEthernetPortProfile = dataCenterMo.getDvPortGroupMor(ethPortProfileName);
            if (morEthernetPortProfile == null) {
                String msg = "Unable to find Ethernet port profile " + ethPortProfileName;
                s_logger.error(msg);
                throw new Exception(msg);
            } else {
                s_logger.info("Found Ethernet port profile " + ethPortProfileName);
            }
            long averageBandwidth = 0L;
            if (networkRateMbps != null && networkRateMbps.intValue() > 0) {
                averageBandwidth = networkRateMbps.intValue() * 1024L * 1024L;
            }
            // We chose 50% higher allocation than average bandwidth.
            // TODO(sateesh): Optionally let user specify the peak coefficient
            long peakBandwidth = (long)(averageBandwidth * 1.5);
            // TODO(sateesh): Optionally let user specify the burst coefficient
            long burstSize = 5 * averageBandwidth / 8;
            if (vsmCredentials != null) {
                s_logger.info("Stocking credentials of Nexus VSM");
                context.registerStockObject("vsmcredentials", vsmCredentials);
            }

            if (!dataCenterMo.hasDvPortGroup(networkName)) {
                s_logger.info("Port profile " + networkName + " not found.");
                createPortProfile(context, physicalNetwork, networkName, vid, networkRateMbps, peakBandwidth, burstSize, gateway, configureVServiceInNexus);
                bWaitPortGroupReady = true;
            } else {
                s_logger.info("Port profile " + networkName + " found.");
                updatePortProfile(context, physicalNetwork, networkName, vid, networkRateMbps, peakBandwidth, burstSize);
            }
        }
        // Wait for dvPortGroup on vCenter
        if (bWaitPortGroupReady)
            morNetwork = waitForDvPortGroupReady(dataCenterMo, networkName, timeOutMs);
        else
            morNetwork = dataCenterMo.getDvPortGroupMor(networkName);
        if (morNetwork == null) {
            String msg = "Failed to create guest network " + networkName;
            s_logger.error(msg);
            throw new Exception(msg);
        }

        if (createGCTag) {
            NetworkMO networkMo = new NetworkMO(hostMo.getContext(), morNetwork);
            networkMo.setCustomFieldValue(CustomFieldConstants.CLOUD_GC_DVP, "true");
            s_logger.debug("Added custom field : " + CustomFieldConstants.CLOUD_GC_DVP);
        }

        return new Pair<ManagedObjectReference, String>(morNetwork, networkName);
    }

    public static String getVcenterApiVersion(VmwareContext serviceContext) throws Exception {
        String vcApiVersion = null;
        if (serviceContext != null) {
            vcApiVersion = serviceContext.getServiceContent().getAbout().getApiVersion();
        }
        return vcApiVersion;
    }

    public static boolean isFeatureSupportedInVcenterApiVersion(String vCenterApiVersion, String minVcenterApiVersionForFeature) {
        return vCenterApiVersion.compareTo(minVcenterApiVersionForFeature) >= 0 ? true : false;
    }

    private static void setupPVlanPair(DistributedVirtualSwitchMO dvSwitchMo, ManagedObjectReference morDvSwitch, Integer vid, Integer spvlanid, String pvlanType) throws Exception {
        s_logger.debug(String.format("Setting up PVLAN on dvSwitch %s with the following information: %s %s %s", dvSwitchMo.getName(), vid, spvlanid, pvlanType));
        Map<Integer, HypervisorHostHelper.PvlanType> vlanmap = dvSwitchMo.retrieveVlanPvlan(vid, spvlanid, morDvSwitch);
        if (!vlanmap.isEmpty()) {
            // Then either vid or pvlanid or both are already being used. Check how.
            // First the primary pvlan id.
            if (vlanmap.containsKey(vid) && !vlanmap.get(vid).equals(HypervisorHostHelper.PvlanType.promiscuous)) {
                // This VLAN ID is already setup as a non-promiscuous vlan id on the DVS. Throw an exception.
                String msg = "Specified primary PVLAN ID " + vid + " is already in use as a " + vlanmap.get(vid).toString() + " VLAN on the DVSwitch";
                s_logger.error(msg);
                throw new Exception(msg);
            }
            // Next the secondary pvlan id.
            if (spvlanid.equals(vid)) {
                if (vlanmap.containsKey(spvlanid) && !vlanmap.get(spvlanid).equals(HypervisorHostHelper.PvlanType.promiscuous)) {
                    String msg = "Specified secondary PVLAN ID " + spvlanid + " is already in use as a " + vlanmap.get(spvlanid).toString() + " VLAN in the DVSwitch";
                    s_logger.error(msg);
                    throw new Exception(msg);
                }
            }
        }

        // First create a DVSconfig spec.
        VMwareDVSConfigSpec dvsSpec = new VMwareDVSConfigSpec();
        // Next, add the required primary and secondary vlan config specs to the dvs config spec.

        if (!vlanmap.containsKey(vid)) {
            VMwareDVSPvlanConfigSpec ppvlanConfigSpec = createDVPortPvlanConfigSpec(vid, vid, PvlanType.promiscuous, PvlanOperation.add);
            dvsSpec.getPvlanConfigSpec().add(ppvlanConfigSpec);
        }
        if (!vid.equals(spvlanid) && !vlanmap.containsKey(spvlanid)) {
            PvlanType selectedType = StringUtils.isNotBlank(pvlanType) ? PvlanType.fromStr(pvlanType) : PvlanType.isolated;
            VMwareDVSPvlanConfigSpec spvlanConfigSpec = createDVPortPvlanConfigSpec(vid, spvlanid, selectedType, PvlanOperation.add);
            dvsSpec.getPvlanConfigSpec().add(spvlanConfigSpec);
        }

        if (dvsSpec.getPvlanConfigSpec().size() > 0) {
            // We have something to configure on the DVS... so send it the command.
            // When reconfiguring a vmware DVSwitch, we need to send in the configVersion in the spec.
            // Let's retrieve this switch's configVersion first.
            String dvsConfigVersion = dvSwitchMo.getDVSConfigVersion(morDvSwitch);
            dvsSpec.setConfigVersion(dvsConfigVersion);

            // Reconfigure the dvs using this spec.
            try {
                dvSwitchMo.updateVMWareDVSwitchGetTask(morDvSwitch, dvsSpec);
            } catch (AlreadyExistsFaultMsg e) {
                s_logger.info("Specified vlan id (" + vid + ") private vlan id (" + spvlanid + ") tuple already configured on VMWare DVSwitch");
                // Do nothing, good if the tuple's already configured on the dvswitch.
            } catch (Exception e) {
                // Rethrow the exception
                s_logger.error("Failed to configure vlan/pvlan tuple on VMware DVSwitch: " + vid + "/" + spvlanid + ", failure message: ", e);
                throw e;
            }
        }

    }

    private static void createPortGroup(String physicalNetwork, String networkName, String vlanRange, Integer vid, Integer spvlanid, DatacenterMO dataCenterMo,
                                        DVSTrafficShapingPolicy shapingPolicy, DVSSecurityPolicy secPolicy, VMwareDVSPortgroupPolicy portGroupPolicy, DistributedVirtualSwitchMO dvSwitchMo, int numPorts, boolean autoExpandSupported)
                    throws Exception {
        VmwareDistributedVirtualSwitchVlanSpec vlanSpec = null;
        VmwareDistributedVirtualSwitchPvlanSpec pvlanSpec = null;
        VMwareDVSPortSetting dvsPortSetting = null;
        DVPortgroupConfigSpec newDvPortGroupSpec;

        // Next, create the port group. For this, we need to create a VLAN spec.
        // NOTE - VmwareDistributedVirtualSwitchPvlanSpec extends VmwareDistributedVirtualSwitchVlanSpec.
        if (vid == null || spvlanid == null) {
            vlanSpec = createDVPortVlanSpec(vid, vlanRange);
            dvsPortSetting = createVmwareDVPortSettingSpec(shapingPolicy, secPolicy, vlanSpec);
        } else if (spvlanid != null) {
            // Create a pvlan spec. The pvlan spec is different from the pvlan config spec
            // that we created earlier. The pvlan config spec is used to configure the switch
            // with a <primary vlanId, secondary vlanId> tuple. The pvlan spec is used
            // to configure a port group (i.e., a network) with a secondary vlan id. We don't
            // need to mention more than the secondary vlan id because one secondary vlan id
            // can be associated with only one primary vlan id. Give vCenter the secondary vlan id,
            // and it will find out the associated primary vlan id and do the rest of the
            // port group configuration.
            pvlanSpec = createDVPortPvlanIdSpec(spvlanid);
            dvsPortSetting = createVmwareDVPortSettingSpec(shapingPolicy, secPolicy, pvlanSpec);
        }

        newDvPortGroupSpec = createDvPortGroupSpec(networkName, dvsPortSetting, autoExpandSupported);
        if (portGroupPolicy != null) {
            newDvPortGroupSpec.setPolicy(portGroupPolicy);
        }

        if (!dataCenterMo.hasDvPortGroup(networkName)) {
            s_logger.info("Distributed Virtual Port group " + networkName + " not found.");
            // TODO(sateesh): Handle Exceptions
            try {
                newDvPortGroupSpec.setNumPorts(numPorts);
                dvSwitchMo.createDVPortGroup(newDvPortGroupSpec);
            } catch (Exception e) {
                String msg = "Failed to create distributed virtual port group " + networkName + " on dvSwitch " + physicalNetwork;
                msg += ". " + VmwareHelper.getExceptionMessage(e);
                throw new Exception(msg);
            }
        } else {
            s_logger.info("Found Distributed Virtual Port group " + networkName);
            DVPortgroupConfigInfo currentDvPortgroupInfo = dataCenterMo.getDvPortGroupSpec(networkName);
            if (!isSpecMatch(currentDvPortgroupInfo, newDvPortGroupSpec)) {
                s_logger.info("Updating Distributed Virtual Port group " + networkName);
                newDvPortGroupSpec.setDefaultPortConfig(dvsPortSetting);
                newDvPortGroupSpec.setConfigVersion(currentDvPortgroupInfo.getConfigVersion());
                ManagedObjectReference morDvPortGroup = dataCenterMo.getDvPortGroupMor(networkName);
                try {
                    dvSwitchMo.updateDvPortGroup(morDvPortGroup, newDvPortGroupSpec);
                } catch (Exception e) {
                    String msg = "Failed to update distributed virtual port group " + networkName + " on dvSwitch " + physicalNetwork;
                    msg += ". " + VmwareHelper.getExceptionMessage(e);
                    throw new Exception(msg);
                }
            }
        }
    }

    public static boolean isSpecMatch(DVPortgroupConfigInfo currentDvPortgroupInfo, DVPortgroupConfigSpec newDvPortGroupSpec) {
        String dvPortGroupName = newDvPortGroupSpec.getName();
        s_logger.debug("Checking if configuration of dvPortGroup [" + dvPortGroupName + "] has changed.");
        boolean specMatches = true;
        DVSTrafficShapingPolicy currentTrafficShapingPolicy;
        currentTrafficShapingPolicy = currentDvPortgroupInfo.getDefaultPortConfig().getInShapingPolicy();

        assert (currentTrafficShapingPolicy != null);

        LongPolicy oldAverageBandwidthPolicy = currentTrafficShapingPolicy.getAverageBandwidth();
        LongPolicy oldBurstSizePolicy = currentTrafficShapingPolicy.getBurstSize();
        LongPolicy oldPeakBandwidthPolicy = currentTrafficShapingPolicy.getPeakBandwidth();
        BoolPolicy oldIsEnabledPolicy = currentTrafficShapingPolicy.getEnabled();
        Long oldAverageBandwidth = null;
        Long oldBurstSize = null;
        Long oldPeakBandwidth = null;
        Boolean oldIsEnabled = null;

        if (oldAverageBandwidthPolicy != null) {
            oldAverageBandwidth = oldAverageBandwidthPolicy.getValue();
        }
        if (oldBurstSizePolicy != null) {
            oldBurstSize = oldBurstSizePolicy.getValue();
        }
        if (oldPeakBandwidthPolicy != null) {
            oldPeakBandwidth = oldPeakBandwidthPolicy.getValue();
        }
        if (oldIsEnabledPolicy != null) {
            oldIsEnabled = oldIsEnabledPolicy.isValue();
        }

        DVSTrafficShapingPolicy newTrafficShapingPolicyInbound = newDvPortGroupSpec.getDefaultPortConfig().getInShapingPolicy();
        LongPolicy newAverageBandwidthPolicy = newTrafficShapingPolicyInbound.getAverageBandwidth();
        LongPolicy newBurstSizePolicy = newTrafficShapingPolicyInbound.getBurstSize();
        LongPolicy newPeakBandwidthPolicy = newTrafficShapingPolicyInbound.getPeakBandwidth();
        BoolPolicy newIsEnabledPolicy = newTrafficShapingPolicyInbound.getEnabled();
        Long newAverageBandwidth = null;
        Long newBurstSize = null;
        Long newPeakBandwidth = null;
        Boolean newIsEnabled = null;
        if (newAverageBandwidthPolicy != null) {
            newAverageBandwidth = newAverageBandwidthPolicy.getValue();
        }
        if (newBurstSizePolicy != null) {
            newBurstSize = newBurstSizePolicy.getValue();
        }
        if (newPeakBandwidthPolicy != null) {
            newPeakBandwidth = newPeakBandwidthPolicy.getValue();
        }
        if (newIsEnabledPolicy != null) {
            newIsEnabled = newIsEnabledPolicy.isValue();
        }

        if (!oldIsEnabled.equals(newIsEnabled)) {
            s_logger.info("Detected change in state of shaping policy (enabled/disabled) [" + newIsEnabled + "]");
            specMatches = false;
        }

        if (oldIsEnabled || newIsEnabled) {
            if (oldAverageBandwidth != null && !oldAverageBandwidth.equals(newAverageBandwidth)) {
                s_logger.info("Average bandwidth setting in new shaping policy doesn't match the existing setting.");
                specMatches = false;
            } else if (oldBurstSize != null && !oldBurstSize.equals(newBurstSize)) {
                s_logger.info("Burst size setting in new shaping policy doesn't match the existing setting.");
                specMatches = false;
            } else if (oldPeakBandwidth != null && !oldPeakBandwidth.equals(newPeakBandwidth)) {
                s_logger.info("Peak bandwidth setting in new shaping policy doesn't match the existing setting.");
                specMatches = false;
            }
        }

        boolean oldAutoExpandSetting = currentDvPortgroupInfo.isAutoExpand();
        boolean autoExpandEnabled = newDvPortGroupSpec.isAutoExpand();
        if (oldAutoExpandSetting != autoExpandEnabled) {
            specMatches = false;
        }
        if (!autoExpandEnabled) {
            // Allow update of number of dvports per dvPortGroup is auto expand is not enabled.
            int oldNumPorts = currentDvPortgroupInfo.getNumPorts();
            int newNumPorts = newDvPortGroupSpec.getNumPorts();
            if (oldNumPorts < newNumPorts) {
                s_logger.info("Need to update the number of dvports for dvPortGroup :[" + dvPortGroupName +
                            "] from existing number of dvports " + oldNumPorts + " to " + newNumPorts);
                specMatches = false;
            } else if (oldNumPorts > newNumPorts) {
                s_logger.warn("Detected that new number of dvports [" + newNumPorts + "] in dvPortGroup [" + dvPortGroupName +
                        "] is less than existing number of dvports [" + oldNumPorts + "]. Attempt to update this dvPortGroup may fail!");
                specMatches = false;
            }
        }

        VMwareDVSPortSetting currentPortSetting = ((VMwareDVSPortSetting)currentDvPortgroupInfo.getDefaultPortConfig());
        VMwareDVSPortSetting newPortSetting = ((VMwareDVSPortSetting)newDvPortGroupSpec.getDefaultPortConfig());
        if ((currentPortSetting.getSecurityPolicy() == null && newPortSetting.getSecurityPolicy() != null) ||
                (currentPortSetting.getSecurityPolicy() != null && newPortSetting.getSecurityPolicy() == null)) {
            specMatches = false;
        }
        if (currentPortSetting.getSecurityPolicy() != null && newPortSetting.getSecurityPolicy() != null) {
            if (currentPortSetting.getSecurityPolicy().getAllowPromiscuous() != null &&
                    newPortSetting.getSecurityPolicy().getAllowPromiscuous() != null &&
                    newPortSetting.getSecurityPolicy().getAllowPromiscuous().isValue() != null &&
                    !newPortSetting.getSecurityPolicy().getAllowPromiscuous().isValue().equals(currentPortSetting.getSecurityPolicy().getAllowPromiscuous().isValue())) {
                specMatches = false;
            }
            if (currentPortSetting.getSecurityPolicy().getForgedTransmits() != null &&
                    newPortSetting.getSecurityPolicy().getForgedTransmits() != null &&
                    newPortSetting.getSecurityPolicy().getForgedTransmits().isValue() != null &&
                    !newPortSetting.getSecurityPolicy().getForgedTransmits().isValue().equals(currentPortSetting.getSecurityPolicy().getForgedTransmits().isValue())) {
                specMatches = false;
            }
            if (currentPortSetting.getSecurityPolicy().getMacChanges() != null &&
                    newPortSetting.getSecurityPolicy().getMacChanges() != null &&
                    newPortSetting.getSecurityPolicy().getMacChanges().isValue() != null &&
                    !newPortSetting.getSecurityPolicy().getMacChanges().isValue().equals(currentPortSetting.getSecurityPolicy().getMacChanges().isValue())) {
                specMatches = false;
            }
        }

        VmwareDistributedVirtualSwitchVlanSpec oldVlanSpec = currentPortSetting.getVlan();
        VmwareDistributedVirtualSwitchVlanSpec newVlanSpec = newPortSetting.getVlan();

        int oldVlanId, newVlanId;
        if (oldVlanSpec instanceof VmwareDistributedVirtualSwitchPvlanSpec && newVlanSpec instanceof VmwareDistributedVirtualSwitchPvlanSpec) {
            VmwareDistributedVirtualSwitchPvlanSpec oldpVlanSpec = (VmwareDistributedVirtualSwitchPvlanSpec) oldVlanSpec;
            VmwareDistributedVirtualSwitchPvlanSpec newpVlanSpec = (VmwareDistributedVirtualSwitchPvlanSpec) newVlanSpec;
            oldVlanId = oldpVlanSpec.getPvlanId();
            newVlanId = newpVlanSpec.getPvlanId();
        } else if (oldVlanSpec instanceof VmwareDistributedVirtualSwitchTrunkVlanSpec && newVlanSpec instanceof VmwareDistributedVirtualSwitchTrunkVlanSpec) {
            VmwareDistributedVirtualSwitchTrunkVlanSpec oldpVlanSpec = (VmwareDistributedVirtualSwitchTrunkVlanSpec) oldVlanSpec;
            VmwareDistributedVirtualSwitchTrunkVlanSpec newpVlanSpec = (VmwareDistributedVirtualSwitchTrunkVlanSpec) newVlanSpec;
            oldVlanId = oldpVlanSpec.getVlanId().get(0).getStart();
            newVlanId = newpVlanSpec.getVlanId().get(0).getStart();
        } else if (oldVlanSpec instanceof VmwareDistributedVirtualSwitchVlanIdSpec && newVlanSpec instanceof VmwareDistributedVirtualSwitchVlanIdSpec) {
            VmwareDistributedVirtualSwitchVlanIdSpec oldVlanIdSpec = (VmwareDistributedVirtualSwitchVlanIdSpec) oldVlanSpec;
            VmwareDistributedVirtualSwitchVlanIdSpec newVlanIdSpec = (VmwareDistributedVirtualSwitchVlanIdSpec) newVlanSpec;
            oldVlanId = oldVlanIdSpec.getVlanId();
            newVlanId = newVlanIdSpec.getVlanId();
        } else {
            s_logger.debug("Old and new vlan spec type mismatch found for [" + dvPortGroupName + "] has changed. Old spec type is: " + oldVlanSpec.getClass() + ", and new spec type is:" + newVlanSpec.getClass());
            return false;
        }

        if (oldVlanId != newVlanId) {
            s_logger.info("Detected that new VLAN [" + newVlanId + "] of dvPortGroup [" + dvPortGroupName +
                        "] is different from current VLAN [" + oldVlanId + "]");
            specMatches = false;
        }

        return specMatches;
    }

    public static ManagedObjectReference waitForDvPortGroupReady(DatacenterMO dataCenterMo, String dvPortGroupName, long timeOutMs) throws Exception {
        ManagedObjectReference morDvPortGroup = null;

        // if DvPortGroup is just created, we may fail to retrieve it, we
        // need to retry
        long startTick = System.currentTimeMillis();
        while (System.currentTimeMillis() - startTick <= timeOutMs) {
            morDvPortGroup = dataCenterMo.getDvPortGroupMor(dvPortGroupName);
            if (morDvPortGroup != null) {
                break;
            }

            s_logger.info("Waiting for dvPortGroup " + dvPortGroupName + " to be ready");
            Thread.sleep(1000);
        }
        return morDvPortGroup;
    }

    public static boolean isSpecMatch(DVPortgroupConfigInfo configInfo, Integer vid, DVSTrafficShapingPolicy shapingPolicy) {
        DVSTrafficShapingPolicy currentTrafficShapingPolicy;
        currentTrafficShapingPolicy = configInfo.getDefaultPortConfig().getInShapingPolicy();

        assert (currentTrafficShapingPolicy != null);

        LongPolicy averageBandwidth = currentTrafficShapingPolicy.getAverageBandwidth();
        LongPolicy burstSize = currentTrafficShapingPolicy.getBurstSize();
        LongPolicy peakBandwidth = currentTrafficShapingPolicy.getPeakBandwidth();
        BoolPolicy isEnabled = currentTrafficShapingPolicy.getEnabled();

        if (!isEnabled.equals(shapingPolicy.getEnabled())) {
            return false;
        }

        if (averageBandwidth != null && !averageBandwidth.equals(shapingPolicy.getAverageBandwidth())) {
            if (s_logger.isInfoEnabled()) {
                s_logger.info("Average bandwidth setting in shaping policy doesn't match with existing setting.");
            }
            return false;
        } else if (burstSize != null && !burstSize.equals(shapingPolicy.getBurstSize())) {
            if (s_logger.isInfoEnabled()) {
                s_logger.info("Burst size setting in shaping policy doesn't match with existing setting.");
            }
            return false;
        } else if (peakBandwidth != null && !peakBandwidth.equals(shapingPolicy.getPeakBandwidth())) {
            if (s_logger.isInfoEnabled()) {
                s_logger.info("Peak bandwidth setting in shaping policy doesn't match with existing setting.");
            }
            return false;
        }

        return true;
    }

    public static DVPortgroupConfigSpec createDvPortGroupSpec(String dvPortGroupName, DVPortSetting portSetting, boolean autoExpandSupported) {
        DVPortgroupConfigSpec spec = new DVPortgroupConfigSpec();
        spec.setName(dvPortGroupName);
        spec.setDefaultPortConfig(portSetting);
        spec.setPortNameFormat("vnic<portIndex>");
        spec.setType("earlyBinding");
        spec.setAutoExpand(autoExpandSupported);
        return spec;
    }

    public static VMwareDVSPortSetting createVmwareDVPortSettingSpec(DVSTrafficShapingPolicy shapingPolicy, DVSSecurityPolicy secPolicy,
            VmwareDistributedVirtualSwitchVlanSpec vlanSpec) {
        VMwareDVSPortSetting dvsPortSetting = new VMwareDVSPortSetting();
        dvsPortSetting.setVlan(vlanSpec);
        dvsPortSetting.setSecurityPolicy(secPolicy);
        dvsPortSetting.setInShapingPolicy(shapingPolicy);
        dvsPortSetting.setOutShapingPolicy(shapingPolicy);
        return dvsPortSetting;
    }

    public static DVSTrafficShapingPolicy getDVSShapingPolicy(Integer networkRateMbps) {
        DVSTrafficShapingPolicy shapingPolicy = new DVSTrafficShapingPolicy();
        BoolPolicy isEnabled = new BoolPolicy();
        if (networkRateMbps == null || networkRateMbps.intValue() <= 0) {
            isEnabled.setValue(false);
            shapingPolicy.setEnabled(isEnabled);
            return shapingPolicy;
        }
        LongPolicy averageBandwidth = new LongPolicy();
        LongPolicy peakBandwidth = new LongPolicy();
        LongPolicy burstSize = new LongPolicy();

        isEnabled.setValue(true);
        averageBandwidth.setValue(networkRateMbps.intValue() * 1024L * 1024L);
        // We chose 50% higher allocation than average bandwidth.
        // TODO(sateesh): Also let user specify the peak coefficient
        peakBandwidth.setValue((long)(averageBandwidth.getValue() * 1.5));
        // TODO(sateesh): Also let user specify the burst coefficient
        burstSize.setValue(5 * averageBandwidth.getValue() / 8);

        shapingPolicy.setEnabled(isEnabled);
        shapingPolicy.setAverageBandwidth(averageBandwidth);
        shapingPolicy.setPeakBandwidth(peakBandwidth);
        shapingPolicy.setBurstSize(burstSize);

        return shapingPolicy;
    }

    public static VmwareDistributedVirtualSwitchPvlanSpec createDVPortPvlanIdSpec(int pvlanId) {
        VmwareDistributedVirtualSwitchPvlanSpec pvlanIdSpec = new VmwareDistributedVirtualSwitchPvlanSpec();
        pvlanIdSpec.setPvlanId(pvlanId);
        return pvlanIdSpec;
    }

    public enum PvlanOperation {
        add, edit, remove
    }

    public enum PvlanType {
        promiscuous, isolated, community;

        public static PvlanType fromStr(String val) {
            if (StringUtils.isBlank(val)) {
                return null;
            } else if (val.equalsIgnoreCase("promiscuous")) {
                return promiscuous;
            } else if (val.equalsIgnoreCase("community")) {
                return community;
            } else if (val.equalsIgnoreCase("isolated")) {
                return isolated;
            }
            return null;
        }
    }

    public static VMwareDVSPvlanConfigSpec createDVPortPvlanConfigSpec(int vlanId, int secondaryVlanId, PvlanType pvlantype, PvlanOperation operation) {
        VMwareDVSPvlanConfigSpec pvlanConfigSpec = new VMwareDVSPvlanConfigSpec();
        VMwareDVSPvlanMapEntry map = new VMwareDVSPvlanMapEntry();
        map.setPvlanType(pvlantype.toString());
        map.setPrimaryVlanId(vlanId);
        map.setSecondaryVlanId(secondaryVlanId);
        pvlanConfigSpec.setPvlanEntry(map);

        pvlanConfigSpec.setOperation(operation.toString());
        return pvlanConfigSpec;
    }

    public static VmwareDistributedVirtualSwitchVlanSpec createDVPortVlanSpec(Integer vlanId, String vlanRange) {
        if (vlanId != null && vlanId == 4095){
            vlanId = null;
            vlanRange = "0-4094";
        }
        if (vlanId == null && vlanRange != null && !vlanRange.isEmpty()) {
            s_logger.debug("Creating dvSwitch port vlan-trunk spec with range: " + vlanRange);
            VmwareDistributedVirtualSwitchTrunkVlanSpec trunkVlanSpec = new VmwareDistributedVirtualSwitchTrunkVlanSpec();
            for (final String vlanRangePart : vlanRange.split(",")) {
                if (vlanRangePart == null || vlanRange.isEmpty()) {
                    continue;
                }
                final NumericRange numericRange = new NumericRange();
                if (vlanRangePart.contains("-")) {
                    final String[] range = vlanRangePart.split("-");
                    if (range.length == 2 && range[0] != null && range[1] != null) {
                        numericRange.setStart(NumbersUtil.parseInt(range[0], 0));
                        numericRange.setEnd(NumbersUtil.parseInt(range[1], 0));
                    } else {
                        continue;
                    }
                } else {
                    numericRange.setStart(NumbersUtil.parseInt(vlanRangePart, 0));
                    numericRange.setEnd(NumbersUtil.parseInt(vlanRangePart, 0));
                }
                trunkVlanSpec.getVlanId().add(numericRange);
            }
            if (trunkVlanSpec.getVlanId().size() != 0) {
                return trunkVlanSpec;
            }
        }
        VmwareDistributedVirtualSwitchVlanIdSpec vlanIdSpec = new VmwareDistributedVirtualSwitchVlanIdSpec();
        vlanIdSpec.setVlanId(vlanId == null ? 0 : vlanId);
        s_logger.debug("Creating dvSwitch port vlan-id spec with id: " + vlanIdSpec.getVlanId());
        return vlanIdSpec;
    }

    public static Map<NetworkOffering.Detail, String> getDefaultSecurityDetails() {
        final Map<NetworkOffering.Detail, String> details = new HashMap<>();
        details.put(NetworkOffering.Detail.PromiscuousMode, NetworkOrchestrationService.PromiscuousMode.value().toString());
        details.put(NetworkOffering.Detail.MacAddressChanges, NetworkOrchestrationService.MacAddressChanges.value().toString());
        details.put(NetworkOffering.Detail.ForgedTransmits, NetworkOrchestrationService.ForgedTransmits.value().toString());
        return details;
    }

    public static DVSSecurityPolicy createDVSSecurityPolicy(Map<NetworkOffering.Detail, String> nicDetails) {
        DVSSecurityPolicy secPolicy = new DVSSecurityPolicy();
        BoolPolicy allow = new BoolPolicy();
        allow.setValue(true);
        BoolPolicy deny = new BoolPolicy();
        deny.setValue(false);

        secPolicy.setAllowPromiscuous(deny);
        secPolicy.setForgedTransmits(allow);
        secPolicy.setMacChanges(allow);

        if (nicDetails == null) {
            nicDetails = getDefaultSecurityDetails();
        }

        if (nicDetails.containsKey(NetworkOffering.Detail.PromiscuousMode)) {
            if (Boolean.valueOf(nicDetails.get(NetworkOffering.Detail.PromiscuousMode))) {
                secPolicy.setAllowPromiscuous(allow);
            } else {
                secPolicy.setAllowPromiscuous(deny);
            }
        }
        if (nicDetails.containsKey(NetworkOffering.Detail.ForgedTransmits)) {
            if (Boolean.valueOf(nicDetails.get(NetworkOffering.Detail.ForgedTransmits))) {
                secPolicy.setForgedTransmits(allow);
            } else {
                secPolicy.setForgedTransmits(deny);
            }
        }
        if (nicDetails.containsKey(NetworkOffering.Detail.MacAddressChanges)) {
            if (Boolean.valueOf(nicDetails.get(NetworkOffering.Detail.MacAddressChanges))) {
                secPolicy.setMacChanges(allow);
            } else {
                secPolicy.setMacChanges(deny);
            }
        }

        return secPolicy;
    }

    public static HostNetworkSecurityPolicy createVSSecurityPolicy(Map<NetworkOffering.Detail, String> nicDetails) {
        HostNetworkSecurityPolicy secPolicy = new HostNetworkSecurityPolicy();
        secPolicy.setAllowPromiscuous(Boolean.FALSE);
        secPolicy.setForgedTransmits(Boolean.TRUE);
        secPolicy.setMacChanges(Boolean.TRUE);

        if (nicDetails == null) {
            nicDetails = getDefaultSecurityDetails();
        }

        if (nicDetails.containsKey(NetworkOffering.Detail.PromiscuousMode)) {
            secPolicy.setAllowPromiscuous(Boolean.valueOf(nicDetails.get(NetworkOffering.Detail.PromiscuousMode)));
        }

        if (nicDetails.containsKey(NetworkOffering.Detail.ForgedTransmits)) {
            secPolicy.setForgedTransmits(Boolean.valueOf(nicDetails.get(NetworkOffering.Detail.ForgedTransmits)));
        }

        if (nicDetails.containsKey(NetworkOffering.Detail.MacAddressChanges)) {
            secPolicy.setMacChanges(Boolean.valueOf(nicDetails.get(NetworkOffering.Detail.MacAddressChanges)));
        }

        return secPolicy;
    }

    public static Pair<ManagedObjectReference, String> prepareNetwork(String vSwitchName, String namePrefix, HostMO hostMo, String vlanId, Integer networkRateMbps,
                                                                      Integer networkRateMulticastMbps, long timeOutMs, boolean syncPeerHosts, BroadcastDomainType broadcastDomainType, String nicUuid, Map<NetworkOffering.Detail, String> nicDetails) throws Exception {

        HostVirtualSwitch vSwitch;
        if (vSwitchName == null) {
            s_logger.info("Detected vswitch name as undefined. Defaulting to vSwitch0");
            vSwitchName = "vSwitch0";
        }
        vSwitch = hostMo.getHostVirtualSwitchByName(vSwitchName);

        if (vSwitch == null) {
            String msg = "Unable to find vSwitch" + vSwitchName;
            s_logger.error(msg);
            throw new Exception(msg);
        }

        boolean createGCTag = false;
        String networkName;
        Integer vid = null;

        /** This is the list of BroadcastDomainTypes we can actually
         * prepare networks for in this function.
         */
        BroadcastDomainType[] supportedBroadcastTypes =
                new BroadcastDomainType[] {BroadcastDomainType.Lswitch, BroadcastDomainType.LinkLocal, BroadcastDomainType.Native, BroadcastDomainType.Pvlan,
                BroadcastDomainType.Storage, BroadcastDomainType.UnDecided, BroadcastDomainType.Vlan};

        if (!Arrays.asList(supportedBroadcastTypes).contains(broadcastDomainType)) {
            throw new InvalidParameterException("BroadcastDomainType " + broadcastDomainType + " it not supported on a VMWare hypervisor at this time.");
        }

        if (broadcastDomainType == BroadcastDomainType.Lswitch) {
            /**
             * Nicira NVP requires each vm to have its own port-group with a dedicated
             * vlan. We'll set the name of the pg to the uuid of the nic.
             */
            networkName = nicUuid;
            // No doubt about this, depending on vid=null to avoid lots of code below
            vid = null;
        } else {
            networkName = composeCloudNetworkName(namePrefix, vlanId, null, networkRateMbps, vSwitchName);

            if (vlanId != null && !UNTAGGED_VLAN_NAME.equalsIgnoreCase(vlanId)) {
                createGCTag = true;
                vid = Integer.parseInt(vlanId);
            }
        }

        HostNetworkSecurityPolicy secPolicy = createVSSecurityPolicy(nicDetails);

        HostNetworkTrafficShapingPolicy shapingPolicy = null;
        if (networkRateMbps != null && networkRateMbps.intValue() > 0) {
            shapingPolicy = new HostNetworkTrafficShapingPolicy();
            shapingPolicy.setEnabled(true);
            shapingPolicy.setAverageBandwidth(networkRateMbps.intValue() * 1024L * 1024L);

            //
            // TODO : people may have different opinion on how to set the following
            //

            // give 50% premium to peek
            shapingPolicy.setPeakBandwidth((long)(shapingPolicy.getAverageBandwidth() * 1.5));

            // allow 5 seconds of burst transfer
            shapingPolicy.setBurstSize(5 * shapingPolicy.getAverageBandwidth() / 8);
        }

        boolean bWaitPortGroupReady = false;
        if (broadcastDomainType == BroadcastDomainType.Lswitch) {
            //if NSX API VERSION >= 4.2, connect to br-int (nsx.network), do not create portgroup else previous behaviour
            if (NiciraNvpApiVersion.isApiVersionLowerThan("4.2")){
              //Previous behaviour
                if (!hostMo.hasPortGroup(vSwitch, networkName)) {
                    createNvpPortGroup(hostMo, vSwitch, networkName, shapingPolicy);

                    bWaitPortGroupReady = true;
                } else {
                    bWaitPortGroupReady = false;
                }
            }
        } else {
            if (!hostMo.hasPortGroup(vSwitch, networkName)) {
                hostMo.createPortGroup(vSwitch, networkName, vid, secPolicy, shapingPolicy, timeOutMs);
                // Setting flag "bWaitPortGroupReady" to false.
                // This flag indicates whether we need to wait for portgroup on vCenter.
                // Above createPortGroup() method itself ensures creation of portgroup as well as wait for portgroup.
                bWaitPortGroupReady = false;
            } else {
                HostPortGroupSpec spec = hostMo.getPortGroupSpec(networkName);
                if (!isSpecMatch(spec, vid, secPolicy, shapingPolicy)) {
                    hostMo.updatePortGroup(vSwitch, networkName, vid, secPolicy, shapingPolicy);
                    bWaitPortGroupReady = true;
                }
            }
        }

        ManagedObjectReference morNetwork = null;

        if (broadcastDomainType != BroadcastDomainType.Lswitch ||
                (broadcastDomainType == BroadcastDomainType.Lswitch && NiciraNvpApiVersion.isApiVersionLowerThan("4.2"))) {
            if (bWaitPortGroupReady)
                morNetwork = waitForNetworkReady(hostMo, networkName, timeOutMs);
            else
                morNetwork = hostMo.getNetworkMor(networkName);
            if (morNetwork == null) {
                String msg = "Failed to create guest network " + networkName;
                s_logger.error(msg);
                throw new Exception(msg);
            }

            if (createGCTag) {
                NetworkMO networkMo = new NetworkMO(hostMo.getContext(), morNetwork);
                networkMo.setCustomFieldValue(CustomFieldConstants.CLOUD_GC, "true");
            }
        }

        if (syncPeerHosts) {
            ManagedObjectReference morParent = hostMo.getParentMor();
            if (morParent != null && morParent.getType().equals("ClusterComputeResource")) {
                // to be conservative, lock cluster
                GlobalLock lock = GlobalLock.getInternLock("ClusterLock." + morParent.getValue());
                try {
                    if (lock.lock(DEFAULT_LOCK_TIMEOUT_SECONDS)) {
                        try {
                            List<ManagedObjectReference> hosts = hostMo.getContext().getVimClient().getDynamicProperty(morParent, "host");
                            if (hosts != null) {
                                for (ManagedObjectReference otherHost : hosts) {
                                    if (!otherHost.getValue().equals(hostMo.getMor().getValue())) {
                                        HostMO otherHostMo = new HostMO(hostMo.getContext(), otherHost);
                                        try {
                                            if (s_logger.isDebugEnabled())
                                                s_logger.debug("Prepare network on other host, vlan: " + vlanId + ", host: " + otherHostMo.getHostName());
                                            prepareNetwork(vSwitchName, namePrefix, otherHostMo, vlanId, networkRateMbps, networkRateMulticastMbps, timeOutMs, false,
                                                    broadcastDomainType, nicUuid, nicDetails);
                                        } catch (Exception e) {
                                            s_logger.warn("Unable to prepare network on other host, vlan: " + vlanId + ", host: " + otherHostMo.getHostName());
                                        }
                                    }
                                }
                            }
                        } finally {
                            lock.unlock();
                        }
                    } else {
                        s_logger.warn("Unable to lock cluster to prepare guest network, vlan: " + vlanId);
                    }
                } finally {
                    lock.releaseRef();
                }
            }
        }

        s_logger.info("Network " + networkName + " is ready on vSwitch " + vSwitchName);
        return new Pair<ManagedObjectReference, String>(morNetwork, networkName);
    }

    private static boolean isSpecMatch(HostPortGroupSpec spec, Integer vlanId, HostNetworkSecurityPolicy securityPolicy, HostNetworkTrafficShapingPolicy shapingPolicy) {
        // check VLAN configuration
        if (vlanId != null) {
            if (vlanId.intValue() != spec.getVlanId())
                return false;
        } else {
            if (spec.getVlanId() != 0)
                return false;
        }

        // check security policy for the portgroup
        HostNetworkSecurityPolicy secPolicyInSpec = null;
        if (spec.getPolicy() != null) {
            secPolicyInSpec = spec.getPolicy().getSecurity();
        }

        if ((secPolicyInSpec != null && securityPolicy == null) || (secPolicyInSpec == null && securityPolicy != null)) {
            return false;
        }

        if (secPolicyInSpec != null && securityPolicy != null
                && ((securityPolicy.isAllowPromiscuous() != null && !securityPolicy.isAllowPromiscuous().equals(secPolicyInSpec.isAllowPromiscuous()))
                    || (securityPolicy.isForgedTransmits() != null && !securityPolicy.isForgedTransmits().equals(secPolicyInSpec.isForgedTransmits()))
                    || (securityPolicy.isMacChanges() != null && securityPolicy.isMacChanges().equals(secPolicyInSpec.isMacChanges())))) {
            return false;
        }

        // check traffic shaping configuration
        HostNetworkTrafficShapingPolicy policyInSpec = null;
        if (spec.getPolicy() != null) {
            policyInSpec = spec.getPolicy().getShapingPolicy();
        }

        if ((policyInSpec != null && shapingPolicy == null) || (policyInSpec == null && shapingPolicy != null)) {
            return false;
        }

        if (policyInSpec == null && shapingPolicy == null) {
            return true;
        }

        // so far policyInSpec and shapingPolicy should both not be null
        if (policyInSpec.isEnabled() == null || !policyInSpec.isEnabled().booleanValue())
            return false;

        if (policyInSpec.getAverageBandwidth() == null || policyInSpec.getAverageBandwidth().longValue() != shapingPolicy.getAverageBandwidth().longValue())
            return false;

        if (policyInSpec.getPeakBandwidth() == null || policyInSpec.getPeakBandwidth().longValue() != shapingPolicy.getPeakBandwidth().longValue())
            return false;

        if (policyInSpec.getBurstSize() == null || policyInSpec.getBurstSize().longValue() != shapingPolicy.getBurstSize().longValue())
            return false;

        return true;
    }

    private static void createNvpPortGroup(HostMO hostMo, HostVirtualSwitch vSwitch, String networkName, HostNetworkTrafficShapingPolicy shapingPolicy) throws Exception {
        /**
         * No portgroup created yet for this nic
         * We need to find an unused vlan and create the pg
         * The vlan is limited to this vSwitch and the NVP vAPP,
         * so no relation to the other vlans in use in CloudStack.
         */
        String vSwitchName = vSwitch.getName();

        // Find all vlanids that we have in use
        List<Integer> usedVlans = new ArrayList<Integer>();
        for (HostPortGroup pg : hostMo.getHostNetworkInfo().getPortgroup()) {
            HostPortGroupSpec hpgs = pg.getSpec();
            if (vSwitchName.equals(hpgs.getVswitchName()))
                usedVlans.add(hpgs.getVlanId());
        }

        // Find the first free vlanid
        int nvpVlanId = 0;
        for (nvpVlanId = 1; nvpVlanId < 4095; nvpVlanId++) {
            if (!usedVlans.contains(nvpVlanId)) {
                break;
            }
        }
        if (nvpVlanId == 4095) {
            throw new InvalidParameterException("No free vlan numbers on " + vSwitchName + " to create a portgroup for nic " + networkName);
        }

        // Strict security policy
        HostNetworkSecurityPolicy secPolicy = new HostNetworkSecurityPolicy();
        secPolicy.setAllowPromiscuous(Boolean.FALSE);
        secPolicy.setForgedTransmits(Boolean.FALSE);
        secPolicy.setMacChanges(Boolean.FALSE);

        // Create a portgroup with the uuid of the nic and the vlanid found above
        hostMo.createPortGroup(vSwitch, networkName, nvpVlanId, secPolicy, shapingPolicy);
    }

    public static ManagedObjectReference waitForNetworkReady(HostMO hostMo, String networkName, long timeOutMs) throws Exception {

        ManagedObjectReference morNetwork = null;

        // if portGroup is just created, getNetwork may fail to retrieve it, we
        // need to retry
        long startTick = System.currentTimeMillis();
        while (System.currentTimeMillis() - startTick <= timeOutMs) {
            morNetwork = hostMo.getNetworkMor(networkName);
            if (morNetwork != null) {
                break;
            }

            s_logger.info("Waiting for network " + networkName + " to be ready");
            Thread.sleep(1000);
        }

        return morNetwork;
    }

    public static boolean createBlankVm(VmwareHypervisorHost host, String vmName, String vmInternalCSName, int cpuCount, int cpuSpeedMHz, int cpuReservedMHz,
                                        boolean limitCpuUse, int memoryMB, int memoryReserveMB, String guestOsIdentifier, ManagedObjectReference morDs, boolean snapshotDirToParent,
                                        Pair<String, String> controllerInfo, Boolean systemVm) throws Exception {

        if (s_logger.isInfoEnabled())
            s_logger.info("Create blank VM. cpuCount: " + cpuCount + ", cpuSpeed(MHz): " + cpuSpeedMHz + ", mem(Mb): " + memoryMB);

        VirtualDeviceConfigSpec controllerSpec = null;
        // VM config basics
        VirtualMachineConfigSpec vmConfig = new VirtualMachineConfigSpec();
        vmConfig.setName(vmName);
        if (vmInternalCSName == null)
            vmInternalCSName = vmName;

        VmwareHelper.setBasicVmConfig(vmConfig, cpuCount, cpuSpeedMHz, cpuReservedMHz, memoryMB, memoryReserveMB, guestOsIdentifier, limitCpuUse, false);

        String recommendedController = host.getRecommendedDiskController(guestOsIdentifier);
        String newRootDiskController = controllerInfo.first();
        String newDataDiskController = controllerInfo.second();
        if (DiskControllerType.getType(controllerInfo.first()) == DiskControllerType.osdefault) {
            newRootDiskController = recommendedController;
        }
        if (DiskControllerType.getType(controllerInfo.second()) == DiskControllerType.osdefault) {
            newDataDiskController = recommendedController;
        }

        Pair<String, String> updatedControllerInfo = new Pair<String, String>(newRootDiskController, newDataDiskController);
        String scsiDiskController = HypervisorHostHelper.getScsiController(updatedControllerInfo, recommendedController);
        // If there is requirement for a SCSI controller, ensure to create those.
        if (scsiDiskController != null) {
        int busNum = 0;
            int maxControllerCount = VmwareHelper.MAX_SCSI_CONTROLLER_COUNT;
            if (systemVm) {
                maxControllerCount = 1;
            }
            while (busNum < maxControllerCount) {
            VirtualDeviceConfigSpec scsiControllerSpec = new VirtualDeviceConfigSpec();
                scsiControllerSpec = getControllerSpec(DiskControllerType.getType(scsiDiskController).toString(), busNum);

            vmConfig.getDeviceChange().add(scsiControllerSpec);
            busNum++;
            }
        }

        if (guestOsIdentifier.startsWith("darwin")) { //Mac OS
            s_logger.debug("Add USB Controller device for blank Mac OS VM " + vmName);

            //For Mac OS X systems, the EHCI+UHCI controller is enabled by default and is required for USB mouse and keyboard access.
            VirtualDevice usbControllerDevice = VmwareHelper.prepareUSBControllerDevice();
            VirtualDeviceConfigSpec usbControllerSpec = new VirtualDeviceConfigSpec();
            usbControllerSpec.setDevice(usbControllerDevice);
            usbControllerSpec.setOperation(VirtualDeviceConfigSpecOperation.ADD);

            vmConfig.getDeviceChange().add(usbControllerSpec);
        }

        VirtualMachineFileInfo fileInfo = new VirtualMachineFileInfo();
        DatastoreMO dsMo = new DatastoreMO(host.getContext(), morDs);
        fileInfo.setVmPathName(String.format("[%s]", dsMo.getName()));
        vmConfig.setFiles(fileInfo);

        VirtualMachineVideoCard videoCard = new VirtualMachineVideoCard();
        videoCard.setControllerKey(100);
        videoCard.setUseAutoDetect(true);

        VirtualDeviceConfigSpec videoDeviceSpec = new VirtualDeviceConfigSpec();
        videoDeviceSpec.setDevice(videoCard);
        videoDeviceSpec.setOperation(VirtualDeviceConfigSpecOperation.ADD);

        vmConfig.getDeviceChange().add(videoDeviceSpec);

        ClusterMO clusterMo = new ClusterMO(host.getContext(), host.getHyperHostCluster());
        DatacenterMO dataCenterMo = new DatacenterMO(host.getContext(), host.getHyperHostDatacenter());
        setVMHardwareVersion(vmConfig, clusterMo, dataCenterMo);

        if (host.createVm(vmConfig)) {
            // Here, when attempting to find the VM, we need to use the name
            // with which we created it. This is the only such place where
            // we need to do this. At all other places, we always use the
            // VM's internal cloudstack generated name. Here, we cannot use
            // the internal name because we can set the internal name into the
            // VM's custom field CLOUD_VM_INTERNAL_NAME only after we create
            // the VM.
            VirtualMachineMO vmMo = host.findVmOnHyperHost(vmName);
            assert (vmMo != null);

            vmMo.setCustomFieldValue(CustomFieldConstants.CLOUD_VM_INTERNAL_NAME, vmInternalCSName);

            int ideControllerKey = -1;
            while (ideControllerKey < 0) {
                ideControllerKey = vmMo.tryGetIDEDeviceControllerKey();
                if (ideControllerKey >= 0)
                    break;

                s_logger.info("Waiting for IDE controller be ready in VM: " + vmInternalCSName);
                Thread.sleep(1000);
            }

            return true;
        }
        return false;
    }

    /**
     * Set the VM hardware version based on the information retrieved by the cluster and datacenter:
     * - If the cluster hardware version is set, then it is set to this hardware version on vmConfig
     * - If the cluster hardware version is not set, check datacenter hardware version. If it is set, then it is set to vmConfig
     * - In case both cluster and datacenter hardware version are not set, hardware version is not set to vmConfig
     */
    public static void setVMHardwareVersion(VirtualMachineConfigSpec vmConfig, ClusterMO clusterMO, DatacenterMO datacenterMO) throws Exception {
        String version = getNewVMHardwareVersion(clusterMO, datacenterMO);
        if (StringUtils.isNotBlank(version)) {
            vmConfig.setVersion(version);
        }
    }

    /**
     * Return the VM hardware version based on the information retrieved by the cluster and datacenter:
     * - If the cluster hardware version is set, then return this hardware version
     * - If the cluster hardware version is not set, check datacenter hardware version. If it is set, then return it
     * - In case both cluster and datacenter hardware version are not set, return null
     */
    public static String getNewVMHardwareVersion(ClusterMO clusterMO, DatacenterMO datacenterMO) throws Exception {
        String version = null;
        ClusterConfigInfoEx clusterConfigInfo = clusterMO != null ? clusterMO.getClusterConfigInfo() : null;
        String clusterHardwareVersion = clusterConfigInfo != null ? clusterConfigInfo.getDefaultHardwareVersionKey() : null;
        if (StringUtils.isNotBlank(clusterHardwareVersion)) {
            s_logger.debug("Cluster hardware version found: " + clusterHardwareVersion + ". Creating VM with this hardware version");
            version = clusterHardwareVersion;
        } else {
            DatacenterConfigInfo datacenterConfigInfo = datacenterMO != null ? datacenterMO.getDatacenterConfigInfo() : null;
            String datacenterHardwareVersion = datacenterConfigInfo != null ? datacenterConfigInfo.getDefaultHardwareVersionKey() : null;
            if (StringUtils.isNotBlank(datacenterHardwareVersion)) {
                s_logger.debug("Datacenter hardware version found: " + datacenterHardwareVersion + ". Creating VM with this hardware version");
                version = datacenterHardwareVersion;
            }
        }
        return version;
    }

    private static VirtualDeviceConfigSpec getControllerSpec(String diskController, int busNum) {
        VirtualDeviceConfigSpec controllerSpec = new VirtualDeviceConfigSpec();
        VirtualController controller = null;

        if (diskController.equalsIgnoreCase(DiskControllerType.ide.toString())) {
           controller = new VirtualIDEController();
        } else if (DiskControllerType.pvscsi == DiskControllerType.getType(diskController)) {
            controller = new ParaVirtualSCSIController();
        } else if (DiskControllerType.lsisas1068 == DiskControllerType.getType(diskController)) {
            controller = new VirtualLsiLogicSASController();
        } else if (DiskControllerType.buslogic == DiskControllerType.getType(diskController)) {
            controller = new VirtualBusLogicController();
        } else if (DiskControllerType.lsilogic == DiskControllerType.getType(diskController)) {
            controller = new VirtualLsiLogicController();
        }

        if (!diskController.equalsIgnoreCase(DiskControllerType.ide.toString())) {
            ((VirtualSCSIController)controller).setSharedBus(VirtualSCSISharing.NO_SHARING);
        }

        controller.setBusNumber(busNum);
        controller.setKey(busNum - VmwareHelper.MAX_SCSI_CONTROLLER_COUNT);

        controllerSpec.setDevice(controller);
        controllerSpec.setOperation(VirtualDeviceConfigSpecOperation.ADD);

        return controllerSpec;
    }
    public static VirtualMachineMO createWorkerVM(VmwareHypervisorHost hyperHost, DatastoreMO dsMo, String vmName, String vmxFormattedHardwareVersion) throws Exception {

        // Allow worker VM to float within cluster so that we will have better chance to
        // create it successfully
        ManagedObjectReference morCluster = hyperHost.getHyperHostCluster();
        if (morCluster != null)
            hyperHost = new ClusterMO(hyperHost.getContext(), morCluster);

        if (dsMo.getDatastoreType().equalsIgnoreCase("VVOL") && !vmName.startsWith(CustomFieldConstants.CLOUD_UUID)) {
            vmName = CustomFieldConstants.CLOUD_UUID + "-" + vmName;
        }
        VirtualMachineMO workingVM = null;
        VirtualMachineConfigSpec vmConfig = new VirtualMachineConfigSpec();
        vmConfig.setName(vmName);
        if (StringUtils.isNotBlank(vmxFormattedHardwareVersion)){
            vmConfig.setVersion(vmxFormattedHardwareVersion);
        }  else {
            ClusterMO clusterMo = new ClusterMO(hyperHost.getContext(), hyperHost.getHyperHostCluster());
            DatacenterMO dataCenterMo = new DatacenterMO(hyperHost.getContext(), hyperHost.getHyperHostDatacenter());
            setVMHardwareVersion(vmConfig, clusterMo, dataCenterMo);
        }
        vmConfig.setMemoryMB((long)4);
        vmConfig.setNumCPUs(1);
        vmConfig.setGuestId(VirtualMachineGuestOsIdentifier.OTHER_GUEST.value());
        VirtualMachineFileInfo fileInfo = new VirtualMachineFileInfo();
        fileInfo.setVmPathName(dsMo.getDatastoreRootPath());
        vmConfig.setFiles(fileInfo);

        VirtualLsiLogicController scsiController = new VirtualLsiLogicController();
        scsiController.setSharedBus(VirtualSCSISharing.NO_SHARING);
        scsiController.setBusNumber(0);
        scsiController.setKey(1);
        VirtualDeviceConfigSpec scsiControllerSpec = new VirtualDeviceConfigSpec();
        scsiControllerSpec.setDevice(scsiController);
        scsiControllerSpec.setOperation(VirtualDeviceConfigSpecOperation.ADD);

        vmConfig.getDeviceChange().add(scsiControllerSpec);
        if (hyperHost.createVm(vmConfig)) {
            // Ugly work-around, it takes time for newly created VM to appear
            for (int i = 0; i < 10 && workingVM == null; i++) {
                workingVM = hyperHost.findVmOnHyperHost(vmName);

                try {
                    Thread.sleep(1000);
                } catch (InterruptedException e) {
                    s_logger.debug("[ignored] interupted while waiting to config vm.");
                }
            }
        }

        if (workingVM != null) {
            workingVM.setCustomFieldValue(CustomFieldConstants.CLOUD_WORKER, "true");
            String workerTag = String.format("%d-%s", System.currentTimeMillis(), hyperHost.getContext().getStockObject("noderuninfo"));
            workingVM.setCustomFieldValue(CustomFieldConstants.CLOUD_WORKER_TAG, workerTag);
        }
        return workingVM;
    }

    public static String resolveHostNameInUrl(DatacenterMO dcMo, String url) {
        s_logger.info("Resolving host name in url through vCenter, url: " + url);

        URI uri;
        try {
            uri = new URI(url);
        } catch (URISyntaxException e) {
            s_logger.warn("URISyntaxException on url " + url);
            return url;
        }

        String host = uri.getHost();
        if (NetUtils.isValidIp4(host)) {
            s_logger.info("host name in url is already in IP address, url: " + url);
            return url;
        }

        try {
            ManagedObjectReference morHost = dcMo.findHost(host);
            if (morHost != null) {
                HostMO hostMo = new HostMO(dcMo.getContext(), morHost);
                String managementPortGroupName;
                if (hostMo.getHostType() == VmwareHostType.ESXi)
                    managementPortGroupName = (String)dcMo.getContext().getStockObject("manageportgroup");
                else
                    managementPortGroupName = (String)dcMo.getContext().getStockObject("serviceconsole");

                VmwareHypervisorHostNetworkSummary summary = hostMo.getHyperHostNetworkSummary(managementPortGroupName);
                if (summary == null) {
                    s_logger.warn("Unable to resolve host name in url through vSphere, url: " + url);
                    return url;
                }

                String hostIp = summary.getHostIp();

                try {
                    URI resolvedUri = new URI(uri.getScheme(), uri.getUserInfo(), hostIp, uri.getPort(), uri.getPath(), uri.getQuery(), uri.getFragment());

                    s_logger.info("url " + url + " is resolved to " + resolvedUri.toString() + " through vCenter");
                    return resolvedUri.toString();
                } catch (URISyntaxException e) {
                    assert (false);
                    return url;
                }
            }
        } catch (Exception e) {
            s_logger.warn("Unexpected exception ", e);
        }

        return url;
    }

    /**
     * removes the NetworkSection element from the {ovfString} if it is an ovf xml file
     * @param ovfString input string
     * @return like the input string but if xml elements by name {NetworkSection} removed
     */
    public static String removeOVFNetwork(final String ovfString)  {
        if (ovfString == null || ovfString.isEmpty()) {
            return ovfString;
        }
        try {
            final DocumentBuilderFactory factory = DocumentBuilderFactory.newInstance();
            final Document doc = factory.newDocumentBuilder().parse(new ByteArrayInputStream(ovfString.getBytes()));
            final DocumentTraversal traversal = (DocumentTraversal) doc;
            final NodeIterator iterator = traversal.createNodeIterator(doc.getDocumentElement(), NodeFilter.SHOW_ELEMENT, null, true);
            for (Node n = iterator.nextNode(); n != null; n = iterator.nextNode()) {
                final Element e = (Element) n;
                if ("NetworkSection".equals(e.getTagName())) {
                    if (e.getParentNode() != null) {
                        e.getParentNode().removeChild(e);
                    }
                } else if ("rasd:Connection".equals(e.getTagName())) {
                    if (e.getParentNode() != null && e.getParentNode().getParentNode() != null) {
                        e.getParentNode().getParentNode().removeChild(e.getParentNode());
                    }
                }
            }
            final DOMSource domSource = new DOMSource(doc);
            final StringWriter writer = new StringWriter();
            final StreamResult result = new StreamResult(writer);
            final TransformerFactory tf = TransformerFactory.newInstance();
            final Transformer transformer = tf.newTransformer();
            transformer.transform(domSource, result);
            return writer.toString();
        } catch (SAXException | IOException | ParserConfigurationException | TransformerException e) {
            s_logger.warn("Unexpected exception caught while removing network elements from OVF:", e);
        }
        return ovfString;
    }

    /**
     * deploys a new VM from a ovf spec. It ignores network, defaults locale to 'US'
     * @throws Exception shoud be a VmwareResourceException
     */
    public static void importVmFromOVF(VmwareHypervisorHost host, String ovfFilePath, String vmName, DatastoreMO dsMo, String diskOption, ManagedObjectReference morRp,
                                       ManagedObjectReference morHost, String configurationId) throws CloudRuntimeException, IOException {

        assert (morRp != null);

        OvfCreateImportSpecParams importSpecParams = new OvfCreateImportSpecParams();
        importSpecParams.setHostSystem(morHost);
        importSpecParams.setLocale("US");
        importSpecParams.setEntityName(vmName);
        String deploymentOption = StringUtils.isNotBlank(configurationId) ? configurationId : "";
        importSpecParams.setDeploymentOption(deploymentOption);
        importSpecParams.setDiskProvisioning(diskOption); // diskOption: thin, thick, etc

        String ovfDescriptor = removeOVFNetwork(HttpNfcLeaseMO.readOvfContent(ovfFilePath));
        VmwareContext context = host.getContext();
        OvfCreateImportSpecResult ovfImportResult = null;
        try {
            ovfImportResult = context.getService().createImportSpec(context.getServiceContent().getOvfManager(), ovfDescriptor, morRp, dsMo.getMor(), importSpecParams);
        } catch (ConcurrentAccessFaultMsg
                | FileFaultFaultMsg
                | InvalidDatastoreFaultMsg
                | InvalidStateFaultMsg
                | RuntimeFaultFaultMsg
                | TaskInProgressFaultMsg
                | VmConfigFaultFaultMsg error) {
            throw new CloudRuntimeException("ImportSpec creation failed", error);
        }
        if (ovfImportResult == null) {
            String msg = "createImportSpec() failed. ovfFilePath: " + ovfFilePath + ", vmName: " + vmName + ", diskOption: " + diskOption;
            s_logger.error(msg);
            throw new CloudRuntimeException(msg);
        }
        if(!ovfImportResult.getError().isEmpty()) {
            for (LocalizedMethodFault fault : ovfImportResult.getError()) {
                s_logger.error("createImportSpec error: " + fault.getLocalizedMessage());
            }
            throw new CloudRuntimeException("Failed to create an import spec from " + ovfFilePath + ". Check log for details.");
        }

        if (!ovfImportResult.getWarning().isEmpty()) {
            for (LocalizedMethodFault fault : ovfImportResult.getError()) {
                s_logger.warn("createImportSpec warning: " + fault.getLocalizedMessage());
            }
        }

        DatacenterMO dcMo = null;
        try {
            dcMo = new DatacenterMO(context, host.getHyperHostDatacenter());
        } catch (Exception e) {
            throw new CloudRuntimeException(String.format("no datacenter for host '%s' available in context", context.getServerAddress()), e);
        }
        ManagedObjectReference folderMO = null;
        try {
            folderMO = dcMo.getVmFolder();
        } catch (Exception e) {
            throw new CloudRuntimeException("no management handle for VmFolder", e);
        }
        ManagedObjectReference morLease = null;
        try {
            morLease = context.getService().importVApp(morRp, ovfImportResult.getImportSpec(), folderMO, morHost);
        } catch (DuplicateNameFaultMsg
                | FileFaultFaultMsg
                | InsufficientResourcesFaultFaultMsg
                | InvalidDatastoreFaultMsg
                | InvalidNameFaultMsg
                | OutOfBoundsFaultMsg
                | RuntimeFaultFaultMsg
                | VmConfigFaultFaultMsg fault) {
            throw new CloudRuntimeException("import vApp failed",fault);
        }
        if (morLease == null) {
            String msg = "importVApp() failed. ovfFilePath: " + ovfFilePath + ", vmName: " + vmName + ", diskOption: " + diskOption;
            s_logger.error(msg);
            throw new CloudRuntimeException(msg);
        }
        boolean importSuccess = true;
        final HttpNfcLeaseMO leaseMo = new HttpNfcLeaseMO(context, morLease);
        HttpNfcLeaseState state = null;
        try {
            state = leaseMo.waitState(new HttpNfcLeaseState[] {HttpNfcLeaseState.READY, HttpNfcLeaseState.ERROR});
        } catch (Exception e) {
            throw new CloudRuntimeException("exception while waiting for leaseMO", e);
        }
        try {
            if (state == HttpNfcLeaseState.READY) {
                final long totalBytes = HttpNfcLeaseMO.calcTotalBytes(ovfImportResult);
                File ovfFile = new File(ovfFilePath);

                HttpNfcLeaseInfo httpNfcLeaseInfo = null;
                try {
                    httpNfcLeaseInfo = leaseMo.getLeaseInfo();
                } catch (Exception e) {
                    throw new CloudRuntimeException("error waiting for lease info", e);
                }
                List<HttpNfcLeaseDeviceUrl> deviceUrls = httpNfcLeaseInfo.getDeviceUrl();
                long bytesAlreadyWritten = 0;

                final HttpNfcLeaseMO.ProgressReporter progressReporter = leaseMo.createProgressReporter();
                try {
                    for (HttpNfcLeaseDeviceUrl deviceUrl : deviceUrls) {
                        String deviceKey = deviceUrl.getImportKey();
                        for (OvfFileItem ovfFileItem : ovfImportResult.getFileItem()) {
                            if (deviceKey.equals(ovfFileItem.getDeviceId())) {
                                String absoluteFile = ovfFile.getParent() + File.separator + ovfFileItem.getPath();
                                s_logger.info("Uploading file: " + absoluteFile);
                                File f = new File(absoluteFile);
                                if (f.exists()){
                                    String urlToPost = deviceUrl.getUrl();
                                    urlToPost = resolveHostNameInUrl(dcMo, urlToPost);
                                    context.uploadVmdkFile(ovfFileItem.isCreate() ? "PUT" : "POST", urlToPost, absoluteFile, bytesAlreadyWritten, new ActionDelegate<Long>() {
                                        @Override
                                        public void action(Long param) {
                                            progressReporter.reportProgress((int)(param * 100 / totalBytes));
                                        }
                                    });
                                    bytesAlreadyWritten += ovfFileItem.getSize();
                                }
                            }
                        }
                    }
                } catch (Exception e) {
                    String erroMsg = "File upload task failed to complete due to: " + e.getMessage();
                    s_logger.error(erroMsg);
                    importSuccess = false; // Set flag to cleanup the stale template left due to failed import operation, if any
                    throw new CloudRuntimeException(erroMsg, e);
                } catch (Throwable th) {
                    String errorMsg = "throwable caught during file upload task: " + th.getMessage();
                    s_logger.error(errorMsg);
                    importSuccess = false; // Set flag to cleanup the stale template left due to failed import operation, if any
                    throw new CloudRuntimeException(errorMsg, th);
                } finally {
                    progressReporter.close();
                }
                if (bytesAlreadyWritten == totalBytes) {
                    try {
                        leaseMo.updateLeaseProgress(100);
                    } catch (Exception e) {
                        throw new CloudRuntimeException("error while waiting for lease update", e);
                    }
                }
            } else if (state == HttpNfcLeaseState.ERROR) {
                LocalizedMethodFault error = null;
                try {
                    error = leaseMo.getLeaseError();
                } catch (Exception e) {
                    throw new CloudRuntimeException("error getting lease error", e);
                }
                MethodFault fault = error.getFault();
                String erroMsg = "Object creation on vCenter failed due to: Exception: " + fault.getClass().getName() + ", message: " + error.getLocalizedMessage();
                s_logger.error(erroMsg);
                throw new CloudRuntimeException(erroMsg);
            }
        } finally {
            try {
                if (!importSuccess) {
                    s_logger.error("Aborting the lease on " + vmName + " after import operation failed.");
                    leaseMo.abortLease();
                } else {
                    leaseMo.completeLease();
                }
            } catch (Exception e) {
                throw new CloudRuntimeException("error completing lease", e);
            }
        }
    }

    public static List<Pair<String, Boolean>> readOVF(VmwareHypervisorHost host, String ovfFilePath, DatastoreMO dsMo) throws Exception {
        List<Pair<String, Boolean>> ovfVolumeInfos = new ArrayList<Pair<String, Boolean>>();
        List<String> files = new ArrayList<String>();

        ManagedObjectReference morRp = host.getHyperHostOwnerResourcePool();
        assert (morRp != null);
        ManagedObjectReference morHost = host.getMor();
        String importEntityName = UUID.randomUUID().toString();
        OvfCreateImportSpecParams importSpecParams = new OvfCreateImportSpecParams();
        importSpecParams.setHostSystem(morHost);
        importSpecParams.setLocale("US");
        importSpecParams.setEntityName(importEntityName);
        importSpecParams.setDeploymentOption("");

        String ovfDescriptor = removeOVFNetwork(HttpNfcLeaseMO.readOvfContent(ovfFilePath));
        VmwareContext context = host.getContext();
        OvfCreateImportSpecResult ovfImportResult = context.getService().createImportSpec(context.getServiceContent().getOvfManager(), ovfDescriptor, morRp, dsMo.getMor(),
                importSpecParams);

        if (ovfImportResult == null) {
            String msg = "createImportSpec() failed. ovfFilePath: " + ovfFilePath;
            s_logger.error(msg);
            throw new Exception(msg);
        }

        if (!ovfImportResult.getError().isEmpty()) {
            for (LocalizedMethodFault fault : ovfImportResult.getError()) {
                s_logger.error("createImportSpec error: " + fault.getLocalizedMessage());
            }
            throw new CloudException("Failed to create an import spec from " + ovfFilePath + ". Check log for details.");
        }

        if (!ovfImportResult.getWarning().isEmpty()) {
            for (LocalizedMethodFault fault : ovfImportResult.getError()) {
                s_logger.warn("createImportSpec warning: " + fault.getLocalizedMessage());
            }
        }

        VirtualMachineImportSpec importSpec = (VirtualMachineImportSpec)ovfImportResult.getImportSpec();
        if (importSpec == null) {
            String msg = "createImportSpec() failed to create import specification for OVF template at " + ovfFilePath;
            s_logger.error(msg);
            throw new Exception(msg);
        }

        File ovfFile = new File(ovfFilePath);
        for (OvfFileItem ovfFileItem : ovfImportResult.getFileItem()) {
            String absFile = ovfFile.getParent() + File.separator + ovfFileItem.getPath();
            files.add(absFile);
        }


       int osDiskSeqNumber = 0;
       VirtualMachineConfigSpec config = importSpec.getConfigSpec();
       String paramVal = getOVFParamValue(config);
       if (paramVal != null && !paramVal.isEmpty()) {
           try {
               osDiskSeqNumber = getOsDiskFromOvfConf(config, paramVal);
           } catch (Exception e) {
               osDiskSeqNumber = 0;
           }
       }

        int diskCount = 0;
        int deviceCount = 0;
        List<VirtualDeviceConfigSpec> deviceConfigList = config.getDeviceChange();
        for (VirtualDeviceConfigSpec deviceSpec : deviceConfigList) {
            Boolean osDisk = false;
            VirtualDevice device = deviceSpec.getDevice();
            if (device instanceof VirtualDisk) {
                if ((osDiskSeqNumber == 0 && diskCount == 0) || osDiskSeqNumber == deviceCount) {
                    osDisk = true;
                }
                Pair<String, Boolean> ovfVolumeInfo = new Pair<String, Boolean>(files.get(diskCount), osDisk);
                ovfVolumeInfos.add(ovfVolumeInfo);
                diskCount++;
            }
            deviceCount++;
        }
        return ovfVolumeInfos;
    }

    public static void createOvfFile(VmwareHypervisorHost host, String diskFileName, String ovfName, String datastorePath, String templatePath, long diskCapacity, long fileSize,
            ManagedObjectReference morDs) throws Exception {
        VmwareContext context = host.getContext();
        ManagedObjectReference morOvf = context.getServiceContent().getOvfManager();
        VirtualMachineMO workerVmMo = HypervisorHostHelper.createWorkerVM(host, new DatastoreMO(context, morDs), ovfName, null);
        if (workerVmMo == null)
            throw new Exception("Unable to find just-created worker VM");

        String[] disks = {datastorePath + File.separator + diskFileName};
        try {
            VirtualMachineConfigSpec vmConfigSpec = new VirtualMachineConfigSpec();
            VirtualDeviceConfigSpec deviceConfigSpec = new VirtualDeviceConfigSpec();

            // Reconfigure worker VM with datadisk
            VirtualDevice device = VmwareHelper.prepareDiskDevice(workerVmMo, null, -1, disks, morDs, -1, 1);
            deviceConfigSpec.setDevice(device);
            deviceConfigSpec.setOperation(VirtualDeviceConfigSpecOperation.ADD);
            vmConfigSpec.getDeviceChange().add(deviceConfigSpec);
            workerVmMo.configureVm(vmConfigSpec);

            // Write OVF descriptor file
            OvfCreateDescriptorParams ovfDescParams = new OvfCreateDescriptorParams();
            String deviceId = File.separator + workerVmMo.getMor().getValue() + File.separator + "VirtualIDEController0:0";
            OvfFile ovfFile = new OvfFile();
            ovfFile.setPath(diskFileName);
            ovfFile.setDeviceId(deviceId);
            ovfFile.setSize(fileSize);
            ovfFile.setCapacity(diskCapacity);
            ovfDescParams.getOvfFiles().add(ovfFile);
            OvfCreateDescriptorResult ovfCreateDescriptorResult = context.getService().createDescriptor(morOvf, workerVmMo.getMor(), ovfDescParams);

            String ovfPath = templatePath + File.separator + ovfName + ".ovf";
            try {
                FileWriter out = new FileWriter(ovfPath);
                out.write(ovfCreateDescriptorResult.getOvfDescriptor());
                out.close();
            } catch (Exception e) {
                throw e;
            }
        } finally {
            workerVmMo.detachAllDisks();
            workerVmMo.destroy();
        }
    }

    public static int getOsDiskFromOvfConf(VirtualMachineConfigSpec config, String deviceLocation) {
        List<VirtualDeviceConfigSpec> deviceConfigList = config.getDeviceChange();
        int controllerKey = 0;
        int deviceSeqNumber = 0;
        int controllerNumber = 0;
        int deviceNodeNumber = 0;
        int controllerCount = 0;
        String[] virtualNodeInfo = deviceLocation.split(":");

        if (deviceLocation.startsWith("scsi")) {
           controllerNumber = Integer.parseInt(virtualNodeInfo[0].substring(4)); // get substring excluding prefix scsi
           deviceNodeNumber = Integer.parseInt(virtualNodeInfo[1]);

           for (VirtualDeviceConfigSpec deviceConfig : deviceConfigList) {
               VirtualDevice device = deviceConfig.getDevice();
               if (device instanceof VirtualSCSIController) {
                   if (controllerNumber == controllerCount) { //((VirtualSCSIController)device).getBusNumber()) {
                       controllerKey = device.getKey();
                       break;
                   }
                   controllerCount++;
               }
           }
       } else {
           controllerNumber = Integer.parseInt(virtualNodeInfo[0].substring(3)); // get substring excluding prefix ide
           deviceNodeNumber = Integer.parseInt(virtualNodeInfo[1]);
           controllerCount = 0;

           for (VirtualDeviceConfigSpec deviceConfig : deviceConfigList) {
               VirtualDevice device = deviceConfig.getDevice();
               if (device instanceof VirtualIDEController) {
                   if (controllerNumber == controllerCount) { //((VirtualIDEController)device).getBusNumber()) {
                       // Only 2 IDE controllers supported and they will have bus numbers 0 and 1
                       controllerKey = device.getKey();
                       break;
                   }
                   controllerCount++;
               }
           }
       }
       // Get devices on this controller at specific device node.
       for (VirtualDeviceConfigSpec deviceConfig : deviceConfigList) {
           VirtualDevice device = deviceConfig.getDevice();
           if (device instanceof VirtualDisk) {
               if (controllerKey == device.getControllerKey() && deviceNodeNumber == device.getUnitNumber()) {
                   break;
               }
               deviceSeqNumber++;
           }
       }
       return deviceSeqNumber;
   }

   public static String getOVFParamValue(VirtualMachineConfigSpec config) {
       String paramVal = "";
       List<OptionValue> options = config.getExtraConfig();
       for (OptionValue option : options) {
           if (OVA_OPTION_KEY_BOOTDISK.equalsIgnoreCase(option.getKey())) {
               paramVal = (String)option.getValue();
               break;
           }
       }
       return paramVal;
   }


    public static String getScsiController(Pair<String, String> controllerInfo, String recommendedController) {
        String rootDiskController = controllerInfo.first();
        String dataDiskController = controllerInfo.second();

        // If "osdefault" is specified as controller type, then translate to actual recommended controller.
        if (VmwareHelper.isControllerOsRecommended(rootDiskController)) {
            rootDiskController = recommendedController;
        }
        if (VmwareHelper.isControllerOsRecommended(dataDiskController)) {
            dataDiskController = recommendedController;
        }

        String scsiDiskController = null; //If any of the controller provided is SCSI then return it's sub-type.
        if (isIdeController(rootDiskController) && isIdeController(dataDiskController)) {
            //Default controllers would exist
            return null;
        } else if (isIdeController(rootDiskController) || isIdeController(dataDiskController)) {
            // Only one of the controller types is IDE. Pick the other controller type to create controller.
            if (isIdeController(rootDiskController)) {
                scsiDiskController = dataDiskController;
            } else {
                scsiDiskController = rootDiskController;
            }
        } else if (DiskControllerType.getType(rootDiskController) != DiskControllerType.getType(dataDiskController)) {
            // Both ROOT and DATA controllers are SCSI controllers but different sub-types, then prefer ROOT controller
            scsiDiskController = rootDiskController;
        } else {
            // Both are SCSI controllers.
            scsiDiskController = rootDiskController;
        }
        return scsiDiskController;
    }

    public static boolean isIdeController(String controller) {
        return DiskControllerType.getType(controller) == DiskControllerType.ide;
    }

    public static void createBaseFolder(DatastoreMO dsMo, VmwareHypervisorHost hyperHost, StoragePoolType poolType) throws Exception {
        if (poolType != null && poolType == StoragePoolType.DatastoreCluster) {
            StoragepodMO storagepodMO = new StoragepodMO(hyperHost.getContext(), dsMo.getMor());
            List<ManagedObjectReference> datastoresInCluster = storagepodMO.getDatastoresInDatastoreCluster();
            for (ManagedObjectReference datastore : datastoresInCluster) {
                DatastoreMO childDsMo = new DatastoreMO(hyperHost.getContext(), datastore);
                createBaseFolderInDatastore(childDsMo, hyperHost);
            }
        } else {
            createBaseFolderInDatastore(dsMo, hyperHost);
        }
    }

    public static void createBaseFolderInDatastore(DatastoreMO dsMo, VmwareHypervisorHost hyperHost) throws Exception {
        String dsPath = String.format("[%s]", dsMo.getName());
        String folderPath = String.format("[%s] %s", dsMo.getName(), VSPHERE_DATASTORE_BASE_FOLDER);
        String hiddenFolderPath = String.format("%s/%s", folderPath, VSPHERE_DATASTORE_HIDDEN_FOLDER);

        if (!dsMo.folderExists(dsPath, VSPHERE_DATASTORE_BASE_FOLDER)) {
            s_logger.info(String.format("vSphere datastore base folder: %s does not exist, now creating on datastore: %s", VSPHERE_DATASTORE_BASE_FOLDER, dsMo.getName()));
            dsMo.makeDirectory(folderPath, hyperHost.getHyperHostDatacenter());
            // Adding another directory so vCentre doesn't remove the fcd directory when it's empty
            dsMo.makeDirectory(hiddenFolderPath, hyperHost.getHyperHostDatacenter());
        }
    }

    public static Integer getHostHardwareVersion(VmwareHypervisorHost host) {
        Integer version = null;
        HostMO hostMo = new HostMO(host.getContext(), host.getMor());
        String hostApiVersion = "";
        try {
            hostApiVersion = hostMo.getHostAboutInfo().getApiVersion();
<<<<<<< HEAD
        } catch (Exception ignored) {}
=======
        } catch (Exception ignored) {
        }
>>>>>>> a64ad9d9
        if (hostApiVersion == null) {
            hostApiVersion = "";
        }
        version = apiVersionHardwareVersionMap.get(hostApiVersion);
        return version;
    }
<<<<<<< HEAD
=======

    /*
      Finds minimum host hardware version as String, of two hosts when both of them are not null
      and hardware version of both hosts is different.
      Return null otherwise
     */
    public static String getMinimumHostHardwareVersion(VmwareHypervisorHost host1, VmwareHypervisorHost host2) {
        String hardwareVersion = null;
        if (host1 != null & host2 != null) {
            Integer host1Version = getHostHardwareVersion(host1);
            Integer host2Version = getHostHardwareVersion(host2);
            if (host1Version != null && host2Version != null && !host1Version.equals(host2Version)) {
                hardwareVersion = String.valueOf(Math.min(host1Version, host2Version));
            }
        }
        return hardwareVersion;
    }
>>>>>>> a64ad9d9
}<|MERGE_RESOLUTION|>--- conflicted
+++ resolved
@@ -2260,20 +2260,13 @@
         String hostApiVersion = "";
         try {
             hostApiVersion = hostMo.getHostAboutInfo().getApiVersion();
-<<<<<<< HEAD
         } catch (Exception ignored) {}
-=======
-        } catch (Exception ignored) {
-        }
->>>>>>> a64ad9d9
         if (hostApiVersion == null) {
             hostApiVersion = "";
         }
         version = apiVersionHardwareVersionMap.get(hostApiVersion);
         return version;
     }
-<<<<<<< HEAD
-=======
 
     /*
       Finds minimum host hardware version as String, of two hosts when both of them are not null
@@ -2291,5 +2284,4 @@
         }
         return hardwareVersion;
     }
->>>>>>> a64ad9d9
 }