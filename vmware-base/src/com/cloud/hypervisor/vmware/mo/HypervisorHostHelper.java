// Licensed to the Apache Software Foundation (ASF) under one
// or more contributor license agreements.  See the NOTICE file
// distributed with this work for additional information
// regarding copyright ownership.  The ASF licenses this file
// to you under the Apache License, Version 2.0 (the
// "License"); you may not use this file except in compliance
// with the License.  You may obtain a copy of the License at
//
//   http://www.apache.org/licenses/LICENSE-2.0
//
// Unless required by applicable law or agreed to in writing,
// software distributed under the License is distributed on an
// "AS IS" BASIS, WITHOUT WARRANTIES OR CONDITIONS OF ANY
// KIND, either express or implied.  See the License for the
// specific language governing permissions and limitations
// under the License.
package com.cloud.hypervisor.vmware.mo;

import java.io.File;
import java.net.URI;
import java.net.URISyntaxException;
import java.util.ArrayList;
import java.util.List;
import java.util.Map;

import org.apache.log4j.Logger;

import com.cloud.hypervisor.vmware.util.VmwareContext;
import com.cloud.hypervisor.vmware.util.VmwareHelper;
import com.cloud.utils.ActionDelegate;
import com.cloud.utils.Pair;
import com.cloud.utils.cisco.n1kv.vsm.NetconfHelper;
import com.cloud.utils.cisco.n1kv.vsm.PolicyMap;
import com.cloud.utils.cisco.n1kv.vsm.PortProfile;
import com.cloud.utils.cisco.n1kv.vsm.VsmCommand.BindingType;
import com.cloud.utils.cisco.n1kv.vsm.VsmCommand.OperationType;
import com.cloud.utils.cisco.n1kv.vsm.VsmCommand.PortProfileType;
import com.cloud.utils.cisco.n1kv.vsm.VsmCommand.SwitchPortMode;
import com.cloud.utils.db.GlobalLock;
import com.cloud.utils.exception.CloudRuntimeException;
import com.cloud.utils.net.NetUtils;
import com.vmware.vim25.BoolPolicy;
import com.vmware.vim25.DVPortSetting;
import com.vmware.vim25.DVPortgroupConfigInfo;
import com.vmware.vim25.DVPortgroupConfigSpec;
import com.vmware.vim25.DVSSecurityPolicy;
import com.vmware.vim25.DVSTrafficShapingPolicy;
import com.vmware.vim25.DynamicProperty;
import com.vmware.vim25.HostNetworkSecurityPolicy;
import com.vmware.vim25.HostNetworkTrafficShapingPolicy;
import com.vmware.vim25.HostPortGroupSpec;
import com.vmware.vim25.HostVirtualSwitch;
import com.vmware.vim25.HttpNfcLeaseDeviceUrl;
import com.vmware.vim25.HttpNfcLeaseInfo;
import com.vmware.vim25.HttpNfcLeaseState;
import com.vmware.vim25.LongPolicy;
import com.vmware.vim25.ManagedObjectReference;
import com.vmware.vim25.ObjectContent;
import com.vmware.vim25.OvfCreateImportSpecParams;
import com.vmware.vim25.OvfCreateImportSpecResult;
import com.vmware.vim25.OvfFileItem;
import com.vmware.vim25.VMwareDVSPortSetting;
import com.vmware.vim25.VirtualDeviceConfigSpec;
import com.vmware.vim25.VirtualDeviceConfigSpecOperation;
import com.vmware.vim25.VirtualLsiLogicController;
import com.vmware.vim25.VirtualMachineConfigSpec;
import com.vmware.vim25.VirtualMachineFileInfo;
import com.vmware.vim25.VirtualMachineVideoCard;
import com.vmware.vim25.VirtualSCSISharing;
import com.vmware.vim25.VmwareDistributedVirtualSwitchVlanIdSpec;
import com.vmware.vim25.VmwareDistributedVirtualSwitchVlanSpec;

public class HypervisorHostHelper {
    private static final Logger s_logger = Logger.getLogger(HypervisorHostHelper.class);
    private static final int DEFAULT_LOCK_TIMEOUT_SECONDS = 600;
    private static final String s_policyNamePrefix = "cloud.policy.";

    // make vmware-base loosely coupled with cloud-specific stuff, duplicate VLAN.UNTAGGED constant here
    private static final String UNTAGGED_VLAN_NAME = "untagged";

	public static VirtualMachineMO findVmFromObjectContent(VmwareContext context,
		ObjectContent[] ocs, String name) {

		if(ocs != null && ocs.length > 0) {
			for(ObjectContent oc : ocs) {
				DynamicProperty prop = oc.getPropSet().get(0);
				assert(prop != null);
				if(prop.getVal().toString().equals(name))
					return new VirtualMachineMO(context, oc.getObj());
			}
		}
		return null;
	}

	public static ManagedObjectReference findDatastoreWithBackwardsCompatibility(VmwareHypervisorHost hyperHost, String uuidName) throws Exception {
	    ManagedObjectReference morDs = hyperHost.findDatastore(uuidName.replace("-", ""));
	    if(morDs == null)
	        morDs = hyperHost.findDatastore(uuidName);

	    return morDs;
	}

	public static DatastoreMO getHyperHostDatastoreMO(VmwareHypervisorHost hyperHost, String datastoreName) throws Exception {
		ObjectContent[] ocs = hyperHost.getDatastorePropertiesOnHyperHost(new String[] { "name"} );
		if(ocs != null && ocs.length > 0) {
    		for(ObjectContent oc : ocs) {
		        List<DynamicProperty> objProps = oc.getPropSet();
		        if(objProps != null) {
		        	for(DynamicProperty objProp : objProps) {
		        		if(objProp.getVal().toString().equals(datastoreName))
		        			return new DatastoreMO(hyperHost.getContext(), oc.getObj());
		        	}
		        }
    		}
		}
		return null;
	}

	public static String getPublicNetworkNamePrefix(String vlanId) {
	    if (UNTAGGED_VLAN_NAME.equalsIgnoreCase(vlanId)) {
	        return "cloud.public.untagged";
	    } else {
	        return "cloud.public." + vlanId;
	    }
	}

	public static String composeCloudNetworkName(String prefix, String vlanId, Integer networkRateMbps, String vSwitchName) {
		StringBuffer sb = new StringBuffer(prefix);
		if(vlanId == null || UNTAGGED_VLAN_NAME.equalsIgnoreCase(vlanId))
			sb.append(".untagged");
		else
			sb.append(".").append(vlanId);

		if(networkRateMbps != null && networkRateMbps.intValue() > 0)
			sb.append(".").append(String.valueOf(networkRateMbps));
		else
			sb.append(".0");
		sb.append(".").append(VersioningContants.PORTGROUP_NAMING_VERSION);
		sb.append("-").append(vSwitchName);

		return sb.toString();
	}

    public static Map<String, String> getValidatedVsmCredentials(VmwareContext context) throws Exception {
        Map<String, String> vsmCredentials = context.getStockObject("vsmcredentials");
        String msg;
        if (vsmCredentials == null || vsmCredentials.size() != 3) {
            msg = "Failed to retrieve required credentials of Nexus VSM from database.";
            s_logger.error(msg);
            throw new Exception(msg);
        }

        String vsmIp = vsmCredentials.containsKey("vsmip") ? vsmCredentials.get("vsmip") : null;
        String vsmUserName = vsmCredentials.containsKey("vsmusername") ? vsmCredentials.get("vsmusername") : null;
        String vsmPassword = vsmCredentials.containsKey("vsmpassword") ? vsmCredentials.get("vsmpassword") : null;
        if (vsmIp == null || vsmIp.isEmpty() || vsmUserName == null || vsmUserName.isEmpty() || vsmPassword == null
                || vsmPassword.isEmpty()) {
            msg = "Detected invalid credentials for Nexus 1000v.";
            s_logger.error(msg);
            throw new Exception(msg);
        }
        return vsmCredentials;
    }

    public static void createPortProfile(VmwareContext context, String ethPortProfileName, String networkName,
            Integer vlanId, Integer networkRateMbps, long peakBandwidth, long burstSize) throws Exception {
        Map<String, String> vsmCredentials = getValidatedVsmCredentials(context);
        String vsmIp = vsmCredentials.get("vsmip");
        String vsmUserName = vsmCredentials.get("vsmusername");
        String vsmPassword = vsmCredentials.get("vsmpassword");
        String msg;

        NetconfHelper netconfClient;
        try {
            s_logger.info("Connecting to Nexus 1000v: " + vsmIp);
            netconfClient = new NetconfHelper(vsmIp, vsmUserName, vsmPassword);
            s_logger.info("Successfully connected to Nexus 1000v : " + vsmIp);
        } catch (CloudRuntimeException e) {
            msg = "Failed to connect to Nexus 1000v " + vsmIp + " with credentials of user " + vsmUserName
                    + ". Exception: " + e.toString();
            s_logger.error(msg);
            throw new CloudRuntimeException(msg);
        }

        String policyName = s_policyNamePrefix;
        int averageBandwidth = 0;
        if (networkRateMbps != null) {
            averageBandwidth = networkRateMbps.intValue();
            policyName += averageBandwidth;
        }

        try {
            // TODO(sateesh): Change the type of peakBandwidth & burstRate in
            // PolicyMap to long.
            if (averageBandwidth > 0) {
                s_logger.debug("Adding policy map " + policyName);
                netconfClient.addPolicyMap(policyName, averageBandwidth, (int) peakBandwidth, (int) burstSize);
            }
        } catch (CloudRuntimeException e) {
            msg = "Failed to add policy map of " + policyName + " with parameters " + "committed rate = "
                    + averageBandwidth + "peak bandwidth = " + peakBandwidth + "burst size = " + burstSize
                    + ". Exception: " + e.toString();
            s_logger.error(msg);
            if (netconfClient != null) {
                netconfClient.disconnect();
                s_logger.debug("Disconnected Nexus 1000v session.");
            }
            throw new CloudRuntimeException(msg);
        }

        List<Pair<OperationType, String>> params = new ArrayList<Pair<OperationType, String>>();
        if (vlanId != null) {
            // No need to update ethernet port profile for untagged vlans
            params.add(new Pair<OperationType, String>(OperationType.addvlanid, vlanId.toString()));
            try {
                s_logger.info("Updating Ethernet port profile " + ethPortProfileName + " with VLAN " + vlanId);
                netconfClient.updatePortProfile(ethPortProfileName, SwitchPortMode.trunk, params);
                s_logger.info("Added " + vlanId + " to Ethernet port profile " + ethPortProfileName);
            } catch (CloudRuntimeException e) {
                msg = "Failed to update Ethernet port profile " + ethPortProfileName + " with VLAN " + vlanId
                        + ". Exception: " + e.toString();
                s_logger.error(msg);
                if(netconfClient != null) {
                	netconfClient.disconnect();
                	s_logger.debug("Disconnected Nexus 1000v session.");
                }
                throw new CloudRuntimeException(msg);
            }
        }

        try {
            if (vlanId == null) {
                s_logger.info("Adding port profile configured over untagged VLAN.");
                netconfClient.addPortProfile(networkName, PortProfileType.vethernet, BindingType.portbindingstatic, SwitchPortMode.access, 0);
            } else {
                s_logger.info("Adding port profile configured over VLAN : " + vlanId.toString());
                netconfClient.addPortProfile(networkName, PortProfileType.vethernet, BindingType.portbindingstatic, SwitchPortMode.access, vlanId.intValue());
            }
        } catch (CloudRuntimeException e) {
            msg = "Failed to add vEthernet port profile " + networkName + "." + ". Exception: " + e.toString();
            s_logger.error(msg);
            if(netconfClient != null) {
                netconfClient.disconnect();
                s_logger.debug("Disconnected Nexus 1000v session.");
            }
            throw new CloudRuntimeException(msg);
        }

        try {
            if (averageBandwidth > 0) {
                s_logger.info("Associating policy map " + policyName + " with port profile " + networkName + ".");
                netconfClient.attachServicePolicy(policyName, networkName);
            }
        }
        catch(CloudRuntimeException e) {
            msg = "Failed to associate policy map " + policyName + " with port profile " + networkName
                    + ". Exception: " + e.toString();
            s_logger.error(msg);
            throw new CloudRuntimeException(msg);
        } finally {
            if (netconfClient != null) {
                netconfClient.disconnect();
                s_logger.debug("Disconnected Nexus 1000v session.");
            }
        }
    }

    public static void updatePortProfile(VmwareContext context, String ethPortProfileName, String vethPortProfileName,
            Integer vlanId, Integer networkRateMbps, long peakBandwidth, long burstRate) throws Exception {
        NetconfHelper netconfClient = null;
        Map<String, String> vsmCredentials = getValidatedVsmCredentials(context);
        String vsmIp = vsmCredentials.get("vsmip");
        String vsmUserName = vsmCredentials.get("vsmusername");
        String vsmPassword = vsmCredentials.get("vsmpassword");

        String msg;
        try {
            netconfClient = new NetconfHelper(vsmIp, vsmUserName, vsmPassword);
        } catch (CloudRuntimeException e) {
            msg = "Failed to connect to Nexus 1000v " + vsmIp + " with credentials of user " + vsmUserName
                    + ". Exception: " + e.toString();
            s_logger.error(msg);
            throw new CloudRuntimeException(msg);
        }

        PortProfile portProfile = netconfClient.getPortProfileByName(vethPortProfileName);
        int averageBandwidth = 0;
        String policyName = s_policyNamePrefix;
        if (networkRateMbps != null) {
            averageBandwidth = networkRateMbps.intValue();
            policyName += averageBandwidth;
        }

        if (averageBandwidth > 0) {
            PolicyMap policyMap = netconfClient.getPolicyMapByName(portProfile.inputPolicyMap);
            if (policyMap.committedRate == averageBandwidth && policyMap.peakRate == peakBandwidth
                    && policyMap.burstRate == burstRate) {
                s_logger.debug("Detected that policy map is already applied to port profile " + vethPortProfileName);
                if (netconfClient != null) {
                    netconfClient.disconnect();
                    s_logger.debug("Disconnected Nexus 1000v session.");
                }
                return;
            } else {
                try {
                    // TODO(sateesh): Change the type of peakBandwidth &
                    // burstRate in PolicyMap to long.
                    s_logger.info("Adding policy map " + policyName);
                    netconfClient.addPolicyMap(policyName, averageBandwidth, (int) peakBandwidth, (int) burstRate);
                } catch (CloudRuntimeException e) {
                    msg = "Failed to add policy map of " + policyName + " with parameters " + "committed rate = "
                            + averageBandwidth + "peak bandwidth = " + peakBandwidth + "burst size = " + burstRate
                            + ". Exception: " + e.toString();
                    s_logger.error(msg);
                    if (netconfClient != null) {
                        netconfClient.disconnect();
                        s_logger.debug("Disconnected Nexus 1000v session.");
                    }
                    throw new CloudRuntimeException(msg);
                }

                try {
                    s_logger.info("Associating policy map " + policyName + " with port profile " + vethPortProfileName
                            + ".");
                    netconfClient.attachServicePolicy(policyName, vethPortProfileName);
                } catch (CloudRuntimeException e) {
                    msg = "Failed to associate policy map " + policyName + " with port profile " + vethPortProfileName
                            + ". Exception: " + e.toString();
                    s_logger.error(msg);
                    if (netconfClient != null) {
                        netconfClient.disconnect();
                        s_logger.debug("Disconnected Nexus 1000v session.");
                    }
                    throw new CloudRuntimeException(msg);
                }
            }
        }

        if (vlanId == null) {
            s_logger.info("Skipping update operation over ethernet port profile " + ethPortProfileName
                    + " for untagged VLAN.");
            if (netconfClient != null) {
                netconfClient.disconnect();
                s_logger.debug("Disconnected Nexus 1000v session.");
            }
            return;
        }

        String currentVlan = portProfile.vlan;
        String newVlan = Integer.toString(vlanId.intValue());
        if (currentVlan.equalsIgnoreCase(newVlan)) {
            if (netconfClient != null) {
                netconfClient.disconnect();
                s_logger.debug("Disconnected Nexus 1000v session.");
            }
            return;
        }

        List<Pair<OperationType, String>> params = new ArrayList<Pair<OperationType, String>>();
        params.add(new Pair<OperationType, String>(OperationType.addvlanid, newVlan));
        try {
            s_logger.info("Updating vEthernet port profile with VLAN " + vlanId.toString());
            netconfClient.updatePortProfile(ethPortProfileName, SwitchPortMode.trunk, params);
        } catch (CloudRuntimeException e) {
            msg = "Failed to update ethernet port profile " + ethPortProfileName + " with parameters "
                    + params.toString() + ". Exception: " + e.toString();
            s_logger.error(msg);
            if (netconfClient != null) {
                netconfClient.disconnect();
                s_logger.debug("Disconnected Nexus 1000v session.");
            }
            throw new CloudRuntimeException(msg);
        }

        try {
            netconfClient.updatePortProfile(vethPortProfileName, SwitchPortMode.access, params);
        } catch (CloudRuntimeException e) {
            msg = "Failed to update vEthernet port profile " + vethPortProfileName + " with parameters "
                    + params.toString() + ". Exception: " + e.toString();
            s_logger.error(msg);
            if (netconfClient != null) {
                netconfClient.disconnect();
                s_logger.debug("Disconnected Nexus 1000v session.");
            }
            throw new CloudRuntimeException(msg);
        }
    }

	/**
	 * @param ethPortProfileName
	 * @param namePrefix
	 * @param hostMo
	 * @param vlanId
	 * @param networkRateMbps
	 * @param networkRateMulticastMbps
	 * @param timeOutMs
     * @param vSwitchType
     * @param numPorts
     * @return
     * @throws Exception
     */

    public static Pair<ManagedObjectReference, String> prepareNetwork(String physicalNetwork, String namePrefix,
            HostMO hostMo, String vlanId, Integer networkRateMbps, Integer networkRateMulticastMbps, long timeOutMs,
            VirtualSwitchType vSwitchType, int numPorts) throws Exception {
        ManagedObjectReference morNetwork = null;
        VmwareContext context = hostMo.getContext();
        ManagedObjectReference dcMor = hostMo.getHyperHostDatacenter();
        DatacenterMO dataCenterMo = new DatacenterMO(context, dcMor);
        DistributedVirtualSwitchMO dvSwitchMo = null;
        ManagedObjectReference morEthernetPortProfile = null;
        String ethPortProfileName = null;
        ManagedObjectReference morDvSwitch = null;
        ManagedObjectReference morDvPortGroup = null;
        String dvSwitchName = null;
        boolean bWaitPortGroupReady = false;
        boolean createGCTag = false;
        String networkName;
        Integer vid = null;

        if(vlanId != null && !UNTAGGED_VLAN_NAME.equalsIgnoreCase(vlanId)) {
            createGCTag = true;
            vid = Integer.parseInt(vlanId);
        }
        networkName = composeCloudNetworkName(namePrefix, vlanId, networkRateMbps, physicalNetwork);

        if (vSwitchType == VirtualSwitchType.VMwareDistributedVirtualSwitch) {
            DVSTrafficShapingPolicy shapingPolicy;
            VmwareDistributedVirtualSwitchVlanSpec vlanSpec;
            DVSSecurityPolicy secPolicy;
            VMwareDVSPortSetting dvsPortSetting;
            DVPortgroupConfigSpec dvPortGroupSpec;
            DVPortgroupConfigInfo dvPortgroupInfo;

            dvSwitchName = physicalNetwork;
            // TODO(sateesh): Remove this after ensuring proper default value for vSwitchName throughout traffic types
            // and switch types.
            if (dvSwitchName == null) {
                s_logger.warn("Detected null dvSwitch. Defaulting to dvSwitch0");
                dvSwitchName = "dvSwitch0";
            }
            morDvSwitch = dataCenterMo.getDvSwitchMor(dvSwitchName);
            if (morDvSwitch == null) {
                String msg = "Unable to find distributed vSwitch " + morDvSwitch;
                s_logger.error(msg);
                throw new Exception(msg);
            } else {
                s_logger.info("Found distributed vSwitch " + morDvSwitch);
            }

            dvSwitchMo = new DistributedVirtualSwitchMO(context, morDvSwitch);

            shapingPolicy = getDVSShapingPolicy(networkRateMbps);
            if (vid != null) {
                vlanSpec = createDVPortVlanIdSpec(vid);
            } else {
                vlanSpec = createDVPortVlanSpec();
            }
            secPolicy = createDVSSecurityPolicy();
            dvsPortSetting = createVmwareDVPortSettingSpec(shapingPolicy, secPolicy, vlanSpec);
            dvPortGroupSpec = createDvPortGroupSpec(networkName, dvsPortSetting, numPorts);

            if (!dataCenterMo.hasDvPortGroup(networkName)) {
                s_logger.info("Distributed Virtual Port group " + networkName + " not found.");
                // TODO(sateesh): Handle Exceptions
                try {
                    dvSwitchMo.createDVPortGroup(dvPortGroupSpec);
                } catch (Exception e) {
                    String msg = "Failed to create distributed virtual port group " + networkName + " on dvSwitch " + physicalNetwork;
                    throw new Exception(msg);
                }
                bWaitPortGroupReady = true;
            } else {
                s_logger.info("Found Distributed Virtual Port group " + networkName);
                // TODO(sateesh): Handle Exceptions
                dvPortgroupInfo = dataCenterMo.getDvPortGroupSpec(networkName);
                if (!isSpecMatch(dvPortgroupInfo, vid, shapingPolicy)) {
                    s_logger.info("Updating Distributed Virtual Port group " + networkName);
                    dvPortGroupSpec.setDefaultPortConfig(dvsPortSetting);
                    dvPortGroupSpec.setConfigVersion(dvPortgroupInfo.getConfigVersion());
                    morDvPortGroup = dataCenterMo.getDvPortGroupMor(networkName);
                    try {
                        dvSwitchMo.updateDvPortGroup(morDvPortGroup, dvPortGroupSpec);
                    } catch (Exception e) {
                        String msg = "Failed to update distributed virtual port group " + networkName + " on dvSwitch " + physicalNetwork;
                        throw new Exception(msg);
                    }
                    bWaitPortGroupReady = true;
                }
            }
        } else if (vSwitchType == VirtualSwitchType.NexusDistributedVirtualSwitch) {
            ethPortProfileName = physicalNetwork;
            // TODO(sateesh): Remove this after ensuring proper default value for vSwitchName throughout traffic types
            // and switch types.
            if (ethPortProfileName == null) {
                s_logger.warn("Detected null ethrenet port profile. Defaulting to epp0.");
                ethPortProfileName = "epp0";
            }
            morEthernetPortProfile = dataCenterMo.getDvPortGroupMor(ethPortProfileName);
            if (morEthernetPortProfile == null) {
                String msg = "Unable to find Ethernet port profile " + ethPortProfileName;
                s_logger.error(msg);
                throw new Exception(msg);
            } else {
                s_logger.info("Found Ethernet port profile " + ethPortProfileName);
            }
            long averageBandwidth = 0L;
            if (networkRateMbps != null && networkRateMbps.intValue() > 0) {
                averageBandwidth = (long) (networkRateMbps.intValue() * 1024L * 1024L);
            }
            // We chose 50% higher allocation than average bandwidth.
            // TODO(sateesh): Optionally let user specify the peak coefficient
            long peakBandwidth = (long) (averageBandwidth * 1.5);
            // TODO(sateesh): Optionally let user specify the burst coefficient
            long burstSize = 5 * averageBandwidth / 8;

            if (!dataCenterMo.hasDvPortGroup(networkName)) {
                s_logger.info("Port profile " + networkName + " not found.");
                createPortProfile(context, physicalNetwork, networkName, vid, networkRateMbps, peakBandwidth, burstSize);
                bWaitPortGroupReady = true;
            } else {
                s_logger.info("Port profile " + networkName + " found.");
                updatePortProfile(context, physicalNetwork, networkName, vid, networkRateMbps, peakBandwidth, burstSize);
            }
        }
        // Wait for dvPortGroup on vCenter
<<<<<<< HEAD
        if(bWaitPortGroupReady)
=======
        if (bWaitPortGroupReady)
>>>>>>> 36f4b44c
            morNetwork = waitForDvPortGroupReady(dataCenterMo, networkName, timeOutMs);
        else
            morNetwork = dataCenterMo.getDvPortGroupMor(networkName);
        if (morNetwork == null) {
            String msg = "Failed to create guest network " + networkName;
            s_logger.error(msg);
            throw new Exception(msg);
        }

        if(createGCTag) {
            NetworkMO networkMo = new NetworkMO(hostMo.getContext(), morNetwork);
            networkMo.setCustomFieldValue(CustomFieldConstants.CLOUD_GC_DVP, "true");
            s_logger.debug("Added custom field : " + CustomFieldConstants.CLOUD_GC_DVP);
        }

        return new Pair<ManagedObjectReference, String>(morNetwork, networkName);
    }

    public static ManagedObjectReference waitForDvPortGroupReady(
			DatacenterMO dataCenterMo, String dvPortGroupName, long timeOutMs) throws Exception {
		ManagedObjectReference morDvPortGroup = null;

		// if DvPortGroup is just created, we may fail to retrieve it, we
		// need to retry
		long startTick = System.currentTimeMillis();
		while (System.currentTimeMillis() - startTick <= timeOutMs) {
			morDvPortGroup = dataCenterMo.getDvPortGroupMor(dvPortGroupName);
			if (morDvPortGroup != null) {
				break;
			}

			s_logger.info("Waiting for dvPortGroup " + dvPortGroupName + " to be ready");
			Thread.sleep(1000);
		}
		return morDvPortGroup;
	}

<<<<<<< HEAD
    // This method would be used for VMware Distributed Virtual Switch.
	private static boolean isSpecMatch(DVPortgroupConfigInfo spec, Integer vid, DVSTrafficShapingPolicy shapingPolicy) {
		DVSTrafficShapingPolicy currentTrafficShapingPolicy;
		currentTrafficShapingPolicy = spec.getDefaultPortConfig().getInShapingPolicy();
		// TODO(sateesh): Extract and compare vendor specific configuration specification as well.
		// DistributedVirtualSwitchKeyedOpaqueBlob[] vendorSpecificConfig = spec.getVendorSpecificConfig();

		assert(currentTrafficShapingPolicy != null);

		LongPolicy averageBandwidth = currentTrafficShapingPolicy.getAverageBandwidth();
		LongPolicy burstSize = currentTrafficShapingPolicy.getBurstSize();
		LongPolicy peakBandwidth = currentTrafficShapingPolicy.getPeakBandwidth();
		BoolPolicy isEnabled = currentTrafficShapingPolicy.getEnabled();

		if(!isEnabled.isValue())
			return false;

		if(averageBandwidth != null && !averageBandwidth.equals(shapingPolicy.getAverageBandwidth())) {
			if(s_logger.isInfoEnabled()) {
				s_logger.info("Average bandwidth setting in shaping policy doesn't match with existing setting.");
			}
			return false;
		} else if(burstSize != null && !burstSize.equals(shapingPolicy.getBurstSize())) {
			if(s_logger.isInfoEnabled()) {
				s_logger.info("Burst size setting in shaping policy doesn't match with existing setting.");
			}
			return false;
		} else if(peakBandwidth != null && !peakBandwidth.equals(shapingPolicy.getPeakBandwidth())) {
			if(s_logger.isInfoEnabled()) {
				s_logger.info("Peak bandwidth setting in shaping policy doesn't match with existing setting.");
			}
			return false;
		}

		return true;
	}
=======
    public static boolean isSpecMatch(DVPortgroupConfigInfo configInfo, Integer vid, DVSTrafficShapingPolicy shapingPolicy) {
        DVSTrafficShapingPolicy currentTrafficShapingPolicy;
        currentTrafficShapingPolicy = configInfo.getDefaultPortConfig().getInShapingPolicy();

        assert(currentTrafficShapingPolicy != null);

        LongPolicy averageBandwidth = currentTrafficShapingPolicy.getAverageBandwidth();
        LongPolicy burstSize = currentTrafficShapingPolicy.getBurstSize();
        LongPolicy peakBandwidth = currentTrafficShapingPolicy.getPeakBandwidth();
        BoolPolicy isEnabled = currentTrafficShapingPolicy.getEnabled();

        if (!isEnabled.equals(shapingPolicy.getEnabled())) {
            return false;
        }

        if(averageBandwidth != null && !averageBandwidth.equals(shapingPolicy.getAverageBandwidth())) {
            if(s_logger.isInfoEnabled()) {
                s_logger.info("Average bandwidth setting in shaping policy doesn't match with existing setting.");
            }
            return false;
        } else if(burstSize != null && !burstSize.equals(shapingPolicy.getBurstSize())) {
            if(s_logger.isInfoEnabled()) {
                s_logger.info("Burst size setting in shaping policy doesn't match with existing setting.");
            }
            return false;
        } else if(peakBandwidth != null && !peakBandwidth.equals(shapingPolicy.getPeakBandwidth())) {
            if(s_logger.isInfoEnabled()) {
                s_logger.info("Peak bandwidth setting in shaping policy doesn't match with existing setting.");
            }
            return false;
        }

        return true;
    }

    public static DVPortgroupConfigSpec createDvPortGroupSpec(String dvPortGroupName, DVPortSetting portSetting, int numPorts) {
        DVPortgroupConfigSpec spec = new DVPortgroupConfigSpec();
        spec.setName(dvPortGroupName);
        spec.setDefaultPortConfig(portSetting);
        spec.setPortNameFormat("vnic<portIndex>");
        spec.setType("earlyBinding");
        spec.setNumPorts(numPorts);
        // TODO(sateesh): Get vSphere API version and
        // if >= 5.0 set autoExpand property of dvPortGroup config spec to true.
        // spec.setAutoExpand(true);
        return spec;
    }

    public static VMwareDVSPortSetting createVmwareDVPortSettingSpec(DVSTrafficShapingPolicy shapingPolicy, DVSSecurityPolicy secPolicy, VmwareDistributedVirtualSwitchVlanSpec vlanSpec) {
        VMwareDVSPortSetting dvsPortSetting = new VMwareDVSPortSetting();
        dvsPortSetting.setVlan(vlanSpec);
        dvsPortSetting.setSecurityPolicy(secPolicy);
        dvsPortSetting.setInShapingPolicy(shapingPolicy);
        dvsPortSetting.setOutShapingPolicy(shapingPolicy);

        return dvsPortSetting;
    }

    public static DVSTrafficShapingPolicy getDVSShapingPolicy(Integer networkRateMbps) {
        DVSTrafficShapingPolicy shapingPolicy = new DVSTrafficShapingPolicy();
        if (networkRateMbps == null || networkRateMbps.intValue() <= 0) {
            return shapingPolicy;
        }
        shapingPolicy = new DVSTrafficShapingPolicy();
        BoolPolicy isEnabled = new BoolPolicy();
        LongPolicy averageBandwidth = new LongPolicy();
        LongPolicy peakBandwidth = new LongPolicy();
        LongPolicy burstSize = new LongPolicy();

        isEnabled.setValue(true);
        averageBandwidth.setValue((long) networkRateMbps.intValue() * 1024L * 1024L);
        // We chose 50% higher allocation than average bandwidth.
        // TODO(sateesh): Also let user specify the peak coefficient
        peakBandwidth.setValue((long) (averageBandwidth.getValue() * 1.5));
        // TODO(sateesh): Also let user specify the burst coefficient
        burstSize.setValue((long) (5 * averageBandwidth.getValue() / 8));

        shapingPolicy.setEnabled(isEnabled);
        shapingPolicy.setAverageBandwidth(averageBandwidth);
        shapingPolicy.setPeakBandwidth(peakBandwidth);
        shapingPolicy.setBurstSize(burstSize);

        return shapingPolicy;
    }

    public static VmwareDistributedVirtualSwitchVlanIdSpec createDVPortVlanIdSpec(int vlanId) {
        VmwareDistributedVirtualSwitchVlanIdSpec vlanIdSpec = new VmwareDistributedVirtualSwitchVlanIdSpec();
        vlanIdSpec.setVlanId(vlanId);
        return vlanIdSpec;
    }

    public static VmwareDistributedVirtualSwitchVlanSpec createDVPortVlanSpec() {
        VmwareDistributedVirtualSwitchVlanSpec vlanSpec = new VmwareDistributedVirtualSwitchVlanSpec();
        return vlanSpec;
    }

    public static DVSSecurityPolicy createDVSSecurityPolicy() {
        DVSSecurityPolicy secPolicy = new DVSSecurityPolicy();
        BoolPolicy allow = new BoolPolicy();
        allow.setValue(true);

        secPolicy.setForgedTransmits(allow);
        secPolicy.setAllowPromiscuous(allow);
        secPolicy.setMacChanges(allow);
        return secPolicy;
    }
>>>>>>> 36f4b44c

	public static Pair<ManagedObjectReference, String> prepareNetwork(String vSwitchName, String namePrefix,
            HostMO hostMo, String vlanId, Integer networkRateMbps, Integer networkRateMulticastMbps,
            long timeOutMs, boolean syncPeerHosts) throws Exception {

        HostVirtualSwitch vSwitch;
        if (vSwitchName == null) {
            s_logger.info("Detected vswitch name as undefined. Defaulting to vSwitch0");
            vSwitchName = "vSwitch0";
        }
        vSwitch = hostMo.getHostVirtualSwitchByName(vSwitchName);

        if (vSwitch == null) {
            String msg = "Unable to find vSwitch" + vSwitchName;
            s_logger.error(msg);
            throw new Exception(msg);
        }

        boolean createGCTag = false;
        String networkName;
        Integer vid = null;

        if(vlanId != null && !UNTAGGED_VLAN_NAME.equalsIgnoreCase(vlanId)) {
            createGCTag = true;
            vid = Integer.parseInt(vlanId);
        }

        networkName = composeCloudNetworkName(namePrefix, vlanId, networkRateMbps, vSwitchName);
        HostNetworkSecurityPolicy secPolicy = null;
        if (namePrefix.equalsIgnoreCase("cloud.private")) {
            secPolicy = new HostNetworkSecurityPolicy();
            secPolicy.setAllowPromiscuous(Boolean.TRUE);
            secPolicy.setForgedTransmits(Boolean.TRUE);
            secPolicy.setMacChanges(Boolean.TRUE);
        }
        HostNetworkTrafficShapingPolicy shapingPolicy = null;
        if(networkRateMbps != null && networkRateMbps.intValue() > 0) {
            shapingPolicy = new HostNetworkTrafficShapingPolicy();
            shapingPolicy.setEnabled(true);
            shapingPolicy.setAverageBandwidth((long)networkRateMbps.intValue()*1024L*1024L);

            //
            // TODO : people may have different opinion on how to set the following
            //

            // give 50% premium to peek
            shapingPolicy.setPeakBandwidth((long)(shapingPolicy.getAverageBandwidth()*1.5));

            // allow 5 seconds of burst transfer
            shapingPolicy.setBurstSize(5*shapingPolicy.getAverageBandwidth()/8);
        }

        boolean bWaitPortGroupReady = false;
        if (!hostMo.hasPortGroup(vSwitch, networkName)) {
            hostMo.createPortGroup(vSwitch, networkName, vid, secPolicy, shapingPolicy);
            bWaitPortGroupReady = true;
        } else {
            HostPortGroupSpec spec = hostMo.getPortGroupSpec(networkName);
            if(!isSpecMatch(spec, vid, shapingPolicy)) {
                hostMo.updatePortGroup(vSwitch, networkName, vid, secPolicy, shapingPolicy);
                bWaitPortGroupReady = true;
            }
        }

        ManagedObjectReference morNetwork;
        if(bWaitPortGroupReady)
            morNetwork = waitForNetworkReady(hostMo, networkName, timeOutMs);
        else
            morNetwork = hostMo.getNetworkMor(networkName);
        if (morNetwork == null) {
            String msg = "Failed to create guest network " + networkName;
            s_logger.error(msg);
            throw new Exception(msg);
        }

        if(createGCTag) {
            NetworkMO networkMo = new NetworkMO(hostMo.getContext(), morNetwork);
            networkMo.setCustomFieldValue(CustomFieldConstants.CLOUD_GC, "true");
        }

        if(syncPeerHosts) {
            ManagedObjectReference morParent = hostMo.getParentMor();
            if(morParent != null && morParent.getType().equals("ClusterComputeResource")) {
                // to be conservative, lock cluster
                GlobalLock lock = GlobalLock.getInternLock("ClusterLock." + morParent.getValue());
                try {
                    if(lock.lock(DEFAULT_LOCK_TIMEOUT_SECONDS)) {
                        try {
                            List<ManagedObjectReference> hosts = (List<ManagedObjectReference>)hostMo.getContext().getVimClient().getDynamicProperty(morParent, "host");
                            if(hosts != null) {
                                for(ManagedObjectReference otherHost: hosts) {
                                    if(!otherHost.getValue().equals(hostMo.getMor().getValue())) {
                                        HostMO otherHostMo = new HostMO(hostMo.getContext(), otherHost);
                                        try {
                                            if(s_logger.isDebugEnabled())
                                                s_logger.debug("Prepare network on other host, vlan: " + vlanId + ", host: " + otherHostMo.getHostName());
                                            prepareNetwork(vSwitchName, namePrefix, otherHostMo, vlanId, networkRateMbps, networkRateMulticastMbps, timeOutMs, false);
                                        } catch(Exception e) {
                                            s_logger.warn("Unable to prepare network on other host, vlan: " + vlanId + ", host: " + otherHostMo.getHostName());
                                        }
                                    }
                                }
                            }
                        } finally {
                            lock.unlock();
                        }
                    } else {
                        s_logger.warn("Unable to lock cluster to prepare guest network, vlan: " + vlanId);
                    }
                } finally {
                    lock.releaseRef();
                }
            }
        }

        s_logger.info("Network " + networkName + " is ready on vSwitch " + vSwitchName);
        return new Pair<ManagedObjectReference, String>(morNetwork, networkName);
    }

	private static boolean isSpecMatch(HostPortGroupSpec spec, Integer vlanId, HostNetworkTrafficShapingPolicy shapingPolicy) {
		// check VLAN configuration
		if(vlanId != null) {
			if(vlanId.intValue() != spec.getVlanId())
				return false;
		} else {
			if(spec.getVlanId() != 0)
				return false;
		}

		// check traffic shaping configuration
		HostNetworkTrafficShapingPolicy policyInSpec = null;
		if(spec.getPolicy() != null)
			policyInSpec = spec.getPolicy().getShapingPolicy();

		if(policyInSpec != null && shapingPolicy == null || policyInSpec == null && shapingPolicy != null)
			return false;

		if(policyInSpec == null && shapingPolicy == null)
			return true;

		// so far policyInSpec and shapingPolicy should both not be null
		if(policyInSpec.isEnabled() == null || !policyInSpec.isEnabled().booleanValue())
			return false;

		if(policyInSpec.getAverageBandwidth() == null || policyInSpec.getAverageBandwidth().longValue() != shapingPolicy.getAverageBandwidth().longValue())
			return false;

		if(policyInSpec.getPeakBandwidth() == null || policyInSpec.getPeakBandwidth().longValue() != shapingPolicy.getPeakBandwidth().longValue())
			return false;

		if(policyInSpec.getBurstSize() == null || policyInSpec.getBurstSize().longValue() != shapingPolicy.getBurstSize().longValue())
			return false;

		return true;
	}

	public static ManagedObjectReference waitForNetworkReady(HostMO hostMo,
			String networkName, long timeOutMs) throws Exception {

		ManagedObjectReference morNetwork = null;

		// if portGroup is just created, getNetwork may fail to retrieve it, we
		// need to retry
		long startTick = System.currentTimeMillis();
		while (System.currentTimeMillis() - startTick <= timeOutMs) {
			morNetwork = hostMo.getNetworkMor(networkName);
			if (morNetwork != null) {
				break;
			}

			s_logger.info("Waiting for network " + networkName + " to be ready");
			Thread.sleep(1000);
		}

		return morNetwork;
	}

	public static boolean createBlankVm(VmwareHypervisorHost host, String vmName,
		int cpuCount, int cpuSpeedMHz, int cpuReservedMHz, boolean limitCpuUse, int memoryMB, int memoryReserveMB, String guestOsIdentifier,
		ManagedObjectReference morDs, boolean snapshotDirToParent) throws Exception {

		if(s_logger.isInfoEnabled())
			s_logger.info("Create blank VM. cpuCount: " + cpuCount + ", cpuSpeed(MHz): " + cpuSpeedMHz + ", mem(Mb): " + memoryMB);

		// VM config basics
		VirtualMachineConfigSpec vmConfig = new VirtualMachineConfigSpec();
		vmConfig.setName(vmName);
		VmwareHelper.setBasicVmConfig(vmConfig, cpuCount, cpuSpeedMHz, cpuReservedMHz, memoryMB, memoryReserveMB, guestOsIdentifier, limitCpuUse);

		// Scsi controller
		VirtualLsiLogicController scsiController = new VirtualLsiLogicController();
		scsiController.setSharedBus(VirtualSCSISharing.NO_SHARING);
		scsiController.setBusNumber(0);
		scsiController.setKey(1);
		VirtualDeviceConfigSpec scsiControllerSpec = new VirtualDeviceConfigSpec();
		scsiControllerSpec.setDevice(scsiController);
		scsiControllerSpec.setOperation(VirtualDeviceConfigSpecOperation.ADD);

		VirtualMachineFileInfo fileInfo = new VirtualMachineFileInfo();
		DatastoreMO dsMo = new DatastoreMO(host.getContext(), morDs);
		fileInfo.setVmPathName(String.format("[%s]", dsMo.getName()));
		vmConfig.setFiles(fileInfo);

		VirtualMachineVideoCard videoCard = new VirtualMachineVideoCard();
		videoCard.setControllerKey(100);
		videoCard.setUseAutoDetect(true);

		VirtualDeviceConfigSpec videoDeviceSpec = new VirtualDeviceConfigSpec();
		videoDeviceSpec.setDevice(videoCard);
		videoDeviceSpec.setOperation(VirtualDeviceConfigSpecOperation.ADD);

		vmConfig.getDeviceChange().add(scsiControllerSpec);
		vmConfig.getDeviceChange().add(videoDeviceSpec);
		if(host.createVm(vmConfig)) {
			VirtualMachineMO vmMo = host.findVmOnHyperHost(vmName);
			assert(vmMo != null);

			int ideControllerKey = -1;
			while(ideControllerKey < 0) {
				ideControllerKey = vmMo.tryGetIDEDeviceControllerKey();
				if(ideControllerKey >= 0)
					break;

				s_logger.info("Waiting for IDE controller be ready in VM: " + vmName);
				Thread.sleep(1000);
			}

			if(snapshotDirToParent) {
				String snapshotDir = String.format("/vmfs/volumes/%s/", dsMo.getName());

				s_logger.info("Switch snapshot working directory to " + snapshotDir + " for " + vmName);
				vmMo.setSnapshotDirectory(snapshotDir);

				// Don't have a good way to test if the VM is really ready for use through normal API after configuration file manipulation,
				// delay 3 seconds
				Thread.sleep(3000);
			}

			s_logger.info("Blank VM: " + vmName + " is ready for use");
			return true;
		}
		return false;
	}

	public static String resolveHostNameInUrl(DatacenterMO dcMo, String url) {

		s_logger.info("Resolving host name in url through vCenter, url: " + url);

		URI uri;
		try {
			uri = new URI(url);
		} catch (URISyntaxException e) {
			s_logger.warn("URISyntaxException on url " + url);
			return url;
		}

		String host = uri.getHost();
		if(NetUtils.isValidIp(host)) {
			s_logger.info("host name in url is already in IP address, url: " + url);
			return url;
		}

		try {
			ManagedObjectReference morHost = dcMo.findHost(host);
			if(morHost != null) {
				HostMO hostMo = new HostMO(dcMo.getContext(), morHost);
				String managementPortGroupName;
				if(hostMo.getHostType() == VmwareHostType.ESXi)
					managementPortGroupName = (String)dcMo.getContext().getStockObject("manageportgroup");
				else
					managementPortGroupName = (String)dcMo.getContext().getStockObject("serviceconsole");

				VmwareHypervisorHostNetworkSummary summary = hostMo.getHyperHostNetworkSummary(managementPortGroupName);
				if(summary == null) {
					s_logger.warn("Unable to resolve host name in url through vSphere, url: " + url);
					return url;
				}

				String hostIp = summary.getHostIp();

				try {
					URI resolvedUri = new URI(uri.getScheme(), uri.getUserInfo(), hostIp, uri.getPort(), uri.getPath(), uri.getQuery(), uri.getFragment());

					s_logger.info("url " + url + " is resolved to " + resolvedUri.toString() + " through vCenter");
					return resolvedUri.toString();
				} catch (URISyntaxException e) {
					assert(false);
					return url;
				}
			}
		} catch(Exception e) {
			s_logger.warn("Unexpected exception ", e);
		}

		return url;
	}

	public static void importVmFromOVF(VmwareHypervisorHost host, String ovfFilePath, String vmName, DatastoreMO dsMo, String diskOption,
		ManagedObjectReference morRp, ManagedObjectReference morHost) throws Exception {

		assert(morRp != null);

		OvfCreateImportSpecParams importSpecParams = new OvfCreateImportSpecParams();
		importSpecParams.setHostSystem(morHost);
		importSpecParams.setLocale("US");
		importSpecParams.setEntityName(vmName);
		importSpecParams.setDeploymentOption("");
		importSpecParams.setDiskProvisioning(diskOption); // diskOption: thin, thick, etc
		//importSpecParams.setPropertyMapping(null);

		String ovfDescriptor = HttpNfcLeaseMO.readOvfContent(ovfFilePath);
		VmwareContext context = host.getContext();
		OvfCreateImportSpecResult ovfImportResult = context.getService().createImportSpec(
			context.getServiceContent().getOvfManager(), ovfDescriptor, morRp,
			dsMo.getMor(), importSpecParams);

		if(ovfImportResult == null) {
			String msg = "createImportSpec() failed. ovfFilePath: " + ovfFilePath + ", vmName: "
				+ vmName + ", diskOption: " + diskOption;
			s_logger.error(msg);
			throw new Exception(msg);
		}

		DatacenterMO dcMo = new DatacenterMO(context, host.getHyperHostDatacenter());
		ManagedObjectReference morLease = context.getService().importVApp(morRp,
			ovfImportResult.getImportSpec(), dcMo.getVmFolder(), morHost);
		if(morLease == null) {
			String msg = "importVApp() failed. ovfFilePath: " + ovfFilePath + ", vmName: "
				+ vmName + ", diskOption: " + diskOption;
			s_logger.error(msg);
			throw new Exception(msg);
		}
		final HttpNfcLeaseMO leaseMo = new HttpNfcLeaseMO(context, morLease);
		HttpNfcLeaseState state = leaseMo.waitState(
			new HttpNfcLeaseState[] { HttpNfcLeaseState.READY, HttpNfcLeaseState.ERROR });
		try {
			if(state == HttpNfcLeaseState.READY) {
				final long totalBytes = HttpNfcLeaseMO.calcTotalBytes(ovfImportResult);
				File ovfFile = new File(ovfFilePath);

				HttpNfcLeaseInfo httpNfcLeaseInfo = leaseMo.getLeaseInfo();
		        List<HttpNfcLeaseDeviceUrl> deviceUrls = httpNfcLeaseInfo.getDeviceUrl();
		        long bytesAlreadyWritten = 0;

		        final HttpNfcLeaseMO.ProgressReporter progressReporter = leaseMo.createProgressReporter();
		        try {
			        for (HttpNfcLeaseDeviceUrl deviceUrl : deviceUrls) {
			        	String deviceKey = deviceUrl.getImportKey();
			        	for (OvfFileItem ovfFileItem : ovfImportResult.getFileItem()) {
			        		if (deviceKey.equals(ovfFileItem.getDeviceId())) {
			        			String absoluteFile = ovfFile.getParent() + File.separator + ovfFileItem.getPath();
			        			String urlToPost = deviceUrl.getUrl();
			        			urlToPost = resolveHostNameInUrl(dcMo, urlToPost);

		        			  	context.uploadVmdkFile(ovfFileItem.isCreate() ? "PUT" : "POST", urlToPost, absoluteFile,
		    			  			bytesAlreadyWritten, new ActionDelegate<Long> () {
									public void action(Long param) {
										progressReporter.reportProgress((int)(param * 100 / totalBytes));
									}
		    			  		});

		        			  	bytesAlreadyWritten += ovfFileItem.getSize();
		        			 }
			        	 }
			        }
		        } finally {
		        	progressReporter.close();
		        }
		        leaseMo.updateLeaseProgress(100);
			}
		} finally {
			leaseMo.completeLease();
		}
	}
}<|MERGE_RESOLUTION|>--- conflicted
+++ resolved
@@ -396,9 +396,9 @@
 	 * @param timeOutMs
      * @param vSwitchType
      * @param numPorts
-     * @return
-     * @throws Exception
-     */
+	 * @return
+	 * @throws Exception
+	 */
 
     public static Pair<ManagedObjectReference, String> prepareNetwork(String physicalNetwork, String namePrefix,
             HostMO hostMo, String vlanId, Integer networkRateMbps, Integer networkRateMulticastMbps, long timeOutMs,
@@ -504,31 +504,27 @@
             } else {
                 s_logger.info("Found Ethernet port profile " + ethPortProfileName);
             }
-            long averageBandwidth = 0L;
-            if (networkRateMbps != null && networkRateMbps.intValue() > 0) {
-                averageBandwidth = (long) (networkRateMbps.intValue() * 1024L * 1024L);
-            }
-            // We chose 50% higher allocation than average bandwidth.
+        long averageBandwidth = 0L;
+        if (networkRateMbps != null && networkRateMbps.intValue() > 0) {
+            averageBandwidth = (long) (networkRateMbps.intValue() * 1024L * 1024L);
+        }
+        // We chose 50% higher allocation than average bandwidth.
             // TODO(sateesh): Optionally let user specify the peak coefficient
-            long peakBandwidth = (long) (averageBandwidth * 1.5);
+        long peakBandwidth = (long) (averageBandwidth * 1.5);
             // TODO(sateesh): Optionally let user specify the burst coefficient
-            long burstSize = 5 * averageBandwidth / 8;
-
-            if (!dataCenterMo.hasDvPortGroup(networkName)) {
-                s_logger.info("Port profile " + networkName + " not found.");
+        long burstSize = 5 * averageBandwidth / 8;
+
+        if (!dataCenterMo.hasDvPortGroup(networkName)) {
+            s_logger.info("Port profile " + networkName + " not found.");
                 createPortProfile(context, physicalNetwork, networkName, vid, networkRateMbps, peakBandwidth, burstSize);
-                bWaitPortGroupReady = true;
-            } else {
-                s_logger.info("Port profile " + networkName + " found.");
+            bWaitPortGroupReady = true;
+        } else {
+            s_logger.info("Port profile " + networkName + " found.");
                 updatePortProfile(context, physicalNetwork, networkName, vid, networkRateMbps, peakBandwidth, burstSize);
             }
         }
         // Wait for dvPortGroup on vCenter
-<<<<<<< HEAD
-        if(bWaitPortGroupReady)
-=======
         if (bWaitPortGroupReady)
->>>>>>> 36f4b44c
             morNetwork = waitForDvPortGroupReady(dataCenterMo, networkName, timeOutMs);
         else
             morNetwork = dataCenterMo.getDvPortGroupMor(networkName);
@@ -566,13 +562,9 @@
 		return morDvPortGroup;
 	}
 
-<<<<<<< HEAD
-    // This method would be used for VMware Distributed Virtual Switch.
-	private static boolean isSpecMatch(DVPortgroupConfigInfo spec, Integer vid, DVSTrafficShapingPolicy shapingPolicy) {
+    public static boolean isSpecMatch(DVPortgroupConfigInfo configInfo, Integer vid, DVSTrafficShapingPolicy shapingPolicy) {
 		DVSTrafficShapingPolicy currentTrafficShapingPolicy;
-		currentTrafficShapingPolicy = spec.getDefaultPortConfig().getInShapingPolicy();
-		// TODO(sateesh): Extract and compare vendor specific configuration specification as well.
-		// DistributedVirtualSwitchKeyedOpaqueBlob[] vendorSpecificConfig = spec.getVendorSpecificConfig();
+        currentTrafficShapingPolicy = configInfo.getDefaultPortConfig().getInShapingPolicy();
 
 		assert(currentTrafficShapingPolicy != null);
 
@@ -581,8 +573,9 @@
 		LongPolicy peakBandwidth = currentTrafficShapingPolicy.getPeakBandwidth();
 		BoolPolicy isEnabled = currentTrafficShapingPolicy.getEnabled();
 
-		if(!isEnabled.isValue())
+        if (!isEnabled.equals(shapingPolicy.getEnabled())) {
 			return false;
+        }
 
 		if(averageBandwidth != null && !averageBandwidth.equals(shapingPolicy.getAverageBandwidth())) {
 			if(s_logger.isInfoEnabled()) {
@@ -603,41 +596,6 @@
 
 		return true;
 	}
-=======
-    public static boolean isSpecMatch(DVPortgroupConfigInfo configInfo, Integer vid, DVSTrafficShapingPolicy shapingPolicy) {
-        DVSTrafficShapingPolicy currentTrafficShapingPolicy;
-        currentTrafficShapingPolicy = configInfo.getDefaultPortConfig().getInShapingPolicy();
-
-        assert(currentTrafficShapingPolicy != null);
-
-        LongPolicy averageBandwidth = currentTrafficShapingPolicy.getAverageBandwidth();
-        LongPolicy burstSize = currentTrafficShapingPolicy.getBurstSize();
-        LongPolicy peakBandwidth = currentTrafficShapingPolicy.getPeakBandwidth();
-        BoolPolicy isEnabled = currentTrafficShapingPolicy.getEnabled();
-
-        if (!isEnabled.equals(shapingPolicy.getEnabled())) {
-            return false;
-        }
-
-        if(averageBandwidth != null && !averageBandwidth.equals(shapingPolicy.getAverageBandwidth())) {
-            if(s_logger.isInfoEnabled()) {
-                s_logger.info("Average bandwidth setting in shaping policy doesn't match with existing setting.");
-            }
-            return false;
-        } else if(burstSize != null && !burstSize.equals(shapingPolicy.getBurstSize())) {
-            if(s_logger.isInfoEnabled()) {
-                s_logger.info("Burst size setting in shaping policy doesn't match with existing setting.");
-            }
-            return false;
-        } else if(peakBandwidth != null && !peakBandwidth.equals(shapingPolicy.getPeakBandwidth())) {
-            if(s_logger.isInfoEnabled()) {
-                s_logger.info("Peak bandwidth setting in shaping policy doesn't match with existing setting.");
-            }
-            return false;
-        }
-
-        return true;
-    }
 
     public static DVPortgroupConfigSpec createDvPortGroupSpec(String dvPortGroupName, DVPortSetting portSetting, int numPorts) {
         DVPortgroupConfigSpec spec = new DVPortgroupConfigSpec();
@@ -710,7 +668,6 @@
         secPolicy.setMacChanges(allow);
         return secPolicy;
     }
->>>>>>> 36f4b44c
 
 	public static Pair<ManagedObjectReference, String> prepareNetwork(String vSwitchName, String namePrefix,
             HostMO hostMo, String vlanId, Integer networkRateMbps, Integer networkRateMulticastMbps,
